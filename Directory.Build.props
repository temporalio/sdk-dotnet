--- conflicted
+++ resolved
@@ -1,13 +1,10 @@
 <Project>
   <PropertyGroup>
-<<<<<<< HEAD
     <AnalysisLevel>latest</AnalysisLevel>
     <AnalysisMode>AllEnabledByDefault</AnalysisMode>
-    <EnableNETAnalyzers>true</EnableNETAnalyzers>
-=======
     <Authors>Temporal</Authors>
     <ContinuousIntegrationBuild Condition="'$(GITHUB_ACTIONS)' == 'true'">true</ContinuousIntegrationBuild>
->>>>>>> 2377c7c1
+    <EnableNETAnalyzers>true</EnableNETAnalyzers>
     <EnforceCodeStyleInBuild>true</EnforceCodeStyleInBuild>
     <GenerateDocumentationFile>true</GenerateDocumentationFile>
     <Nullable>enable</Nullable>
