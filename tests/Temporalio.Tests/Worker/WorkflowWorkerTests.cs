#pragma warning disable CA1724 // Don't care about name conflicts
#pragma warning disable SA1201, SA1204 // We want to have classes near their tests

namespace Temporalio.Tests.Worker;

using System.Collections.Concurrent;
using System.Linq.Expressions;
using System.Threading.Tasks.Dataflow;
using Microsoft.Extensions.Logging;
using Temporalio.Activities;
using Temporalio.Api.Common.V1;
using Temporalio.Api.Enums.V1;
using Temporalio.Api.Failure.V1;
using Temporalio.Api.History.V1;
using Temporalio.Client;
using Temporalio.Client.Schedules;
using Temporalio.Common;
using Temporalio.Converters;
using Temporalio.Exceptions;
using Temporalio.Runtime;
using Temporalio.Tests.Converters;
using Temporalio.Worker;
using Temporalio.Workflows;
using Xunit;
using Xunit.Abstractions;

public class WorkflowWorkerTests : WorkflowEnvironmentTestBase
{
    public WorkflowWorkerTests(ITestOutputHelper output, WorkflowEnvironment env)
        : base(output, env)
    {
    }

    [Workflow]
    public class SimpleWorkflow
    {
        [WorkflowRun]
        public Task<string> RunAsync(string name) => Task.FromResult($"Hello, {name}!");
    }

    [Fact]
    public async Task ExecuteWorkflowAsync_Simple_Succeeds()
    {
        await ExecuteWorkerAsync<SimpleWorkflow>(async worker =>
        {
            var result = await Env.Client.ExecuteWorkflowAsync(
                (SimpleWorkflow wf) => wf.RunAsync("Temporal"),
                new(id: $"dotnet-workflow-{Guid.NewGuid()}", taskQueue: worker.Options.TaskQueue!));
            Assert.Equal("Hello, Temporal!", result);
        });
    }

    [Fact]
    public async Task ExecuteWorkflowAsync_ManualDefinition_Succeeds()
    {
        using var worker = new TemporalWorker(
            Client,
            new TemporalWorkerOptions($"tq-{Guid.NewGuid()}").
                AddWorkflow(WorkflowDefinition.Create(typeof(SimpleWorkflow), "other-name", null)));
        await worker.ExecuteAsync(async () =>
        {
            var result = await Env.Client.ExecuteWorkflowAsync<string>(
                "other-name",
                new[] { "Temporal" },
                new(id: $"workflow-{Guid.NewGuid()}", taskQueue: worker.Options.TaskQueue!));
            Assert.Equal("Hello, Temporal!", result);
        });
    }

    [Fact]
    public async Task ExecuteWorkflowAsync_UnknownWorkflow_ProperlyFails()
    {
        await ExecuteWorkerAsync<SimpleWorkflow>(async worker =>
        {
            var handle = await Env.Client.StartWorkflowAsync(
                "not-found-workflow",
                Array.Empty<object?>(),
                new(id: $"workflow-{Guid.NewGuid()}", taskQueue: worker.Options.TaskQueue!));
            await AssertTaskFailureContainsEventuallyAsync(handle, "not registered");
        });
    }

    [Workflow]
    public interface IInterfaceWorkflow
    {
        [WorkflowRun]
        Task<string> RunAsync();

        [Workflow("InterfaceWorkflow")]
        public class InterfaceWorkflow : IInterfaceWorkflow
        {
            [WorkflowRun]
            public Task<string> RunAsync() => Task.FromResult($"Hello, Temporal!");
        }
    }

    [Fact]
    public async Task ExecuteWorkflowAsync_Interface_Succeeds()
    {
        await ExecuteWorkerAsync<IInterfaceWorkflow.InterfaceWorkflow>(async worker =>
        {
            var result = await Env.Client.ExecuteWorkflowAsync(
                (IInterfaceWorkflow wf) => wf.RunAsync(),
                new(id: $"workflow-{Guid.NewGuid()}", taskQueue: worker.Options.TaskQueue!));
            Assert.Equal("Hello, Temporal!", result);
        });
    }

    [Workflow]
    public record RecordWorkflow
    {
        // TODO(cretz): When https://github.com/dotnet/csharplang/issues/7047 is done, test
        // [WorkflowInit] on record constructor
        [WorkflowRun]
        public Task<string> RunAsync() => Task.FromResult($"Hello, Temporal!");
    }

    [Fact]
    public async Task ExecuteWorkflowAsync_Record_Succeeds()
    {
        await ExecuteWorkerAsync<RecordWorkflow>(async worker =>
        {
            var result = await Env.Client.ExecuteWorkflowAsync(
                (RecordWorkflow wf) => wf.RunAsync(),
                new(id: $"workflow-{Guid.NewGuid()}", taskQueue: worker.Options.TaskQueue!));
            Assert.Equal("Hello, Temporal!", result);
        });
    }

#pragma warning disable IDE0250, CA1815, CA1815 // We don't care about struct rules here
    [Workflow]
    public struct StructWorkflow
    {
        [WorkflowRun]
        public Task<string> RunAsync() => Task.FromResult($"Hello, Temporal!");
    }
#pragma warning restore IDE0250, CA1815, CA1815

    [Fact]
    public async Task ExecuteWorkflowAsync_Struct_Succeeds()
    {
        await ExecuteWorkerAsync<StructWorkflow>(async worker =>
        {
            var result = await Env.Client.ExecuteWorkflowAsync(
                (StructWorkflow wf) => wf.RunAsync(),
                new(id: $"workflow-{Guid.NewGuid()}", taskQueue: worker.Options.TaskQueue!));
            Assert.Equal("Hello, Temporal!", result);
        });
    }

    [Workflow]
    public class WorkflowInitWorkflow
    {
        private readonly string name;

        [WorkflowInit]
        public WorkflowInitWorkflow(string name) => this.name = name;

        [WorkflowRun]
        public Task<string> RunAsync(string _) => Task.FromResult($"Hello, {name}!");
    }

    [Fact]
    public async Task ExecuteWorkflowAsync_WorkflowInit_Succeeds()
    {
        await ExecuteWorkerAsync<WorkflowInitWorkflow>(async worker =>
        {
            var result = await Env.Client.ExecuteWorkflowAsync(
                (WorkflowInitWorkflow wf) => wf.RunAsync("Temporal"),
                new(id: $"workflow-{Guid.NewGuid()}", taskQueue: worker.Options.TaskQueue!));
            Assert.Equal("Hello, Temporal!", result);
        });
    }

    [Workflow]
    public class WorkflowInitNoParamsWorkflow
    {
        [WorkflowInit]
        public WorkflowInitNoParamsWorkflow()
        {
        }

        [WorkflowRun]
        public Task<string> RunAsync() => Task.FromResult($"Hello, Temporal!");
    }

    [Fact]
    public async Task ExecuteWorkflowAsync_WorkflowInitNoParams_Succeeds()
    {
        await ExecuteWorkerAsync<WorkflowInitNoParamsWorkflow>(async worker =>
        {
            var result = await Env.Client.ExecuteWorkflowAsync(
                (WorkflowInitNoParamsWorkflow wf) => wf.RunAsync(),
                new(id: $"workflow-{Guid.NewGuid()}", taskQueue: worker.Options.TaskQueue!));
            Assert.Equal("Hello, Temporal!", result);
        });
    }

    [Workflow]
    public class StandardLibraryCallsWorkflow
    {
        [WorkflowRun]
        public async Task<string> RunAsync(Scenario scenario)
        {
            switch (scenario)
            {
                // Bad
                case Scenario.TaskDelay:
                    await Task.Delay(5000);
                    return "done";
                case Scenario.TaskRun:
                    return await Task.Run(async () => "done");
                case Scenario.TaskFactoryStartNewDefaultScheduler:
                    return await Task.Factory.StartNew(
                        () => "done", default, default, TaskScheduler.Default);
                case Scenario.TaskContinueWithDefaultScheduler:
                    return await Task.CompletedTask.ContinueWith(_ => "done", TaskScheduler.Default);
                case Scenario.TaskWaitAsync:
                    await Workflow.DelayAsync(10000).WaitAsync(TimeSpan.FromSeconds(3));
                    return "done";
                case Scenario.DataflowReceiveAsync:
                    var block = new BufferBlock<string>();
                    await block.SendAsync("done");
                    return await block.ReceiveAsync();
                case Scenario.TaskWhenAnyWithResultThreeParam:
                    return await await Task.WhenAny(
                        Task.FromResult("done"), Task.FromResult("done"), Task.FromResult("done"));

                // Good
                case Scenario.TaskFactoryStartNew:
                    return await Task.Factory.StartNew(() =>
                    {
                        Assert.True(Workflow.InWorkflow);
                        return "done";
                    });
                case Scenario.TaskStart:
                    var taskStart = new Task<string>(() => "done");
                    taskStart.Start();
                    return await taskStart;
                case Scenario.TaskContinueWith:
                    return await Task.CompletedTask.ContinueWith(_ => "done");
                case Scenario.TaskWhenAnyWithResultTwoParam:
                    return await await Task.WhenAny(
                        Task.FromResult("done"), Task.FromResult("done"));
                case Scenario.WorkflowWhenAnyWithResultThreeParam:
                    return await await Workflow.WhenAnyAsync(
                        Task.FromResult("done"), Task.FromResult("done"), Task.FromResult("done"));
                case Scenario.WorkflowWhenAll:
                    return string.Join(string.Empty, await Workflow.WhenAllAsync(
                        Task.FromResult("do"), Task.FromResult("ne")));
                case Scenario.WorkflowRunTask:
                    return await Workflow.RunTaskAsync(async () => "done");
                case Scenario.WorkflowRunTaskAfterTaskStart:
                    var runTaskStart = new Task<string>(() => "done");
                    runTaskStart.Start();
                    return await Workflow.RunTaskAsync(() => runTaskStart);
            }
            throw new InvalidOperationException("Unexpected completion");
        }

        public enum Scenario
        {
            // Bad
            TaskDelay,
            TaskRun,
            TaskFactoryStartNewDefaultScheduler,
            TaskContinueWithDefaultScheduler,
            TaskWaitAsync,
            // https://github.com/dotnet/runtime/issues/83159
            DataflowReceiveAsync,
            // https://github.com/dotnet/runtime/issues/87481
            TaskWhenAnyWithResultThreeParam,

            // Good
            TaskFactoryStartNew,
            TaskStart,
            TaskContinueWith,
            // https://github.com/dotnet/runtime/issues/87481
            TaskWhenAnyWithResultTwoParam,
            WorkflowWhenAnyWithResultThreeParam,
            WorkflowWhenAll,
            WorkflowRunTask,
            WorkflowRunTaskAfterTaskStart,
        }
    }

    [Fact]
    public async Task ExecuteWorkflowAsync_StandardLibraryCalls_FailsTaskWhenInvalid()
    {
        Task AssertScenarioFailsTask(
            StandardLibraryCallsWorkflow.Scenario scenario, string exceptionContains) =>
            ExecuteWorkerAsync<StandardLibraryCallsWorkflow>(async worker =>
            {
                // Start the workflow
                var handle = await Env.Client.StartWorkflowAsync(
                    (StandardLibraryCallsWorkflow wf) => wf.RunAsync(scenario),
                    new(id: $"workflow-{Guid.NewGuid()}", taskQueue: worker.Options.TaskQueue!));

                // Make sure task failure occurs in history eventually
                await AssertTaskFailureContainsEventuallyAsync(handle, exceptionContains);
            });

        await AssertScenarioFailsTask(
            StandardLibraryCallsWorkflow.Scenario.TaskDelay, "non-deterministic");
        await AssertScenarioFailsTask(
            StandardLibraryCallsWorkflow.Scenario.TaskRun, "not scheduled on workflow scheduler");
        await AssertScenarioFailsTask(
            StandardLibraryCallsWorkflow.Scenario.TaskFactoryStartNewDefaultScheduler,
            "not scheduled on workflow scheduler");
        await AssertScenarioFailsTask(
            StandardLibraryCallsWorkflow.Scenario.TaskContinueWithDefaultScheduler,
            "not scheduled on workflow scheduler");
        await AssertScenarioFailsTask(
            StandardLibraryCallsWorkflow.Scenario.TaskWaitAsync, "non-deterministic");
        await AssertScenarioFailsTask(
            StandardLibraryCallsWorkflow.Scenario.DataflowReceiveAsync,
            "not scheduled on workflow scheduler");
        await AssertScenarioFailsTask(
            StandardLibraryCallsWorkflow.Scenario.TaskWhenAnyWithResultThreeParam,
            "not scheduled on workflow scheduler");
    }

    [Fact]
    public async Task ExecuteWorkflowAsync_StandardLibraryCalls_SucceedWhenValid()
    {
        Task AssertScenarioSucceeds(StandardLibraryCallsWorkflow.Scenario scenario) =>
            ExecuteWorkerAsync<StandardLibraryCallsWorkflow>(async worker =>
            {
                var result = await Env.Client.ExecuteWorkflowAsync(
                    (StandardLibraryCallsWorkflow wf) => wf.RunAsync(scenario),
                    new(id: $"workflow-{Guid.NewGuid()}", taskQueue: worker.Options.TaskQueue!)
                    {
                        RunTimeout = TimeSpan.FromSeconds(10),
                    });
                Assert.Equal("done", result);
            });

        await AssertScenarioSucceeds(StandardLibraryCallsWorkflow.Scenario.TaskFactoryStartNew);
        await AssertScenarioSucceeds(StandardLibraryCallsWorkflow.Scenario.TaskStart);
        await AssertScenarioSucceeds(StandardLibraryCallsWorkflow.Scenario.TaskContinueWith);
        await AssertScenarioSucceeds(StandardLibraryCallsWorkflow.Scenario.TaskWhenAnyWithResultTwoParam);
        await AssertScenarioSucceeds(StandardLibraryCallsWorkflow.Scenario.WorkflowWhenAnyWithResultThreeParam);
        await AssertScenarioSucceeds(StandardLibraryCallsWorkflow.Scenario.WorkflowWhenAll);
        await AssertScenarioSucceeds(StandardLibraryCallsWorkflow.Scenario.WorkflowRunTask);
        await AssertScenarioSucceeds(StandardLibraryCallsWorkflow.Scenario.WorkflowRunTaskAfterTaskStart);
    }

    [Workflow]
    public class InfoWorkflow
    {
        [WorkflowRun]
        public Task<WorkflowInfo> RunAsync() => Task.FromResult(Workflow.Info);
    }

    [Fact]
    public async Task ExecuteWorkflowAsync_Info_Succeeds()
    {
        await ExecuteWorkerAsync<InfoWorkflow>(async worker =>
        {
            var handle = await Env.Client.StartWorkflowAsync(
                (InfoWorkflow wf) => wf.RunAsync(),
                new(id: $"workflow-{Guid.NewGuid()}", taskQueue: worker.Options.TaskQueue!));
            var result = await handle.GetResultAsync();
            Assert.Equal(1, result.Attempt);
            Assert.Null(result.ContinuedRunId);
            Assert.Null(result.CronSchedule);
            Assert.Null(result.ExecutionTimeout);
            Assert.Equal(worker.Client.Options.Namespace, result.Namespace);
            Assert.Null(result.Parent);
            Assert.Null(result.RetryPolicy);
            Assert.Equal(handle.ResultRunId, result.RunId);
            Assert.Null(result.RunTimeout);
            Assert.InRange(
                result.StartTime,
                DateTime.UtcNow - TimeSpan.FromMinutes(5),
                DateTime.UtcNow + TimeSpan.FromMinutes(5));
            Assert.Equal(worker.Options.TaskQueue, result.TaskQueue);
            // TODO(cretz): Can assume default 10 in all test servers?
            Assert.Equal(TimeSpan.FromSeconds(10), result.TaskTimeout);
            Assert.Equal(handle.Id, result.WorkflowId);
            Assert.Equal("InfoWorkflow", result.WorkflowType);
        });
    }

    public record HistoryInfo(int HistoryLength, int HistorySize, bool ContinueAsNewSuggested);

    [Workflow]
    public class HistoryInfoWorkflow
    {
        // Just wait forever
        [WorkflowRun]
        public Task RunAsync() => Workflow.WaitConditionAsync(() => false);

        [WorkflowSignal]
        public async Task BunchOfEventsAsync(int count)
        {
            // Create a lot of one-day timers
            for (var i = 0; i < count; i++)
            {
                _ = Workflow.DelayAsync(TimeSpan.FromDays(1));
            }
        }

        [WorkflowQuery]
        public HistoryInfo HistoryInfo => new(
            HistoryLength: Workflow.CurrentHistoryLength,
            HistorySize: Workflow.CurrentHistorySize,
            ContinueAsNewSuggested: Workflow.ContinueAsNewSuggested);
    }

    [Fact]
    public async Task ExecuteWorkflowAsync_HistoryInfo_IsAccurate()
    {
        await ExecuteWorkerAsync<HistoryInfoWorkflow>(async worker =>
        {
            var handle = await Env.Client.StartWorkflowAsync(
                (HistoryInfoWorkflow wf) => wf.RunAsync(),
                new(id: $"workflow-{Guid.NewGuid()}", taskQueue: worker.Options.TaskQueue!));
            // Issue query before anything else, which should mean only a history size of 3, at
            // least 100 bytes of history, and no continue as new suggestion
            var origInfo = await handle.QueryAsync(wf => wf.HistoryInfo);
            Assert.Equal(3, origInfo.HistoryLength);
            Assert.True(origInfo.HistorySize > 100);
            Assert.False(origInfo.ContinueAsNewSuggested);

            // Now send a lot of events
            await handle.SignalAsync(wf =>
                wf.BunchOfEventsAsync(WorkflowEnvironment.ContinueAsNewSuggestedHistoryCount));
            // Send one more event to trigger the WFT update. We have to do this because just a
            // query will have a stale representation of history counts, but signal forces a new
            // WFT.
            await handle.SignalAsync(wf => wf.BunchOfEventsAsync(1));
            await AssertMore.EventuallyAsync(async () =>
            {
                var eventCount = (await handle.FetchHistoryAsync()).Events.Count;
                Assert.True(
                    eventCount > WorkflowEnvironment.ContinueAsNewSuggestedHistoryCount,
                    $"We sent at least {WorkflowEnvironment.ContinueAsNewSuggestedHistoryCount} events but " +
                    $"history length said it was only {eventCount}");
            });
            var newInfo = await handle.QueryAsync(wf => wf.HistoryInfo);
            Assert.True(
                newInfo.HistoryLength > WorkflowEnvironment.ContinueAsNewSuggestedHistoryCount,
                $"We sent at least {WorkflowEnvironment.ContinueAsNewSuggestedHistoryCount} events but " +
                $"history length said it was only {newInfo.HistoryLength}");
            Assert.True(newInfo.HistorySize > origInfo.HistorySize);
            Assert.True(newInfo.ContinueAsNewSuggested);
        });
    }

    [Workflow]
    public class MultiParamWorkflow
    {
        [WorkflowRun]
        public Task<string> RunAsync(string param1, string param2) => Task.FromResult($"{param1}:{param2}");
    }

    [Fact]
    public async Task ExecuteWorkflowAsync_MultiParam_Succeeds()
    {
        await ExecuteWorkerAsync<MultiParamWorkflow>(async worker =>
        {
            var result = await Env.Client.ExecuteWorkflowAsync<string>(
                "MultiParamWorkflow",
                new string[] { "foo", "bar" },
                new(id: $"workflow-{Guid.NewGuid()}", taskQueue: worker.Options.TaskQueue!));
            Assert.Equal("foo:bar", result);
        });
    }

    [Workflow]
    public class DefaultParamWorkflow
    {
        [WorkflowRun]
        public Task<string> RunAsync(string param1, string param2 = "default") =>
            Task.FromResult($"{param1}:{param2}");
    }

    [Fact]
    public async Task ExecuteWorkflowAsync_DefaultParam_Succeeds()
    {
        await ExecuteWorkerAsync<DefaultParamWorkflow>(async worker =>
        {
            var result = await Env.Client.ExecuteWorkflowAsync<string>(
                "DefaultParamWorkflow",
                new string[] { "foo" },
                new(id: $"workflow-{Guid.NewGuid()}", taskQueue: worker.Options.TaskQueue!));
            Assert.Equal("foo:default", result);
        });
    }

    [Workflow]
    public class TimerWorkflow
    {
        [WorkflowRun]
        public async Task<string> RunAsync(Input input)
        {
            using var cancelSource = new CancellationTokenSource();
            if (input.CancelBefore)
            {
                cancelSource.Cancel();
            }
            else if (input.CancelAfterMS > 0)
            {
                _ = Workflow.DelayAsync(input.CancelAfterMS).ContinueWith(_ => cancelSource.Cancel());
            }
            try
            {
                await Workflow.DelayAsync(input.DelayMS, cancelSource.Token);
                return "done";
            }
            catch (TaskCanceledException)
            {
                return "cancelled";
            }
        }

        public record Input(
            int DelayMS,
            bool CancelBefore = false,
            int CancelAfterMS = 0);
    }

    [Fact]
    public async Task ExecuteWorkflowAsync_Timer_Succeeds()
    {
        await ExecuteWorkerAsync<TimerWorkflow>(async worker =>
        {
            var arg = new TimerWorkflow.Input(DelayMS: 100);
            var handle = await Env.Client.StartWorkflowAsync(
                (TimerWorkflow wf) => wf.RunAsync(arg),
                new(id: $"workflow-{Guid.NewGuid()}", taskQueue: worker.Options.TaskQueue!));
            Assert.Equal("done", await handle.GetResultAsync());
            // Check history has a timer start and a timer fire
            bool foundStart = false, foundFire = false;
            await foreach (var evt in handle.FetchHistoryEventsAsync())
            {
                if (evt.TimerStartedEventAttributes != null)
                {
                    Assert.False(foundStart);
                    foundStart = true;
                    Assert.Equal(
                        TimeSpan.FromMilliseconds(100),
                        evt.TimerStartedEventAttributes.StartToFireTimeout.ToTimeSpan());
                }
                else if (evt.TimerFiredEventAttributes != null)
                {
                    Assert.False(foundFire);
                    foundFire = true;
                }
            }
            Assert.True(foundStart);
            Assert.True(foundFire);
        });
    }

    [Fact]
    public async Task ExecuteWorkflowAsync_TimerCancelBefore_ProperlyCanceled()
    {
        await ExecuteWorkerAsync<TimerWorkflow>(async worker =>
        {
            var arg = new TimerWorkflow.Input(DelayMS: 10000, CancelBefore: true);
            var handle = await Env.Client.StartWorkflowAsync(
                (TimerWorkflow wf) => wf.RunAsync(arg),
                new(id: $"workflow-{Guid.NewGuid()}", taskQueue: worker.Options.TaskQueue!));
            Assert.Equal("cancelled", await handle.GetResultAsync());
            // Make sure no timer event in history
            await foreach (var evt in handle.FetchHistoryEventsAsync())
            {
                Assert.Null(evt.TimerStartedEventAttributes);
            }
        });
    }

    [Fact]
    public async Task ExecuteWorkflowAsync_TimerCancelAfter_ProperlyCanceled()
    {
        await ExecuteWorkerAsync<TimerWorkflow>(async worker =>
        {
            var arg = new TimerWorkflow.Input(DelayMS: 10000, CancelAfterMS: 100);
            var handle = await Env.Client.StartWorkflowAsync(
                (TimerWorkflow wf) => wf.RunAsync(arg),
                new(id: $"workflow-{Guid.NewGuid()}", taskQueue: worker.Options.TaskQueue!));
            Assert.Equal("cancelled", await handle.GetResultAsync());
            // Make sure there is a timer cancelled in history
            var found = false;
            await foreach (var evt in handle.FetchHistoryEventsAsync())
            {
                found = evt.TimerCanceledEventAttributes != null;
                if (found)
                {
                    break;
                }
            }
            Assert.True(found);
        });
    }

    [Fact]
    public async Task ExecuteWorkflowAsync_TimerInfinite_NeverCreatesTask()
    {
        await ExecuteWorkerAsync<TimerWorkflow>(async worker =>
        {
            var arg = new TimerWorkflow.Input(DelayMS: Timeout.Infinite, CancelAfterMS: 100);
            var handle = await Env.Client.StartWorkflowAsync(
                (TimerWorkflow wf) => wf.RunAsync(arg),
                new(id: $"workflow-{Guid.NewGuid()}", taskQueue: worker.Options.TaskQueue!));
            Assert.Equal("cancelled", await handle.GetResultAsync());
            // Only expect the one cancel timer, not the infinite one
            var timerCount = 0;
            await foreach (var evt in handle.FetchHistoryEventsAsync())
            {
                if (evt.TimerStartedEventAttributes != null)
                {
                    timerCount++;
                }
            }
            Assert.Equal(1, timerCount);
        });
    }

    [Fact]
    public async Task ExecuteWorkflowAsync_TimerNegative_FailsTask()
    {
        await ExecuteWorkerAsync<TimerWorkflow>(async worker =>
        {
            var arg = new TimerWorkflow.Input(DelayMS: -50);
            var handle = await Env.Client.StartWorkflowAsync(
                (TimerWorkflow wf) => wf.RunAsync(arg),
                new(id: $"workflow-{Guid.NewGuid()}", taskQueue: worker.Options.TaskQueue!));
            // Confirm WFT failure
            await AssertTaskFailureContainsEventuallyAsync(handle, "duration cannot be less than 0");
        });
    }

    [Fact]
    public async Task ExecuteWorkflowAsync_TimerZero_LikeOneMillisecond()
    {
        await ExecuteWorkerAsync<TimerWorkflow>(async worker =>
        {
            var arg = new TimerWorkflow.Input(DelayMS: 0);
            var handle = await Env.Client.StartWorkflowAsync(
                (TimerWorkflow wf) => wf.RunAsync(arg),
                new(id: $"workflow-{Guid.NewGuid()}", taskQueue: worker.Options.TaskQueue!));
            Assert.Equal("done", await handle.GetResultAsync());
            // Make sure the timer was set to 1ms
            var found = false;
            await foreach (var evt in handle.FetchHistoryEventsAsync())
            {
                if (evt.TimerStartedEventAttributes != null)
                {
                    found = true;
                    Assert.Equal(
                        TimeSpan.FromMilliseconds(1),
                        evt.TimerStartedEventAttributes.StartToFireTimeout.ToTimeSpan());
                }
            }
            Assert.True(found);
        });
    }

    [Workflow]
    public class CancelWorkflow
    {
        public static TaskCompletionSource? ActivityStarted { get; set; }

        private bool childWaiting;

        [Activity]
        public static async Task<string> SwallowCancelActivityAsync()
        {
            ActivityStarted!.SetResult();
            while (!ActivityExecutionContext.Current.CancellationToken.IsCancellationRequested)
            {
                ActivityExecutionContext.Current.Heartbeat();
                await Task.Delay(100);
            }
            return "cancelled";
        }

        [Workflow]
        public class SwallowCancelChildWorkflow
        {
            [WorkflowRun]
            public async Task<string> RunAsync()
            {
                try
                {
                    await Workflow.DelayAsync(Timeout.Infinite);
                    throw new InvalidOperationException("Unexpected timer success");
                }
                catch (OperationCanceledException)
                {
                    return "cancelled";
                }
            }
        }

        [WorkflowRun]
        public async Task<string> RunAsync(Scenario scenario)
        {
            switch (scenario)
            {
                case Scenario.Timer:
                    await Workflow.DelayAsync(30000);
                    break;
                case Scenario.TimerIgnoreCancel:
                    // Wait for both cancellation and timer
                    var timerTask = Workflow.DelayAsync(100, CancellationToken.None);
                    try
                    {
                        await timerTask.WaitAsync(Workflow.CancellationToken);
                        Assert.Fail("Didn't fail");
                    }
                    catch (TaskCanceledException)
                    {
                    }
                    await timerTask;
                    break;
                case Scenario.TimerWaitAndIgnore:
                    await Task.WhenAny(Workflow.DelayAsync(Timeout.Infinite, Workflow.CancellationToken));
                    break;
                case Scenario.Activity:
                    await Workflow.ExecuteActivityAsync(
                        () => SwallowCancelActivityAsync(),
                        new()
                        {
                            ScheduleToCloseTimeout = TimeSpan.FromHours(1),
                            HeartbeatTimeout = TimeSpan.FromSeconds(2),
                        });
                    break;
                case Scenario.ActivityWaitAndIgnore:
                    var actRes = await Workflow.ExecuteActivityAsync(
                        () => SwallowCancelActivityAsync(),
                        new()
                        {
                            ScheduleToCloseTimeout = TimeSpan.FromHours(1),
                            HeartbeatTimeout = TimeSpan.FromSeconds(2),
                            CancellationType = ActivityCancellationType.WaitCancellationCompleted,
                        });
                    Assert.Equal("cancelled", actRes);
                    break;
                case Scenario.LocalActivity:
                    await Workflow.ExecuteLocalActivityAsync(
                        () => SwallowCancelActivityAsync(),
                        new() { ScheduleToCloseTimeout = TimeSpan.FromHours(1) });
                    break;
                case Scenario.ChildTryCancel:
                    var childHandle1 = await Workflow.StartChildWorkflowAsync(
                        (SwallowCancelChildWorkflow wf) => wf.RunAsync(),
                        new() { CancellationType = ChildWorkflowCancellationType.TryCancel });
                    childWaiting = true;
                    await childHandle1.GetResultAsync();
                    break;
                case Scenario.ChildWaitAndIgnore:
                    var childHandle2 = await Workflow.StartChildWorkflowAsync(
                        (SwallowCancelChildWorkflow wf) => wf.RunAsync());
                    childWaiting = true;
                    var childRes = await childHandle2.GetResultAsync();
                    Assert.Equal("cancelled", childRes);
                    break;
                default:
                    throw new NotImplementedException();
            }
            return "done";
        }

        [WorkflowQuery]
        public bool ChildWaiting() => childWaiting;

        public enum Scenario
        {
            Timer,
            TimerIgnoreCancel,
            TimerWaitAndIgnore,
            Activity,
            ActivityWaitAndIgnore,
            LocalActivity,
            ChildTryCancel,
            ChildWaitAndIgnore,
        }
    }

    [Fact]
    public async Task ExecuteWorkflowAsync_Cancel_ProperlyCanceled()
    {
        Task AssertProperlyCanceled(
            CancelWorkflow.Scenario scenario,
            Func<WorkflowHandle<CancelWorkflow>, Task>? waitFor = null,
            Action<WorkflowHandle>? additionalAssertions = null) =>
            ExecuteWorkerAsync<CancelWorkflow>(
                async worker =>
                {
                    CancelWorkflow.ActivityStarted = new();
                    var handle = await Env.Client.StartWorkflowAsync(
                        (CancelWorkflow wf) => wf.RunAsync(scenario),
                        new(id: $"workflow-{Guid.NewGuid()}", taskQueue: worker.Options.TaskQueue!)
                        {
                            // Lowering for quicker LA result
                            TaskTimeout = TimeSpan.FromSeconds(2),
                        });
                    if (waitFor != null)
                    {
                        await waitFor(handle);
                    }
                    else
                    {
                        await AssertMore.StartedEventuallyAsync(handle);
                    }
                    await handle.CancelAsync();
                    var exc = await Assert.ThrowsAsync<WorkflowFailedException>(
                        () => handle.GetResultAsync());
                    Assert.IsType<CanceledFailureException>(exc.InnerException);
                    additionalAssertions?.Invoke(handle);
                },
                new TemporalWorkerOptions().
                    AddActivity(CancelWorkflow.SwallowCancelActivityAsync).
                    AddWorkflow<CancelWorkflow.SwallowCancelChildWorkflow>());

        // TODO(cretz): wait condition, external signal, etc
        await AssertProperlyCanceled(CancelWorkflow.Scenario.Timer);
        await AssertProperlyCanceled(
            CancelWorkflow.Scenario.Activity, _ => CancelWorkflow.ActivityStarted!.Task);
        await AssertProperlyCanceled(
            CancelWorkflow.Scenario.LocalActivity, _ => CancelWorkflow.ActivityStarted!.Task);
        await AssertProperlyCanceled(
            CancelWorkflow.Scenario.ChildTryCancel, handle =>
                AssertMore.EqualEventuallyAsync(
                    true,
                    () => handle.QueryAsync(wf => wf.ChildWaiting())));
    }

    [Fact]
    public async Task ExecuteWorkflowAsync_Cancel_ProperlyIgnored()
    {
        Task AssertProperlyIgnored(
            CancelWorkflow.Scenario scenario,
            Func<WorkflowHandle<CancelWorkflow>, Task>? waitFor = null,
            Action<WorkflowHandle>? additionalAssertions = null) =>
            ExecuteWorkerAsync<CancelWorkflow>(
                async worker =>
                {
                    CancelWorkflow.ActivityStarted = new();
                    var handle = await Env.Client.StartWorkflowAsync(
                        (CancelWorkflow wf) => wf.RunAsync(scenario),
                        new(id: $"workflow-{Guid.NewGuid()}", taskQueue: worker.Options.TaskQueue!));
                    if (waitFor != null)
                    {
                        await waitFor(handle);
                    }
                    else
                    {
                        await AssertMore.StartedEventuallyAsync(handle);
                    }
                    await handle.CancelAsync();
                    Assert.Equal("done", await handle.GetResultAsync());
                    additionalAssertions?.Invoke(handle);
                },
                new TemporalWorkerOptions().
                    AddActivity(CancelWorkflow.SwallowCancelActivityAsync).
                    AddWorkflow<CancelWorkflow.SwallowCancelChildWorkflow>());

        // TODO(cretz): Test external signal, etc
        await AssertProperlyIgnored(CancelWorkflow.Scenario.TimerIgnoreCancel);
        await AssertProperlyIgnored(CancelWorkflow.Scenario.TimerWaitAndIgnore);
        await AssertProperlyIgnored(
            CancelWorkflow.Scenario.ActivityWaitAndIgnore,
            _ => CancelWorkflow.ActivityStarted!.Task);
        await AssertProperlyIgnored(
            CancelWorkflow.Scenario.ChildWaitAndIgnore, handle =>
                AssertMore.EqualEventuallyAsync(
                    true,
                    () => handle.QueryAsync(wf => wf.ChildWaiting())));
    }

    [Workflow]
    public class AssertWorkflow
    {
        [WorkflowRun]
        public async Task RunAsync() => Assert.Fail("Oh no");
    }

    [Fact]
    public async Task ExecuteWorkflowAsync_Assert_FailsWorkflow()
    {
        await ExecuteWorkerAsync<AssertWorkflow>(async worker =>
        {
            var exc = await Assert.ThrowsAsync<WorkflowFailedException>(() =>
                Env.Client.ExecuteWorkflowAsync(
                    (AssertWorkflow wf) => wf.RunAsync(),
                    new(id: $"workflow-{Guid.NewGuid()}", taskQueue: worker.Options.TaskQueue!)));
            var exc2 = Assert.IsType<ApplicationFailureException>(exc.InnerException);
            Assert.Equal("Assertion failed", exc2.Message);
            var exc3 = Assert.IsType<ApplicationFailureException>(exc2.InnerException);
            Assert.Contains("Oh no", exc3.Message);
        });
    }

    [Workflow]
    public class SignalWorkflow
    {
        private readonly List<string> events = new();

        // Just wait forever
        [WorkflowRun]
        public Task RunAsync() => Workflow.DelayAsync(Timeout.Infinite);

        [WorkflowSignal]
        public async Task Signal1Async(string arg) => events.Add($"Signal1: {arg}");

        [WorkflowSignal("custom-name")]
        public async Task SignalCustomAsync(string arg) => events.Add($"SignalCustom: {arg}");

        [WorkflowSignal]
        public async Task AddSignalHandlersAsync(IReadOnlyCollection<string> names)
        {
            foreach (var name in names)
            {
                async Task HandleSignalAsync(string arg) =>
                    events.Add($"AddSignalHandlers: {name} - {arg}");
                Workflow.Signals[name] = WorkflowSignalDefinition.CreateWithoutAttribute(
                    name, HandleSignalAsync);
            }
        }

        [WorkflowSignal]
        public async Task FailWorkflowAsync() => throw new ApplicationFailureException("Oh no");

        [WorkflowQuery]
        public IList<string> Events() => events;
    }

    [Fact]
    public async Task ExecuteWorkflowAsync_Signals_ProperlyHandled()
    {
        await ExecuteWorkerAsync<SignalWorkflow>(async worker =>
        {
            // Start the workflow with a signal
            var handle = await Env.Client.StartWorkflowAsync(
                (SignalWorkflow wf) => wf.RunAsync(),
                new(id: $"workflow-{Guid.NewGuid()}", taskQueue: worker.Options.TaskQueue!)
                {
                    StartSignal = "Signal1",
                    StartSignalArgs = new[] { "signalval1" },
                });
            // Add one w/ custom name
            await handle.SignalAsync(wf => wf.SignalCustomAsync("signalval2"));
            // Add a couple more to be buffered
            await handle.SignalAsync("latesig1", new[] { "signalval3" });
            await handle.SignalAsync("latesig2", new[] { "signalval4" });
            // Add the signal handlers
            await handle.SignalAsync(
                wf => wf.AddSignalHandlersAsync(new[] { "latesig1", "latesig2", "latesig3" }));
            // Add another to a late-bound signal
            await handle.SignalAsync("latesig3", new[] { "signalval5" });
            // Confirm all events are as expected
            Assert.Equal(
                new List<string>
                {
                    "Signal1: signalval1",
                    "SignalCustom: signalval2",
                    "AddSignalHandlers: latesig1 - signalval3",
                    "AddSignalHandlers: latesig2 - signalval4",
                    "AddSignalHandlers: latesig3 - signalval5",
                },
                await handle.QueryAsync(wf => wf.Events()));

            // Now send a signal that fails the entire workflow
            await handle.SignalAsync(wf => wf.FailWorkflowAsync());
            var exc = await Assert.ThrowsAsync<WorkflowFailedException>(
                () => handle.GetResultAsync());
            var exc2 = Assert.IsType<ApplicationFailureException>(exc.InnerException);
            Assert.Equal("Oh no", exc2.Message);
        });
    }

    [Fact]
    public async Task ExecuteWorkflowAsync_Signals_SignalWithStart()
    {
        await ExecuteWorkerAsync<SignalWorkflow>(async worker =>
        {
            // Start the workflow with a signal
            var options = new WorkflowOptions(
                id: $"workflow-{Guid.NewGuid()}",
                taskQueue: worker.Options.TaskQueue!);
            options.SignalWithStart((SignalWorkflow wf) => wf.Signal1Async("signalval1"));
            var handle = await Env.Client.StartWorkflowAsync(
                (SignalWorkflow wf) => wf.RunAsync(),
                options);
            // Confirm signal received
            Assert.Equal(
                new List<string>
                {
                    "Signal1: signalval1",
                },
                await handle.QueryAsync(wf => wf.Events()));
            // Do it again, confirm signal received on same workflow
            options.SignalWithStart((SignalWorkflow wf) => wf.Signal1Async("signalval2"));
            var newHandle = await Env.Client.StartWorkflowAsync(
                (SignalWorkflow wf) => wf.RunAsync(),
                options);
            Assert.Equal(handle.ResultRunId, newHandle.ResultRunId);
            // Confirm signal received
            Assert.Equal(
                new List<string>
                {
                    "Signal1: signalval1",
                    "Signal1: signalval2",
                },
                await handle.QueryAsync(wf => wf.Events()));
        });
    }

    [Workflow]
    public class BadSignalArgsDroppedWorkflow
    {
        [WorkflowRun]
        public Task RunAsync() => Workflow.DelayAsync(Timeout.Infinite);

        [WorkflowSignal]
        public async Task SomeSignalAsync(string arg) => SignalArgs.Add(arg);

        [WorkflowQuery]
        public IList<string> SignalArgs { get; } = new List<string>();
    }

    [Fact]
    public async Task ExecuteWorkflowAsync_BadSignalArgs_ProperlyDropped()
    {
        await ExecuteWorkerAsync<BadSignalArgsDroppedWorkflow>(async worker =>
        {
            var handle = await Env.Client.StartWorkflowAsync(
                (BadSignalArgsDroppedWorkflow wf) => wf.RunAsync(),
                new(id: $"workflow-{Guid.NewGuid()}", taskQueue: worker.Options.TaskQueue!));
            // Send 4 signals, the first and third being bad
            await handle.SignalAsync("SomeSignal", new object?[] { 123 });
            await handle.SignalAsync("SomeSignal", new object?[] { "value1" });
            await handle.SignalAsync("SomeSignal", new object?[] { false });
            await handle.SignalAsync("SomeSignal", new object?[] { "value2" });
            Assert.Equal(
                new List<string> { "value1", "value2" },
                await handle.QueryAsync(wf => wf.SignalArgs));
        });
    }

    [Workflow]
    public class QueryWorkflow
    {
        // Just wait forever
        [WorkflowRun]
        public Task RunAsync() => Workflow.DelayAsync(Timeout.Infinite);

        [WorkflowQuery]
        public string QuerySimple(string arg) => $"QuerySimple: {arg}";

        [WorkflowQuery("custom-name")]
        public string QueryCustom(string arg) => $"QueryCustom: {arg}";

        [WorkflowQuery]
        public string QueryProperty => "QueryProperty";

        [WorkflowQuery]
        public string QueryNoArg() => "QueryNoArg";

        [WorkflowSignal]
        public async Task AddQueryHandlerAsync(string name) =>
            Workflow.Queries[name] = WorkflowQueryDefinition.CreateWithoutAttribute(
                name, (string arg) => $"AddQueryHandler: {name} - {arg}");

        [WorkflowQuery]
        public string QueryFail() => throw new InvalidOperationException("Query fail");

        [WorkflowQuery]
        public string QueryMakingCommands()
        {
            _ = Workflow.DelayAsync(5000);
            return "unreachable";
        }
    }

    [Fact]
    public async Task ExecuteWorkflowAsync_Queries_ProperlyHandled()
    {
        await ExecuteWorkerAsync<QueryWorkflow>(async worker =>
        {
            // Start the workflow
            var handle = await Env.Client.StartWorkflowAsync(
                (QueryWorkflow wf) => wf.RunAsync(),
                new(id: $"workflow-{Guid.NewGuid()}", taskQueue: worker.Options.TaskQueue!));
            // Basic queries
            Assert.Equal(
                "QuerySimple: foo",
                await handle.QueryAsync(wf => wf.QuerySimple("foo")));
            Assert.Equal(
                "QueryCustom: bar",
                await handle.QueryAsync(wf => wf.QueryCustom("bar")));
            Assert.Equal(
                "QueryProperty",
                await handle.QueryAsync(wf => wf.QueryProperty));
            // Non-existent query
            var exc = await Assert.ThrowsAsync<WorkflowQueryFailedException>(
                () => handle.QueryAsync<string>("some-query", new[] { "some-arg" }));
            Assert.Contains(
                "known queries: [custom-name QueryFail QueryMakingCommands QueryNoArg QueryProperty QuerySimple]",
                exc.Message);
            // Add that non-existent query then try again
            await handle.SignalAsync(wf => wf.AddQueryHandlerAsync("some-query"));
            Assert.Equal(
                "AddQueryHandler: some-query - some-arg",
                await handle.QueryAsync<string>("some-query", new[] { "some-arg" }));
            // Query fail
            var exc2 = await Assert.ThrowsAsync<WorkflowQueryFailedException>(
                () => handle.QueryAsync(wf => wf.QueryFail()));
            Assert.Equal("Query fail", exc2.Message);
            // Make commands in a query
            var exc3 = await Assert.ThrowsAsync<WorkflowQueryFailedException>(
                () => handle.QueryAsync(wf => wf.QueryMakingCommands()));
            Assert.Contains("created workflow commands", exc3.Message);
            // Access method as property
            var exc4 = await Assert.ThrowsAsync<ArgumentException>(
                () => handle.QueryAsync<Func<string>>(wf => wf.QueryNoArg));
            Assert.Contains("must be a single method call or property access", exc4.Message);
        });
    }

    [Workflow]
    public class PropertyWorkflow
    {
        [WorkflowRun]
        public async Task RunAsync(string value) => Value = value;

        [WorkflowQuery]
        public string Value { get; set; } = string.Empty;
    }

    [Fact]
    public async Task ExecuteWorkflowAsync_Properties_ProperlySupported()
    {
        await ExecuteWorkerAsync<PropertyWorkflow>(async worker =>
        {
            // Run the workflow
            var handle = await Env.Client.StartWorkflowAsync(
                (PropertyWorkflow wf) => wf.RunAsync("some string"),
                new(id: $"workflow-{Guid.NewGuid()}", taskQueue: worker.Options.TaskQueue!));
            await handle.GetResultAsync();
            Assert.Equal("some string", await handle.QueryAsync(wf => wf.Value));
        });
    }

    [Workflow]
    public class MiscHelpersWorkflow
    {
        private static readonly List<bool> EventsForIsReplaying = new();

        private string? completeWorkflow;

        [WorkflowRun]
        public async Task<string> RunAsync()
        {
            Workflow.Logger.LogInformation("Some log {Foo}", "Bar");
            EventsForIsReplaying.Add(Workflow.Unsafe.IsReplaying);
            await Workflow.WaitConditionAsync(() => completeWorkflow != null);
            return completeWorkflow!;
        }

        [WorkflowSignal]
        public async Task CompleteWorkflow(string val) => completeWorkflow = val;

        [WorkflowQuery]
        public DateTime CurrentTime() => Workflow.UtcNow;

        [WorkflowQuery]
        public int Random(int max) => Workflow.Random.Next(max);

        [WorkflowQuery]
        public string NewGuid() => Workflow.NewGuid().ToString();

        [WorkflowQuery]
        public bool[] GetEventsForIsReplaying() => EventsForIsReplaying.ToArray();
    }

    [Fact]
    public async Task ExecuteWorkflowAsync_MiscHelpers_Succeed()
    {
        // Run one worker doing test
        var workflowId = string.Empty;
        var taskQueue = string.Empty;
        var loggerFactory = new TestUtils.LogCaptureFactory(LoggerFactory);
        await ExecuteWorkerAsync<MiscHelpersWorkflow>(
            async worker =>
            {
                // Start the workflow
                var handle = await Env.Client.StartWorkflowAsync(
                    (MiscHelpersWorkflow wf) => wf.RunAsync(),
                    new(id: $"workflow-{Guid.NewGuid()}", taskQueue: worker.Options.TaskQueue!));
                workflowId = handle.Id;
                taskQueue = worker.Options.TaskQueue!;
                Assert.InRange(
                    await handle.QueryAsync(wf => wf.CurrentTime()),
                    DateTime.UtcNow - TimeSpan.FromMinutes(5),
                    DateTime.UtcNow + TimeSpan.FromMinutes(5));
                Assert.InRange(await handle.QueryAsync(wf => wf.Random(3)), 0, 2);
                // Check GUID is parseable and shows 4 as UUID version
                var guid = await handle.QueryAsync(wf => wf.NewGuid());
                Assert.True(Guid.TryParseExact(guid, "D", out _));
                Assert.Equal('4', guid[14]);
                // Mark workflow complete and wait on result
                await handle.SignalAsync(wf => wf.CompleteWorkflow("done!"));
                Assert.Equal("done!", await handle.GetResultAsync());
                // Confirm log is present
                Assert.Contains(loggerFactory.Logs, entry => entry.Formatted == "Some log Bar");
                // Now clear and issue query and confirm log is not present
                loggerFactory.ClearLogs();
                Assert.InRange(await handle.QueryAsync(wf => wf.Random(3)), 0, 2);
                Assert.DoesNotContain(
                    loggerFactory.Logs, entry => entry.Formatted == "Some log Bar");
            },
            new()
            {
                LoggerFactory = loggerFactory,
            });

        // Run the worker again with a query so we can force replay
        await ExecuteWorkerAsync<MiscHelpersWorkflow>(
            async worker =>
            {
                // Now query after close to check that is replaying worked
                var isReplayingValues = await Env.Client.GetWorkflowHandle<MiscHelpersWorkflow>(
                    workflowId).QueryAsync(wf => wf.GetEventsForIsReplaying());
                Assert.Equal(new[] { false, true }, isReplayingValues);
            },
            new(taskQueue: taskQueue));
    }

    [Workflow]
    public class WaitConditionWorkflow
    {
        private readonly CancellationTokenSource cancelSource;
        private bool shouldProceed;

        public WaitConditionWorkflow() =>
            cancelSource = CancellationTokenSource.CreateLinkedTokenSource(Workflow.CancellationToken);

        [WorkflowRun]
        public Task<bool> RunAsync(int timeoutMs) =>
            Workflow.WaitConditionAsync(() => shouldProceed, timeoutMs, cancelSource.Token);

        [WorkflowSignal]
        public async Task ProceedAsync() => shouldProceed = true;

        [WorkflowSignal]
        public async Task CancelWaitAsync() => cancelSource.Cancel();
    }

    [Fact]
    public async Task ExecuteWorkflowAsync_WaitCondition_Succeeds()
    {
        await ExecuteWorkerAsync<WaitConditionWorkflow>(async worker =>
        {
            // Start the workflow
            var handle = await Env.Client.StartWorkflowAsync(
                (WaitConditionWorkflow wf) => wf.RunAsync(Timeout.Infinite),
                new(id: $"workflow-{Guid.NewGuid()}", taskQueue: worker.Options.TaskQueue!));
            // Tell to proceed and confirm it does
            await handle.SignalAsync(wf => wf.ProceedAsync());
            Assert.True(await handle.GetResultAsync());
        });
    }

    [Fact]
    public async Task ExecuteWorkflowAsync_WaitConditionManualCancel_ProperlyCancels()
    {
        await ExecuteWorkerAsync<WaitConditionWorkflow>(async worker =>
        {
            // Start the workflow
            var handle = await Env.Client.StartWorkflowAsync(
                (WaitConditionWorkflow wf) => wf.RunAsync(Timeout.Infinite),
                new(id: $"workflow-{Guid.NewGuid()}", taskQueue: worker.Options.TaskQueue!));
            // Cancel and confirm it does
            await handle.SignalAsync(wf => wf.CancelWaitAsync());
            var exc = await Assert.ThrowsAsync<WorkflowFailedException>(
                () => handle.GetResultAsync());
            var exc2 = Assert.IsType<ApplicationFailureException>(exc.InnerException);
            Assert.Contains("canceled", exc2.Message);
        });
    }

    [Fact]
    public async Task ExecuteWorkflowAsync_WaitConditionWorkflowCancel_ProperlyCancels()
    {
        await ExecuteWorkerAsync<WaitConditionWorkflow>(async worker =>
        {
            // Start the workflow
            var handle = await Env.Client.StartWorkflowAsync(
                (WaitConditionWorkflow wf) => wf.RunAsync(Timeout.Infinite),
                new(id: $"workflow-{Guid.NewGuid()}", taskQueue: worker.Options.TaskQueue!));
            // Confirm query says it's running
            await AssertMore.StartedEventuallyAsync(handle);
            // Cancel workflow and confirm it does
            await handle.CancelAsync();
            var exc = await Assert.ThrowsAsync<WorkflowFailedException>(
                () => handle.GetResultAsync());
            Assert.IsType<CanceledFailureException>(exc.InnerException);
        });
    }

    [Fact]
    public async Task ExecuteWorkflowAsync_WaitConditionTimeout_ProperlyTimesOut()
    {
        await ExecuteWorkerAsync<WaitConditionWorkflow>(async worker =>
        {
            // Start the workflow
            var handle = await Env.Client.StartWorkflowAsync(
                (WaitConditionWorkflow wf) => wf.RunAsync(10),
                new(id: $"workflow-{Guid.NewGuid()}", taskQueue: worker.Options.TaskQueue!));
            // Wait for timeout
            Assert.False(await handle.GetResultAsync());
        });
    }

    [Workflow]
    public class DeadlockWorkflow
    {
        [WorkflowRun]
#pragma warning disable CA1849 // We are using Thread.Sleep on purpose
        public async Task RunAsync() => Thread.Sleep(4000);
#pragma warning restore CA1849
    }

    [Fact]
    public async Task ExecuteWorkflowAsync_Deadlock_ProperlyFails()
    {
        await ExecuteWorkerAsync<DeadlockWorkflow>(
            async worker =>
            {
                // Start the workflow
                var handle = await Env.Client.StartWorkflowAsync(
                    (DeadlockWorkflow wf) => wf.RunAsync(),
                    new(id: $"workflow-{Guid.NewGuid()}", taskQueue: worker.Options.TaskQueue!));
                await AssertTaskFailureContainsEventuallyAsync(handle, "deadlocked");
            },
            // Disable task tracing so we can add delay in there
            new() { DisableWorkflowTracingEventListener = true });
    }

    [Workflow]
    public class SearchAttributesWorkflow
    {
        public static readonly SearchAttributeCollection AttributesInitial = new SearchAttributeCollection.Builder().
            Set(AttrBool, true).
            Set(AttrDateTime, new DateTimeOffset(2001, 1, 1, 0, 0, 0, TimeSpan.Zero)).
            Set(AttrDouble, 123.45).
            Set(AttrKeyword, "SomeKeyword").
            // TODO(cretz): Fix after Temporal dev server upgraded
            // Set(AttrKeywordList, new[] { "SomeKeyword1", "SomeKeyword2" }).
            Set(AttrLong, 678).
            Set(AttrText, "SomeText").
            ToSearchAttributeCollection();

        // Update half, remove half
        public static readonly SearchAttributeUpdate[] AttributeFirstUpdates = new SearchAttributeUpdate[]
        {
            AttrBool.ValueSet(false),
            AttrDateTime.ValueSet(new DateTimeOffset(2002, 1, 1, 0, 0, 0, TimeSpan.Zero)),
            AttrDouble.ValueSet(234.56),
            AttrKeyword.ValueUnset(),
            AttrLong.ValueUnset(),
            AttrText.ValueUnset(),
        };

        public static readonly SearchAttributeCollection AttributesFirstUpdated = new SearchAttributeCollection.Builder().
            Set(AttrBool, false).
            Set(AttrDateTime, new DateTimeOffset(2002, 1, 1, 0, 0, 0, TimeSpan.Zero)).
            Set(AttrDouble, 234.56).
            ToSearchAttributeCollection();

        // Update/remove other half
        public static readonly SearchAttributeUpdate[] AttributeSecondUpdates = new SearchAttributeUpdate[]
        {
            AttrBool.ValueUnset(),
            AttrDateTime.ValueUnset(),
            AttrDouble.ValueUnset(),
            AttrKeyword.ValueSet("AnotherKeyword"),
            AttrLong.ValueSet(789),
            AttrText.ValueSet("SomeOtherText"),
        };

        public static readonly SearchAttributeCollection AttributesSecondUpdated = new SearchAttributeCollection.Builder().
            Set(AttrKeyword, "AnotherKeyword").
            Set(AttrLong, 789).
            Set(AttrText, "SomeOtherText").
            ToSearchAttributeCollection();

        public static void AssertAttributesEqual(
            SearchAttributeCollection expected, SearchAttributeCollection actual) =>
            Assert.Equal(
                expected.UntypedValues.Where(kvp => kvp.Key.Name.StartsWith("DotNet")),
                actual.UntypedValues.Where(kvp => kvp.Key.Name.StartsWith("DotNet")));

        private bool proceed;

        [WorkflowRun]
        public async Task RunAsync()
        {
            // Check initial
            AssertAttributesEqual(AttributesInitial, Workflow.TypedSearchAttributes);
            // Wait, then update and check
            await Workflow.WaitConditionAsync(() => proceed);
            proceed = false;
            Workflow.UpsertTypedSearchAttributes(AttributeFirstUpdates);
            AssertAttributesEqual(AttributesFirstUpdated, Workflow.TypedSearchAttributes);
            // Wait, then update and check
            await Workflow.WaitConditionAsync(() => proceed);
            proceed = false;
            Workflow.UpsertTypedSearchAttributes(AttributeSecondUpdates);
            AssertAttributesEqual(AttributesSecondUpdated, Workflow.TypedSearchAttributes);
        }

        [WorkflowSignal]
        public async Task ProceedAsync() => proceed = true;
    }

    [Fact]
    public async Task ExecuteWorkflowAsync_SearchAttributes_ProperlyUpserted()
    {
        await EnsureSearchAttributesPresentAsync();
        await ExecuteWorkerAsync<SearchAttributesWorkflow>(async worker =>
        {
            // Start the workflow
            var handle = await Env.Client.StartWorkflowAsync(
                (SearchAttributesWorkflow wf) => wf.RunAsync(),
                new(id: $"workflow-{Guid.NewGuid()}", taskQueue: worker.Options.TaskQueue!)
                {
                    TypedSearchAttributes = SearchAttributesWorkflow.AttributesInitial,
                });
            // Confirm description shows initial
            SearchAttributesWorkflow.AssertAttributesEqual(
                SearchAttributesWorkflow.AttributesInitial,
                (await handle.DescribeAsync()).TypedSearchAttributes);
            // Tell workflow to proceed and confirm next values
            await handle.SignalAsync(wf => wf.ProceedAsync());
            await AssertMore.EventuallyAsync(async () =>
                SearchAttributesWorkflow.AssertAttributesEqual(
                    SearchAttributesWorkflow.AttributesFirstUpdated,
                    (await handle.DescribeAsync()).TypedSearchAttributes));
            // Tell workflow to proceed and confirm next values
            await handle.SignalAsync(wf => wf.ProceedAsync());
            await AssertMore.EventuallyAsync(async () =>
                SearchAttributesWorkflow.AssertAttributesEqual(
                    SearchAttributesWorkflow.AttributesSecondUpdated,
                    (await handle.DescribeAsync()).TypedSearchAttributes));
        });
    }

    [Workflow]
    public class MemoWorkflow
    {
        public static readonly Dictionary<string, object> MemoInitial = new()
        {
            ["foo"] = "fooval",
            ["bar"] = "barval",
        };

        public static readonly MemoUpdate[] MemoUpdates = new[]
        {
            MemoUpdate.ValueSet("foo", "newfooval"),
            MemoUpdate.ValueUnset("bar"),
            MemoUpdate.ValueSet("baz", "bazval"),
        };

        public static readonly Dictionary<string, object> MemoUpdated = new()
        {
            ["foo"] = "newfooval",
            ["baz"] = "bazval",
        };

        private bool proceed;

        [WorkflowRun]
        public async Task RunAsync()
        {
            // Check initial
            Assert.Equal(MemoInitial, Workflow.Memo.ToDictionary(
                kvp => kvp.Key,
                kvp => (object)Workflow.PayloadConverter.ToValue<string>(kvp.Value)));
            // Wait, then update and check
            await Workflow.WaitConditionAsync(() => proceed);
            Workflow.UpsertMemo(MemoUpdates);
            Assert.Equal(MemoUpdated, Workflow.Memo.ToDictionary(
                kvp => kvp.Key,
                kvp => (object)Workflow.PayloadConverter.ToValue<string>(kvp.Value)));
        }

        [WorkflowSignal]
        public async Task ProceedAsync() => proceed = true;
    }

    [Fact]
    public async Task ExecuteWorkflowAsync_Memo_ProperlyUpserted()
    {
        await ExecuteWorkerAsync<MemoWorkflow>(async worker =>
        {
            // Start the workflow
            var handle = await Env.Client.StartWorkflowAsync(
                (MemoWorkflow wf) => wf.RunAsync(),
                new(id: $"workflow-{Guid.NewGuid()}", taskQueue: worker.Options.TaskQueue!)
                {
                    Memo = MemoWorkflow.MemoInitial,
                });
            // Confirm description shows initial
            async Task<Dictionary<string, object>> GetCurrentMemoAsync()
            {
                var desc = await handle.DescribeAsync();
                var dict = new Dictionary<string, object>(desc.Memo.Count);
                foreach (var kvp in desc.Memo)
                {
                    dict[kvp.Key] = await kvp.Value.ToValueAsync<string>();
                }
                return dict;
            }
            Assert.Equal(MemoWorkflow.MemoInitial, await GetCurrentMemoAsync());
            // Tell workflow to proceed and confirm next values
            await handle.SignalAsync(wf => wf.ProceedAsync());
            await AssertMore.EventuallyAsync(async () =>
                Assert.Equal(MemoWorkflow.MemoUpdated, await GetCurrentMemoAsync()));
        });
    }

    [Workflow]
    public class ContinueAsNewWorkflow
    {
        [WorkflowRun]
        public async Task<IList<string>> RunAsync(IList<string> pastRunIds)
        {
            // Check memo and retry policy
            Assert.Equal(
                pastRunIds.Count,
                Workflow.PayloadConverter.ToValue<int>(Workflow.Memo["PastRunIdCount"]));
            Assert.Equal(pastRunIds.Count + 1000, Workflow.Info.RetryPolicy?.MaximumAttempts);

            if (pastRunIds.Count == 5)
            {
                return pastRunIds;
            }
            if (Workflow.Info.ContinuedRunId is string contRunId)
            {
                pastRunIds.Add(contRunId);
            }
            throw Workflow.CreateContinueAsNewException(
                (ContinueAsNewWorkflow wf) => wf.RunAsync(pastRunIds),
                new()
                {
                    Memo = new Dictionary<string, object>
                    {
                        ["PastRunIdCount"] = pastRunIds.Count,
                    },
                    RetryPolicy = new() { MaximumAttempts = pastRunIds.Count + 1000 },
                });
        }
    }

    [Fact]
    public async Task ExecuteWorkflowAsync_ContinueAsNew_ProperlyContinues()
    {
        await ExecuteWorkerAsync<ContinueAsNewWorkflow>(async worker =>
        {
            var handle = await Env.Client.StartWorkflowAsync(
                (ContinueAsNewWorkflow wf) => wf.RunAsync(new List<string>()),
                new(id: $"workflow-{Guid.NewGuid()}", taskQueue: worker.Options.TaskQueue!)
                {
                    Memo = new Dictionary<string, object> { ["PastRunIdCount"] = 0 },
                    RetryPolicy = new() { MaximumAttempts = 1000 },
                });
            var result = await handle.GetResultAsync();
            Assert.Equal(5, result.Count);
            Assert.Equal(handle.FirstExecutionRunId, result[0]);
        });
    }

    [Workflow]
    public class SimpleActivityWorkflow
    {
        [Activity]
        public static string ResultNoArgSync() => "1";

        [Activity]
        public static string ResultWithArgSync(string arg)
        {
            Assert.Equal("2", arg);
            return "3";
        }

        [Activity]
        public static void NoResultNoArgSync()
        {
        }

        [Activity]
        public static void NoResultWithArgSync(string arg) => Assert.Equal("4", arg);

        [Activity]
        public static async Task<string> ResultNoArgAsync() => "5";

        [Activity]
        public static async Task<string> ResultWithArgAsync(string arg)
        {
            Assert.Equal("6", arg);
            return "7";
        }

        [Activity]
        public static Task NoResultNoArgAsync() => Task.CompletedTask;

        [Activity]
        public static async Task NoResultWithArgAsync(string arg) => Assert.Equal("8", arg);

        [Activity]
        public static string ResultMultiArgSync(string arg1, string arg2)
        {
            Assert.Equal("9", arg1);
            Assert.Equal("10", arg2);
            return "11";
        }

        [Activity]
        public static void NoResultMultiArgSync(string arg1, string arg2)
        {
            Assert.Equal("12", arg1);
            Assert.Equal("13", arg2);
        }

        [WorkflowRun]
        public async Task RunAsync(bool local)
        {
#pragma warning disable SA1118 // Don't want so many lines
            // Intentionally not making options var because I want to confirm new() { ... } works
            if (local)
            {
                // Static
                Assert.Equal("1", await Workflow.ExecuteLocalActivityAsync(
                    () => ResultNoArgSync(),
                    new() { ScheduleToCloseTimeout = TimeSpan.FromHours(1) }));
                Assert.Equal("3", await Workflow.ExecuteLocalActivityAsync(
                    () => ResultWithArgSync("2"),
                    new() { ScheduleToCloseTimeout = TimeSpan.FromHours(1) }));
                await Workflow.ExecuteLocalActivityAsync(
                    () => NoResultNoArgSync(),
                    new() { ScheduleToCloseTimeout = TimeSpan.FromHours(1) });
                await Workflow.ExecuteLocalActivityAsync(
                    () => NoResultWithArgSync("4"),
                    new() { ScheduleToCloseTimeout = TimeSpan.FromHours(1) });
                Assert.Equal("5", await Workflow.ExecuteLocalActivityAsync(
                    () => ResultNoArgAsync(),
                    new() { ScheduleToCloseTimeout = TimeSpan.FromHours(1) }));
                Assert.Equal("7", await Workflow.ExecuteLocalActivityAsync(
                    () => ResultWithArgAsync("6"),
                    new() { ScheduleToCloseTimeout = TimeSpan.FromHours(1) }));
                await Workflow.ExecuteLocalActivityAsync(
                    () => NoResultNoArgAsync(),
                    new() { ScheduleToCloseTimeout = TimeSpan.FromHours(1) });
                await Workflow.ExecuteLocalActivityAsync(
                    () => NoResultWithArgAsync("8"),
                    new() { ScheduleToCloseTimeout = TimeSpan.FromHours(1) });
                Assert.Equal("11", await Workflow.ExecuteLocalActivityAsync<string>(
                    ActivityDefinition.Create(ResultMultiArgSync).Name!,
                    new object?[] { "9", "10" },
                    new() { ScheduleToCloseTimeout = TimeSpan.FromHours(1) }));
                await Workflow.ExecuteLocalActivityAsync(
                    ActivityDefinition.Create(NoResultMultiArgSync).Name!,
                    new object?[] { "12", "13" },
                    new() { ScheduleToCloseTimeout = TimeSpan.FromHours(1) });

                // Instance
                Assert.Equal("1", await Workflow.ExecuteLocalActivityAsync(
                    (SimpleActivityInstance act) => act.InstanceResultNoArgSync(),
                    new() { ScheduleToCloseTimeout = TimeSpan.FromHours(1) }));
                Assert.Equal("3", await Workflow.ExecuteLocalActivityAsync(
                    (SimpleActivityInstance act) => act.InstanceResultWithArgSync("2"),
                    new() { ScheduleToCloseTimeout = TimeSpan.FromHours(1) }));
                await Workflow.ExecuteLocalActivityAsync(
                    (SimpleActivityInstance act) => act.InstanceNoResultNoArgSync(),
                    new() { ScheduleToCloseTimeout = TimeSpan.FromHours(1) });
                await Workflow.ExecuteLocalActivityAsync(
                    (SimpleActivityInstance act) => act.InstanceNoResultWithArgSync("4"),
                    new() { ScheduleToCloseTimeout = TimeSpan.FromHours(1) });
                Assert.Equal("5", await Workflow.ExecuteLocalActivityAsync(
                    (SimpleActivityInstance act) => act.InstanceResultNoArgAsync(),
                    new() { ScheduleToCloseTimeout = TimeSpan.FromHours(1) }));
                Assert.Equal("7", await Workflow.ExecuteLocalActivityAsync(
                    (SimpleActivityInstance act) => act.InstanceResultWithArgAsync("6"),
                    new() { ScheduleToCloseTimeout = TimeSpan.FromHours(1) }));
                await Workflow.ExecuteLocalActivityAsync(
                    (SimpleActivityInstance act) => act.InstanceNoResultNoArgAsync(),
                    new() { ScheduleToCloseTimeout = TimeSpan.FromHours(1) });
                await Workflow.ExecuteLocalActivityAsync(
                    (SimpleActivityInstance act) => act.InstanceNoResultWithArgAsync("8"),
                    new() { ScheduleToCloseTimeout = TimeSpan.FromHours(1) });
            }
            else
            {
                // Static
                Assert.Equal("1", await Workflow.ExecuteActivityAsync(
                    () => ResultNoArgSync(),
                    new() { ScheduleToCloseTimeout = TimeSpan.FromHours(1) }));
                Assert.Equal("3", await Workflow.ExecuteActivityAsync(
                    () => ResultWithArgSync("2"),
                    new() { ScheduleToCloseTimeout = TimeSpan.FromHours(1) }));
                await Workflow.ExecuteActivityAsync(
                    () => NoResultNoArgSync(),
                    new() { ScheduleToCloseTimeout = TimeSpan.FromHours(1) });
                await Workflow.ExecuteActivityAsync(
                    () => NoResultWithArgSync("4"),
                    new() { ScheduleToCloseTimeout = TimeSpan.FromHours(1) });
                Assert.Equal("5", await Workflow.ExecuteActivityAsync(
                    () => ResultNoArgAsync(),
                    new() { ScheduleToCloseTimeout = TimeSpan.FromHours(1) }));
                Assert.Equal("7", await Workflow.ExecuteActivityAsync(
                    () => ResultWithArgAsync("6"),
                    new() { ScheduleToCloseTimeout = TimeSpan.FromHours(1) }));
                await Workflow.ExecuteActivityAsync(
                    () => NoResultNoArgAsync(),
                    new() { ScheduleToCloseTimeout = TimeSpan.FromHours(1) });
                await Workflow.ExecuteActivityAsync(
                    () => NoResultWithArgAsync("8"),
                    new() { ScheduleToCloseTimeout = TimeSpan.FromHours(1) });
                Assert.Equal("11", await Workflow.ExecuteActivityAsync<string>(
                    ActivityDefinition.Create(ResultMultiArgSync).Name!,
                    new object?[] { "9", "10" },
                    new() { ScheduleToCloseTimeout = TimeSpan.FromHours(1) }));
                await Workflow.ExecuteActivityAsync(
                    ActivityDefinition.Create(NoResultMultiArgSync).Name!,
                    new object?[] { "12", "13" },
                    new() { ScheduleToCloseTimeout = TimeSpan.FromHours(1) });

                // Instance
                Assert.Equal("1", await Workflow.ExecuteActivityAsync(
                    (SimpleActivityInstance act) => act.InstanceResultNoArgSync(),
                    new() { ScheduleToCloseTimeout = TimeSpan.FromHours(1) }));
                Assert.Equal("3", await Workflow.ExecuteActivityAsync(
                    (SimpleActivityInstance act) => act.InstanceResultWithArgSync("2"),
                    new() { ScheduleToCloseTimeout = TimeSpan.FromHours(1) }));
                await Workflow.ExecuteActivityAsync(
                    (SimpleActivityInstance act) => act.InstanceNoResultNoArgSync(),
                    new() { ScheduleToCloseTimeout = TimeSpan.FromHours(1) });
                await Workflow.ExecuteActivityAsync(
                    (SimpleActivityInstance act) => act.InstanceNoResultWithArgSync("4"),
                    new() { ScheduleToCloseTimeout = TimeSpan.FromHours(1) });
                Assert.Equal("5", await Workflow.ExecuteActivityAsync(
                    (SimpleActivityInstance act) => act.InstanceResultNoArgAsync(),
                    new() { ScheduleToCloseTimeout = TimeSpan.FromHours(1) }));
                Assert.Equal("7", await Workflow.ExecuteActivityAsync(
                    (SimpleActivityInstance act) => act.InstanceResultWithArgAsync("6"),
                    new() { ScheduleToCloseTimeout = TimeSpan.FromHours(1) }));
                await Workflow.ExecuteActivityAsync(
                    (SimpleActivityInstance act) => act.InstanceNoResultNoArgAsync(),
                    new() { ScheduleToCloseTimeout = TimeSpan.FromHours(1) });
                await Workflow.ExecuteActivityAsync(
                    (SimpleActivityInstance act) => act.InstanceNoResultWithArgAsync("8"),
                    new() { ScheduleToCloseTimeout = TimeSpan.FromHours(1) });
            }
#pragma warning restore SA1118
        }
    }

    public class SimpleActivityInstance
    {
        [Activity]
        public string InstanceResultNoArgSync() => "1";

        [Activity]
        public string InstanceResultWithArgSync(string arg)
        {
            Assert.Equal("2", arg);
            return "3";
        }

        [Activity]
        public void InstanceNoResultNoArgSync()
        {
        }

        [Activity]
        public void InstanceNoResultWithArgSync(string arg) => Assert.Equal("4", arg);

        [Activity]
        public async Task<string> InstanceResultNoArgAsync() => "5";

        [Activity]
        public async Task<string> InstanceResultWithArgAsync(string arg)
        {
            Assert.Equal("6", arg);
            return "7";
        }

        [Activity]
        public Task InstanceNoResultNoArgAsync() => Task.CompletedTask;

        [Activity]
        public async Task InstanceNoResultWithArgAsync(string arg) => Assert.Equal("8", arg);
    }

    [Theory]
    [InlineData(true)]
    [InlineData(false)]
    public async Task ExecuteWorkflowAsync_SimpleActivity_ExecutesProperly(bool local)
    {
        var act = new SimpleActivityInstance();
        await ExecuteWorkerAsync<SimpleActivityWorkflow>(
            async worker =>
            {
                var handle = await Env.Client.StartWorkflowAsync(
                    (SimpleActivityWorkflow wf) => wf.RunAsync(local),
                    new(id: $"workflow-{Guid.NewGuid()}", taskQueue: worker.Options.TaskQueue!));
                await handle.GetResultAsync();
                var activities = new List<string>();
                await foreach (var evt in handle.FetchHistoryEventsAsync())
                {
                    if (local)
                    {
                        var attr = evt.MarkerRecordedEventAttributes;
                        if (attr != null)
                        {
                            Assert.Equal("core_local_activity", attr.MarkerName);
                            var data = await DataConverter.Default.ToValueAsync<System.Text.Json.JsonElement>(
                                attr.Details["data"].Payloads_.Single());
                            activities.Add(data.GetProperty("activity_type").GetString()!);
                        }
                    }
                    else
                    {
                        var attr = evt.ActivityTaskScheduledEventAttributes;
                        if (attr != null)
                        {
                            activities.Add(attr.ActivityType.Name);
                        }
                    }
                }
                Assert.Equal(
                    new List<string>()
                    {
                        "ResultNoArgSync",
                        "ResultWithArgSync",
                        "NoResultNoArgSync",
                        "NoResultWithArgSync",
                        "ResultNoArg",
                        "ResultWithArg",
                        "NoResultNoArg",
                        "NoResultWithArg",
                        "ResultMultiArgSync",
                        "NoResultMultiArgSync",
                        "InstanceResultNoArgSync",
                        "InstanceResultWithArgSync",
                        "InstanceNoResultNoArgSync",
                        "InstanceNoResultWithArgSync",
                        "InstanceResultNoArg",
                        "InstanceResultWithArg",
                        "InstanceNoResultNoArg",
                        "InstanceNoResultWithArg",
                    },
                    activities);
            },
            new TemporalWorkerOptions().
                AddActivity(SimpleActivityWorkflow.ResultNoArgSync).
                AddActivity(SimpleActivityWorkflow.ResultWithArgSync).
                AddActivity(SimpleActivityWorkflow.NoResultNoArgSync).
                AddActivity(SimpleActivityWorkflow.NoResultWithArgSync).
                AddActivity(SimpleActivityWorkflow.ResultNoArgAsync).
                AddActivity(SimpleActivityWorkflow.ResultWithArgAsync).
                AddActivity(SimpleActivityWorkflow.NoResultNoArgAsync).
                AddActivity(SimpleActivityWorkflow.NoResultWithArgAsync).
                AddActivity(SimpleActivityWorkflow.ResultMultiArgSync).
                AddActivity(SimpleActivityWorkflow.NoResultMultiArgSync).
                AddActivity(act.InstanceResultNoArgSync).
                AddActivity(act.InstanceResultWithArgSync).
                AddActivity(act.InstanceNoResultNoArgSync).
                AddActivity(act.InstanceNoResultWithArgSync).
                AddActivity(act.InstanceResultNoArgAsync).
                AddActivity(act.InstanceResultWithArgAsync).
                AddActivity(act.InstanceNoResultNoArgAsync).
                AddActivity(act.InstanceNoResultWithArgAsync));
    }

    [Workflow]
    public class TimeoutActivityWorkflow
    {
        [Activity]
        public static Task RunUntilCanceledAsync() =>
            Task.Delay(Timeout.Infinite, ActivityExecutionContext.Current.CancellationToken);

        [WorkflowRun]
        public async Task RunAsync(bool local)
        {
            // Timeout after 10ms w/ no retry
            if (local)
            {
                await Workflow.ExecuteLocalActivityAsync(
                    () => RunUntilCanceledAsync(),
                    new()
                    {
                        StartToCloseTimeout = TimeSpan.FromMilliseconds(10),
                        RetryPolicy = new() { MaximumAttempts = 1 },
                    });
            }
            else
            {
                await Workflow.ExecuteActivityAsync(
                    () => RunUntilCanceledAsync(),
                    new()
                    {
                        StartToCloseTimeout = TimeSpan.FromMilliseconds(10),
                        RetryPolicy = new() { MaximumAttempts = 1 },
                    });
            }
        }
    }

    [Theory]
    [InlineData(true)]
    [InlineData(false)]
    public async Task ExecuteWorkflowAsync_TimeoutActivity_TimesOut(bool local)
    {
        await ExecuteWorkerAsync<TimeoutActivityWorkflow>(
            async worker =>
            {
                var wfExc = await Assert.ThrowsAsync<WorkflowFailedException>(() =>
                    Env.Client.ExecuteWorkflowAsync(
                        (TimeoutActivityWorkflow wf) => wf.RunAsync(local),
                        new(id: $"workflow-{Guid.NewGuid()}", taskQueue: worker.Options.TaskQueue!)));
                var actExc = Assert.IsType<ActivityFailureException>(wfExc.InnerException);
                var toExc = Assert.IsType<TimeoutFailureException>(actExc.InnerException);
                Assert.Equal(TimeoutType.StartToClose, toExc.TimeoutType);
            },
            new TemporalWorkerOptions().AddActivity(TimeoutActivityWorkflow.RunUntilCanceledAsync));
    }

    [Workflow]
    public class CancelActivityWorkflow
    {
        [Activity]
        public static Task RunUntilCanceledAsync() =>
            Task.Delay(Timeout.Infinite, ActivityExecutionContext.Current.CancellationToken);

        [WorkflowRun]
        public async Task RunAsync(Input input)
        {
            using var tokenSource = CancellationTokenSource.CreateLinkedTokenSource(
                Workflow.CancellationToken);
            // Cancel before if desired
            if (input.BeforeStart)
            {
                tokenSource.Cancel();
            }
            Task activity;
            if (input.Local)
            {
                activity = Workflow.ExecuteLocalActivityAsync(
                    () => RunUntilCanceledAsync(),
                    new()
                    {
                        StartToCloseTimeout = TimeSpan.FromMinutes(10),
                        RetryPolicy = new() { MaximumAttempts = 1 },
                        CancellationToken = tokenSource.Token,
                    });
            }
            else
            {
                activity = Workflow.ExecuteActivityAsync(
                    () => RunUntilCanceledAsync(),
                    new()
                    {
                        StartToCloseTimeout = TimeSpan.FromMinutes(10),
                        RetryPolicy = new() { MaximumAttempts = 1 },
                        CancellationToken = tokenSource.Token,
                    });
            }
            // If not cancel before, wait one ms (i.e. roll the task over), then cancel
            if (!input.BeforeStart)
            {
                await Workflow.DelayAsync(1);
                tokenSource.Cancel();
            }
            await activity;
        }

        public record Input(bool Local, bool BeforeStart);
    }

    [Theory]
    [InlineData(true)]
    [InlineData(false)]
    public async Task ExecuteWorkflowAsync_CancelActivity_Cancels(bool local)
    {
        await ExecuteWorkerAsync<CancelActivityWorkflow>(
            async worker =>
            {
                // Regular cancel after start
                var wfExc = await Assert.ThrowsAsync<WorkflowFailedException>(() =>
                    Env.Client.ExecuteWorkflowAsync(
                        (CancelActivityWorkflow wf) => wf.RunAsync(new(local, false)),
                        new(id: $"workflow-{Guid.NewGuid()}", taskQueue: worker.Options.TaskQueue!)
                        {
                            // Lowering for quicker LA result
                            TaskTimeout = TimeSpan.FromSeconds(2),
                        }));
                var actExc = Assert.IsType<ActivityFailureException>(wfExc.InnerException);
                Assert.IsType<CanceledFailureException>(actExc.InnerException);

                // Cancel before start
                wfExc = await Assert.ThrowsAsync<WorkflowFailedException>(() =>
                    Env.Client.ExecuteWorkflowAsync(
                        (CancelActivityWorkflow wf) => wf.RunAsync(new(local, true)),
                        new(id: $"workflow-{Guid.NewGuid()}", taskQueue: worker.Options.TaskQueue!)
                        {
                            // Lowering for quicker LA result
                            TaskTimeout = TimeSpan.FromSeconds(2),
                        }));
                var cancelExc = Assert.IsType<CanceledFailureException>(wfExc.InnerException);
                Assert.Contains("cancelled before scheduled", cancelExc.Message);
            },
            new TemporalWorkerOptions().AddActivity(CancelActivityWorkflow.RunUntilCanceledAsync));
    }

    [Workflow]
    public class SimpleChildWorkflow
    {
        [Workflow]
        public class ResultNoArg
        {
            [WorkflowRun]
            public async Task<string> RunAsync() => "1";
        }

        [Workflow]
        public class ResultWithArg
        {
            [WorkflowRun]
            public async Task<string> RunAsync(string arg)
            {
                Assert.Equal("2", arg);
                return "3";
            }
        }

        [Workflow]
        public class NoResultNoArg
        {
            [WorkflowRun]
            public Task RunAsync() => Task.CompletedTask;
        }

        [Workflow]
        public class NoResultWithArg
        {
            [WorkflowRun]
            public async Task RunAsync(string arg) => Assert.Equal("4", arg);
        }

        [Workflow]
        public class ResultMultiArg
        {
            [WorkflowRun]
            public async Task<string> RunAsync(string arg1, string arg2)
            {
                Assert.Equal("5", arg1);
                Assert.Equal("6", arg2);
                return "7";
            }
        }

        [Workflow]
        public class NoResultMultiArg
        {
            [WorkflowRun]
            public async Task RunAsync(string arg1, string arg2)
            {
                Assert.Equal("8", arg1);
                Assert.Equal("9", arg2);
            }
        }

        [WorkflowRun]
        public async Task RunAsync()
        {
#pragma warning disable SA1118 // Don't want so many lines
            // Intentionally not making options var because I want to confirm new() { ... } works
            Assert.Equal("1", await Workflow.ExecuteChildWorkflowAsync(
                (ResultNoArg wf) => wf.RunAsync(), new() { RunTimeout = TimeSpan.FromHours(1) }));
            Assert.Equal("3", await Workflow.ExecuteChildWorkflowAsync(
                (ResultWithArg wf) => wf.RunAsync("2"), new() { RunTimeout = TimeSpan.FromHours(1) }));
            await Workflow.ExecuteChildWorkflowAsync(
                (NoResultNoArg wf) => wf.RunAsync(), new() { RunTimeout = TimeSpan.FromHours(1) });
            await Workflow.ExecuteChildWorkflowAsync(
                (NoResultWithArg wf) => wf.RunAsync("4"), new() { RunTimeout = TimeSpan.FromHours(1) });
            Assert.Equal("7", await Workflow.ExecuteChildWorkflowAsync<string>(
                WorkflowDefinition.Create(typeof(ResultMultiArg)).Name!,
                new object?[] { "5", "6" },
                new() { RunTimeout = TimeSpan.FromHours(1) }));
            await Workflow.ExecuteChildWorkflowAsync(
                WorkflowDefinition.Create(typeof(NoResultMultiArg)).Name!,
                new object?[] { "8", "9" },
                new() { RunTimeout = TimeSpan.FromHours(1) });
#pragma warning restore SA1118
        }
    }

    [Fact]
    public async Task ExecuteWorkflowAsync_SimpleChild_ExecutesProperly()
    {
        await ExecuteWorkerAsync<SimpleChildWorkflow>(
            async worker =>
            {
                var handle = await Env.Client.StartWorkflowAsync(
                    (SimpleChildWorkflow wf) => wf.RunAsync(),
                    new(id: $"workflow-{Guid.NewGuid()}", taskQueue: worker.Options.TaskQueue!));
                await handle.GetResultAsync();
                var children = new List<string>();
                await foreach (var evt in handle.FetchHistoryEventsAsync())
                {
                    var attr = evt.ChildWorkflowExecutionStartedEventAttributes;
                    if (attr != null)
                    {
                        children.Add(attr.WorkflowType.Name);
                    }
                }
                Assert.Equal(
                    new List<string>()
                    {
                        "ResultNoArg",
                        "ResultWithArg",
                        "NoResultNoArg",
                        "NoResultWithArg",
                        "ResultMultiArg",
                        "NoResultMultiArg",
                    },
                    children);
            },
            new TemporalWorkerOptions().
                AddWorkflow<SimpleChildWorkflow.ResultNoArg>().
                AddWorkflow<SimpleChildWorkflow.ResultWithArg>().
                AddWorkflow<SimpleChildWorkflow.NoResultNoArg>().
                AddWorkflow<SimpleChildWorkflow.NoResultWithArg>().
                AddWorkflow<SimpleChildWorkflow.ResultMultiArg>().
                AddWorkflow<SimpleChildWorkflow.NoResultMultiArg>());
    }

    [Workflow]
    public class TimeoutChildWorkflow
    {
        [Workflow]
        public class ChildWorkflow
        {
            [WorkflowRun]
            public Task RunAsync() => Workflow.DelayAsync(Timeout.Infinite);
        }

        [WorkflowRun]
        public Task RunAsync() =>
            // Timeout after 10ms
            Workflow.ExecuteChildWorkflowAsync(
                (ChildWorkflow wf) => wf.RunAsync(),
                new() { RunTimeout = TimeSpan.FromMilliseconds(10) });
    }

    [Fact]
    public async Task ExecuteWorkflowAsync_TimeoutChild_TimesOut()
    {
        await ExecuteWorkerAsync<TimeoutChildWorkflow>(
            async worker =>
            {
                var wfExc = await Assert.ThrowsAsync<WorkflowFailedException>(() =>
                    Env.Client.ExecuteWorkflowAsync(
                        (TimeoutChildWorkflow wf) => wf.RunAsync(),
                        new(id: $"workflow-{Guid.NewGuid()}", taskQueue: worker.Options.TaskQueue!)));
                var actExc = Assert.IsType<ChildWorkflowFailureException>(wfExc.InnerException);
                var toExc = Assert.IsType<TimeoutFailureException>(actExc.InnerException);
                Assert.Equal(TimeoutType.StartToClose, toExc.TimeoutType);
            },
            new TemporalWorkerOptions().AddWorkflow<TimeoutChildWorkflow.ChildWorkflow>());
    }

    [Workflow]
    public class CancelChildWorkflow
    {
        [Workflow]
        public class ChildWorkflow
        {
            [WorkflowRun]
            public Task RunAsync() => Workflow.DelayAsync(Timeout.Infinite);
        }

        [WorkflowRun]
        public async Task RunAsync(bool beforeStart)
        {
            using var tokenSource = CancellationTokenSource.CreateLinkedTokenSource(
                Workflow.CancellationToken);
            // Cancel before if desired
            if (beforeStart)
            {
                tokenSource.Cancel();
            }
            var handle = await Workflow.StartChildWorkflowAsync(
                (ChildWorkflow wf) => wf.RunAsync(),
                new() { CancellationToken = tokenSource.Token });
            // If not cancel before, cancel now
            if (!beforeStart)
            {
                tokenSource.Cancel();
            }
            await handle.GetResultAsync();
        }
    }

    [Fact]
    public async Task ExecuteWorkflowAsync_CancelChild_Cancels()
    {
        await ExecuteWorkerAsync<CancelChildWorkflow>(
            async worker =>
            {
                // Regular cancel after start
                var wfExc = await Assert.ThrowsAsync<WorkflowFailedException>(() =>
                    Env.Client.ExecuteWorkflowAsync(
                        (CancelChildWorkflow wf) => wf.RunAsync(false),
                        new(id: $"workflow-{Guid.NewGuid()}", taskQueue: worker.Options.TaskQueue!)));
                var childExc = Assert.IsType<ChildWorkflowFailureException>(wfExc.InnerException);
                Assert.IsType<CanceledFailureException>(childExc.InnerException);

                // Cancel before start
                wfExc = await Assert.ThrowsAsync<WorkflowFailedException>(() =>
                    Env.Client.ExecuteWorkflowAsync(
                        (CancelChildWorkflow wf) => wf.RunAsync(true),
                        new(id: $"workflow-{Guid.NewGuid()}", taskQueue: worker.Options.TaskQueue!)));
                var cancelExc = Assert.IsType<CanceledFailureException>(wfExc.InnerException);
                Assert.Contains("cancelled before scheduled", cancelExc.Message);
            },
            new TemporalWorkerOptions().AddWorkflow<CancelChildWorkflow.ChildWorkflow>());
    }

    [Workflow]
    public class SignalChildWorkflow
    {
        [Workflow]
        public class ChildWorkflow
        {
            private string lastSignal = "<unset>";

            [WorkflowRun]
            public Task RunAsync() => Workflow.DelayAsync(Timeout.Infinite);

            [WorkflowSignal]
            public async Task SomeSignalAsync(string value) => lastSignal = value;

            [WorkflowQuery]
            public string LastSignal() => lastSignal;
        }

        private ChildWorkflowHandle<ChildWorkflow>? child;

        [WorkflowRun]
        public async Task RunAsync()
        {
            child = await Workflow.StartChildWorkflowAsync((ChildWorkflow wf) => wf.RunAsync());
            await Workflow.DelayAsync(Timeout.Infinite);
        }

        [WorkflowSignal]
        public Task SignalChildAsync(string value)
        {
            if (child == null)
            {
                throw new ApplicationFailureException("Child not started");
            }
            return child.SignalAsync(wf => wf.SomeSignalAsync(value));
        }

        [WorkflowQuery]
        public string? ChildId() => child?.Id;
    }

    [Fact]
    public async Task ExecuteWorkflowAsync_SignalChild_SignalsProperly()
    {
        await ExecuteWorkerAsync<SignalChildWorkflow>(
            async worker =>
            {
                // Start and wait for child to have started
                var handle = await Env.Client.StartWorkflowAsync(
                    (SignalChildWorkflow wf) => wf.RunAsync(),
                    new(id: $"workflow-{Guid.NewGuid()}", taskQueue: worker.Options.TaskQueue!));
                var childId = await AssertMore.EventuallyAsync(async () =>
                {
                    var childId = await handle.QueryAsync(wf => wf.ChildId());
                    Assert.NotNull(childId);
                    return childId!;
                });

                // Signal and wait for signal received
                await handle.SignalAsync(wf => wf.SignalChildAsync("some value"));
                await AssertMore.EqualEventuallyAsync(
                    "some value",
                    () => Env.Client.GetWorkflowHandle<SignalChildWorkflow.ChildWorkflow>(childId).
                        QueryAsync(wf => wf.LastSignal()));
            },
            new TemporalWorkerOptions().AddWorkflow<SignalChildWorkflow.ChildWorkflow>());
    }

    [Workflow]
    public class AlreadyStartedChildWorkflow
    {
        [Workflow]
        public class ChildWorkflow
        {
            [WorkflowRun]
            public Task RunAsync() => Workflow.DelayAsync(Timeout.Infinite);
        }

        [WorkflowRun]
        public async Task RunAsync()
        {
            // Try to start a child workflow twice with the same ID
            var handle = await Workflow.StartChildWorkflowAsync(
                (ChildWorkflow wf) => wf.RunAsync());
            await Workflow.StartChildWorkflowAsync(
                (ChildWorkflow wf) => wf.RunAsync(), new() { Id = handle.Id });
        }
    }

    [Fact]
    public async Task ExecuteWorkflowAsync_AlreadyStartedChild_FailsProperly()
    {
        await ExecuteWorkerAsync<AlreadyStartedChildWorkflow>(
            async worker =>
            {
                // Regular cancel after start
                var wfExc = await Assert.ThrowsAsync<WorkflowFailedException>(() =>
                    Env.Client.ExecuteWorkflowAsync(
                        (AlreadyStartedChildWorkflow wf) => wf.RunAsync(),
                        new(id: $"workflow-{Guid.NewGuid()}", taskQueue: worker.Options.TaskQueue!)));
                Assert.IsType<FailureException>(wfExc.InnerException);
                Assert.Contains("already started", wfExc.InnerException.Message);
            },
            new TemporalWorkerOptions().AddWorkflow<AlreadyStartedChildWorkflow.ChildWorkflow>());
    }

    [Workflow]
    public class ExternalWorkflow
    {
        [Workflow]
        public class OtherWorkflow
        {
            private string lastSignal = "<unset>";

            [WorkflowRun]
            public Task RunAsync() => Workflow.DelayAsync(Timeout.Infinite);

            [WorkflowSignal]
            public async Task SignalAsync(string value) => lastSignal = value;

            [WorkflowQuery]
            public string LastSignal() => lastSignal;
        }

        [WorkflowRun]
        public Task RunAsync() => Workflow.DelayAsync(Timeout.Infinite);

        [WorkflowSignal]
        public Task SignalExternalAsync(string otherId) =>
            Workflow.GetExternalWorkflowHandle<OtherWorkflow>(otherId).SignalAsync(
                wf => wf.SignalAsync("external signal"));

        [WorkflowSignal]
        public Task CancelExternalAsync(string otherId) =>
            Workflow.GetExternalWorkflowHandle(otherId).CancelAsync();
    }

    [Fact]
    public async Task ExecuteWorkflowAsync_External_SignalAndCancelSucceed()
    {
        await ExecuteWorkerAsync<ExternalWorkflow>(
            async worker =>
            {
                // Start other workflow
                var otherHandle = await Env.Client.StartWorkflowAsync(
                    (ExternalWorkflow.OtherWorkflow wf) => wf.RunAsync(),
                    new(id: $"workflow-{Guid.NewGuid()}", taskQueue: worker.Options.TaskQueue!));
                await AssertMore.StartedEventuallyAsync(otherHandle);

                // Start primary workflow
                var handle = await Env.Client.StartWorkflowAsync(
                    (ExternalWorkflow wf) => wf.RunAsync(),
                    new(id: $"workflow-{Guid.NewGuid()}", taskQueue: worker.Options.TaskQueue!));
                await AssertMore.StartedEventuallyAsync(handle);

                // Send a signal and confirm received
                await handle.SignalAsync(wf => wf.SignalExternalAsync(otherHandle.Id));
                await AssertMore.EqualEventuallyAsync(
                    "external signal",
                    () => otherHandle.QueryAsync(wf => wf.LastSignal()));

                // Cancel and confirm cancelled
                await handle.SignalAsync(wf => wf.CancelExternalAsync(otherHandle.Id));
                await AssertMore.EventuallyAsync(async () =>
                {
                    var exc = await Assert.ThrowsAsync<WorkflowFailedException>(() =>
                        otherHandle.GetResultAsync());
                    Assert.IsType<CanceledFailureException>(exc.InnerException);
                });
            },
            new TemporalWorkerOptions().AddWorkflow<ExternalWorkflow.OtherWorkflow>());
    }

    [Workflow]
    public class StackTraceWorkflow
    {
        [Activity]
        public static async Task WaitCancelActivityAsync()
        {
            while (!ActivityExecutionContext.Current.CancellationToken.IsCancellationRequested)
            {
                ActivityExecutionContext.Current.Heartbeat();
                await Task.Delay(100);
            }
        }

        [Workflow]
        public class WaitForeverWorkflow
        {
            [WorkflowRun]
            public Task RunAsync() => Workflow.DelayAsync(Timeout.Infinite);
        }

        private string status = "created";

        [WorkflowRun]
        public async Task RunAsync()
        {
            // Start multiple tasks and wait on them all
            await Task.WhenAll(
                Workflow.DelayAsync(TimeSpan.FromHours(2)),
                Workflow.ExecuteActivityAsync(
                    () => WaitCancelActivityAsync(),
                    new()
                    {
                        ScheduleToCloseTimeout = TimeSpan.FromHours(2),
                        HeartbeatTimeout = TimeSpan.FromSeconds(2),
                    }),
                Workflow.ExecuteChildWorkflowAsync((WaitForeverWorkflow wf) => wf.RunAsync()),
                WaitForever());
        }

        [WorkflowQuery]
        public string Status() => status;

        private async Task WaitForever()
        {
            status = "waiting";
            await Workflow.WaitConditionAsync(() => false);
        }
    }

    [Fact]
    public async Task ExecuteWorkflowAsync_StackTrace_FailsWhenDisabled()
    {
        await ExecuteWorkerAsync<StackTraceWorkflow>(
            async worker =>
            {
                // Start and wait until "waiting"
                var handle = await Env.Client.StartWorkflowAsync(
                    (StackTraceWorkflow wf) => wf.RunAsync(),
                    new(id: $"workflow-{Guid.NewGuid()}", taskQueue: worker.Options.TaskQueue!));
                await AssertMore.EqualEventuallyAsync(
                    "waiting", () => handle.QueryAsync(wf => wf.Status()));
                var exc = await Assert.ThrowsAsync<WorkflowQueryFailedException>(
                    () => handle.QueryAsync<string>("__stack_trace", Array.Empty<object?>()));
                Assert.Contains("stack traces are not enabled", exc.Message);
            },
            new TemporalWorkerOptions().
                AddActivity(StackTraceWorkflow.WaitCancelActivityAsync).
                AddWorkflow<StackTraceWorkflow.WaitForeverWorkflow>());
    }

    [Fact]
    public async Task ExecuteWorkflowAsync_StackTrace_ReportedProperlyWhenEnabled()
    {
        await ExecuteWorkerAsync<StackTraceWorkflow>(
            async worker =>
            {
                // Start and wait until "waiting"
                var handle = await Env.Client.StartWorkflowAsync(
                    (StackTraceWorkflow wf) => wf.RunAsync(),
                    new(id: $"workflow-{Guid.NewGuid()}", taskQueue: worker.Options.TaskQueue!));
                await AssertMore.EqualEventuallyAsync(
                    "waiting", () => handle.QueryAsync(wf => wf.Status()));
                // Issue stack trace query
                var trace = await handle.QueryAsync<string>("__stack_trace", Array.Empty<object?>());
                // Confirm our four tasks are the only ones there, are in order, and are waiting at
                // the expected spot
                var traces = trace.Split("\n\n");
                Assert.Equal(4, traces.Length);
                Assert.StartsWith(
                    "Task waiting at:\n   at Temporalio.Workflows.Workflow.DelayAsync",
                    traces[0]);
                Assert.StartsWith(
                    "Task waiting at:\n   at Temporalio.Workflows.Workflow.ExecuteActivityAsync",
                    traces[1]);
                Assert.StartsWith(
                    "Task waiting at:\n   at Temporalio.Workflows.Workflow.StartChildWorkflowAsync",
                    traces[2]);
                Assert.StartsWith(
                    "Task waiting at:\n   at Temporalio.Workflows.Workflow.WaitConditionAsync",
                    traces[3]);
            },
            new TemporalWorkerOptions() { WorkflowStackTrace = WorkflowStackTrace.Normal }.
                AddActivity(StackTraceWorkflow.WaitCancelActivityAsync).
                AddWorkflow<StackTraceWorkflow.WaitForeverWorkflow>());
    }

    public abstract class PatchWorkflowBase
    {
        [Activity]
        public static string PrePatchActivity() => "pre-patch";

        [Activity]
        public static string PostPatchActivity() => "post-patch";

        protected string ActivityResult { get; set; } = "<unset>";

        [WorkflowQuery]
        public string GetResult() => ActivityResult;

        [Workflow("PatchWorkflow")]
        public class PrePatchWorkflow : PatchWorkflowBase
        {
            [WorkflowRun]
            public async Task RunAsync() => ActivityResult = await Workflow.ExecuteActivityAsync(
                () => PrePatchActivity(),
                new() { ScheduleToCloseTimeout = TimeSpan.FromMinutes(5) });
        }

        [Workflow]
        public class PatchWorkflow : PatchWorkflowBase
        {
            [WorkflowRun]
            public async Task RunAsync()
            {
                if (Workflow.Patched("my-patch"))
                {
                    ActivityResult = await Workflow.ExecuteActivityAsync(
                        () => PostPatchActivity(),
                        new() { ScheduleToCloseTimeout = TimeSpan.FromMinutes(5) });
                }
                else
                {
                    ActivityResult = await Workflow.ExecuteActivityAsync(
                        () => PrePatchActivity(),
                        new() { ScheduleToCloseTimeout = TimeSpan.FromMinutes(5) });
                }
            }
        }

        [Workflow("PatchWorkflow")]
        public class DeprecatePatchWorkflow : PatchWorkflowBase
        {
            [WorkflowRun]
            public async Task RunAsync()
            {
                Workflow.DeprecatePatch("my-patch");
                ActivityResult = await Workflow.ExecuteActivityAsync(
                    () => PostPatchActivity(),
                    new() { ScheduleToCloseTimeout = TimeSpan.FromMinutes(5) });
            }
        }

        [Workflow("PatchWorkflow")]
        public class PostPatchWorkflow : PatchWorkflowBase
        {
            [WorkflowRun]
            public async Task RunAsync() => ActivityResult = await Workflow.ExecuteActivityAsync(
                () => PostPatchActivity(),
                new() { ScheduleToCloseTimeout = TimeSpan.FromMinutes(5) });
        }
    }

    [Fact]
    public async Task ExecuteWorkflowAsync_Patched_ProperlyHandled()
    {
        var workerOptions = new TemporalWorkerOptions($"tq-{Guid.NewGuid()}").
            AddActivity(PatchWorkflowBase.PrePatchActivity).
            AddActivity(PatchWorkflowBase.PostPatchActivity);
        async Task<string> ExecuteWorkflowAsync(string id)
        {
            var handle = await Env.Client.StartWorkflowAsync(
                (PatchWorkflowBase.PatchWorkflow wf) => wf.RunAsync(),
                new(id, taskQueue: workerOptions.TaskQueue!));
            await handle.GetResultAsync();
            return await handle.QueryAsync(wf => wf.GetResult());
        }
        Task<string> QueryWorkflowAsync(string id) =>
            Env.Client.GetWorkflowHandle<PatchWorkflowBase>(id).QueryAsync(wf => wf.GetResult());

        // Run pre-patch workflow
        var prePatchId = $"workflow-{Guid.NewGuid()}";
        await ExecuteWorkerAsync<PatchWorkflowBase.PrePatchWorkflow>(
            async worker =>
            {
                Assert.Equal("pre-patch", await ExecuteWorkflowAsync(prePatchId));
            },
            workerOptions);

        // Patch workflow and confirm pre-patch and patched work
        var patchedId = $"workflow-{Guid.NewGuid()}";
        await ExecuteWorkerAsync<PatchWorkflowBase.PatchWorkflow>(
            async worker =>
            {
                Assert.Equal("post-patch", await ExecuteWorkflowAsync(patchedId));
                Assert.Equal("pre-patch", await QueryWorkflowAsync(prePatchId));
            },
            workerOptions);

        // Deprecate patch and confirm patched and deprecated work, but not pre-patch
        var deprecatePatchId = $"workflow-{Guid.NewGuid()}";
        await ExecuteWorkerAsync<PatchWorkflowBase.DeprecatePatchWorkflow>(
            async worker =>
            {
                Assert.Equal("post-patch", await ExecuteWorkflowAsync(deprecatePatchId));
                Assert.Equal("post-patch", await QueryWorkflowAsync(patchedId));
                var exc = await Assert.ThrowsAsync<WorkflowQueryFailedException>(
                    () => QueryWorkflowAsync(prePatchId));
                Assert.Contains("Nondeterminism", exc.Message);
            },
            workerOptions);

        // Remove patch and confirm post patch and deprecated work, but not pre-patch or patched
        var postPatchPatchId = $"workflow-{Guid.NewGuid()}";
        await ExecuteWorkerAsync<PatchWorkflowBase.PostPatchWorkflow>(
            async worker =>
            {
                Assert.Equal("post-patch", await ExecuteWorkflowAsync(postPatchPatchId));
                Assert.Equal("post-patch", await QueryWorkflowAsync(deprecatePatchId));
                var exc = await Assert.ThrowsAsync<WorkflowQueryFailedException>(
                    () => QueryWorkflowAsync(prePatchId));
                Assert.Contains("Nondeterminism", exc.Message);
                exc = await Assert.ThrowsAsync<WorkflowQueryFailedException>(
                    () => QueryWorkflowAsync(patchedId));
                Assert.Contains("Nondeterminism", exc.Message);
            },
            workerOptions);
    }

    [Workflow]
    public class HeadersWithCodecWorkflow
    {
        public enum Kind
        {
            Normal,
            Child,
            Continued,
        }

        private bool done;

        [WorkflowRun]
        public async Task RunAsync(Kind kind)
        {
            // Just continue as new
            if (kind == Kind.Normal)
            {
                throw Workflow.CreateContinueAsNewException(
                    (HeadersWithCodecWorkflow wf) => wf.RunAsync(Kind.Continued));
            }
            // Activity, local activity, child, signal child in both ways
            if (kind == Kind.Continued)
            {
                await Workflow.ExecuteActivityAsync(
                    () => DoThing(),
                    new() { ScheduleToCloseTimeout = TimeSpan.FromMinutes(5) });
                await Workflow.ExecuteLocalActivityAsync(
                    () => DoThing(),
                    new() { ScheduleToCloseTimeout = TimeSpan.FromMinutes(5) });
                var handle = await Workflow.StartChildWorkflowAsync(
                    (HeadersWithCodecWorkflow wf) => wf.RunAsync(Kind.Child));
                await handle.SignalAsync(wf => wf.SignalAsync(false));
                await Workflow.GetExternalWorkflowHandle<HeadersWithCodecWorkflow>(handle.Id).
                    SignalAsync(wf => wf.SignalAsync(true));
                await handle.GetResultAsync();
            }
            // Wait for done
            await Workflow.WaitConditionAsync(() => done);
        }

        [WorkflowSignal]
        public async Task SignalAsync(bool done) => this.done = done;

        [WorkflowQuery]
        public string Query() => string.Empty;

        [WorkflowUpdate]
        public async Task<string> UpdateAsync(string param) => param;

        [WorkflowUpdateValidator(nameof(UpdateAsync))]
        public void ValidateUpdate(string param)
        {
        }

        [Activity]
        public static void DoThing()
        {
        }
    }

    [Fact]
    public async Task ExecuteWorkflowAsync_HeadersWithCodec_EncodedProperly()
    {
        // Create client with interceptor and codec
        var inOperations = new List<(string InOp, string OutOp)>();
        var intercept = new HeaderCallbackInterceptor()
        {
            OnOutbound = name => new Dictionary<string, Payload>()
            {
                ["operation"] = DataConverter.Default.PayloadConverter.ToPayload(name),
            },
            OnInbound = (name, headers) => inOperations.Add(
                (name, DataConverter.Default.PayloadConverter.ToValue<string>(headers!["operation"]))),
        };
        var newOptions = (TemporalClientOptions)Client.Options.Clone();
        newOptions.Interceptors = new[] { intercept };
        newOptions.DataConverter = DataConverter.Default with
        {
            PayloadCodec = new Converters.Base64PayloadCodec(),
        };
        var client = new TemporalClient(Client.Connection, newOptions);

        await ExecuteWorkerAsync<HeadersWithCodecWorkflow>(
            async worker =>
            {
                // Start workflow, wait for child to be started, send query and signal
                var handle = await client.StartWorkflowAsync(
                    (HeadersWithCodecWorkflow wf) => wf.RunAsync(HeadersWithCodecWorkflow.Kind.Normal),
                    new(id: $"workflow-{Guid.NewGuid()}", taskQueue: worker.Options.TaskQueue!));
                await AssertMore.ChildStartedEventuallyAsync(handle);
                await handle.QueryAsync(wf => wf.Query());
                await handle.ExecuteUpdateAsync(wf => wf.UpdateAsync("foo"));
                await handle.SignalAsync(wf => wf.SignalAsync(true));
                await handle.GetResultAsync();

                // Sort the operations and confirm all the expected ones are present
                var expectedInOperations = new List<(string InOp, string OutOp)>
                {
                    ("Activity:ExecuteActivity", "Workflow:ScheduleActivity"),
                    ("Activity:ExecuteActivity", "Workflow:ScheduleLocalActivity"),
                    ("Workflow:ExecuteWorkflow", "Client:StartWorkflow"),
                    ("Workflow:ExecuteWorkflow", "Workflow:ContinueAsNew"),
                    ("Workflow:ExecuteWorkflow", "Workflow:StartChildWorkflow"),
                    ("Workflow:HandleQuery", "Client:QueryWorkflow"),
                    ("Workflow:ValidateUpdate", "Client:StartWorkflowUpdate"),
                    ("Workflow:HandleUpdate", "Client:StartWorkflowUpdate"),
                    ("Workflow:HandleSignal", "Client:SignalWorkflow"),
                    ("Workflow:HandleSignal", "Workflow:SignalChildWorkflow"),
                    ("Workflow:HandleSignal", "Workflow:SignalExternalWorkflow"),
                };
                inOperations.Sort();
                expectedInOperations.Sort();
                Assert.Equal(expectedInOperations, inOperations);

                // Also confirm all headers in history are encoded
                var decodedHeaderOperations = new List<string>();
                async Task AddHeaders(params IDictionary<string, Payload>?[] headerSets)
                {
                    foreach (var headers in headerSets)
                    {
                        if (headers != null && headers.TryGetValue("operation", out var value))
                        {
                            decodedHeaderOperations!.Add(
                                await newOptions!.DataConverter.ToValueAsync<string>(value));
                        }
                    }
                }
                // Collect continued run only
                await foreach (var evt in handle.FetchHistoryEventsAsync())
                {
                    await AddHeaders(
                        evt.ActivityTaskScheduledEventAttributes?.Header.Fields,
                        evt.SignalExternalWorkflowExecutionInitiatedEventAttributes?.Header?.Fields,
                        evt.StartChildWorkflowExecutionInitiatedEventAttributes?.Header?.Fields,
                        evt.WorkflowExecutionSignaledEventAttributes?.Header?.Fields,
                        evt.WorkflowExecutionStartedEventAttributes?.Header?.Fields);
                }
                var expectedDecodedHeaderOperations = new List<string>
                {
                    "Client:SignalWorkflow",
                    "Workflow:ContinueAsNew",
                    "Workflow:ScheduleActivity",
                    "Workflow:SignalChildWorkflow",
                    "Workflow:SignalExternalWorkflow",
                    "Workflow:StartChildWorkflow",
                };
                decodedHeaderOperations.Sort();
                expectedDecodedHeaderOperations.Sort();
                Assert.Equal(expectedDecodedHeaderOperations, decodedHeaderOperations);
            },
            new TemporalWorkerOptions().AddActivity(HeadersWithCodecWorkflow.DoThing),
            client);
    }

    public record SimpleValue(string SomeString);

    [Workflow]
    public class RawValueWorkflow
    {
        [Activity]
        public static RawValue DoActivity(IRawValue param)
        {
            Assert.Equal(
                new SimpleValue("to activity"),
                ActivityExecutionContext.Current.PayloadConverter.ToValue<SimpleValue>(param));
            return ActivityExecutionContext.Current.PayloadConverter.ToRawValue(
                new SimpleValue("from activity"));
        }

        private bool finish;

        [WorkflowRun]
        public async Task<RawValue> RunAsync(IRawValue param)
        {
            // Confirm param
            Assert.Equal(
                new SimpleValue("to workflow"),
                Workflow.PayloadConverter.ToValue<SimpleValue>(param));

            // Check activity with raw types
            var rawResult = await Workflow.ExecuteActivityAsync(
                () => DoActivity(Workflow.PayloadConverter.ToRawValue(new SimpleValue("to activity"))),
                new() { ScheduleToCloseTimeout = TimeSpan.FromMinutes(5) });
            Assert.Equal(
                new SimpleValue("from activity"),
                Workflow.PayloadConverter.ToValue<SimpleValue>(rawResult));

            // Check activity with actual types
            var result = await Workflow.ExecuteActivityAsync<SimpleValue>(
                "DoActivity",
                new[] { new SimpleValue("to activity") },
                new() { ScheduleToCloseTimeout = TimeSpan.FromMinutes(5) });
            Assert.Equal(new SimpleValue("from activity"), result);

            // Wait for finish and return value
            await Workflow.WaitConditionAsync(() => finish);
            return Workflow.PayloadConverter.ToRawValue(new SimpleValue("from workflow"));
        }

        [WorkflowSignal]
        public async Task SignalAsync(IRawValue param)
        {
            Assert.Equal(
                new SimpleValue("to signal"),
                Workflow.PayloadConverter.ToValue<SimpleValue>(param));
        }

        // Intentionally return IRawValue and accept RawValue to confirm they work right
        [WorkflowQuery]
        public IRawValue Query(RawValue param)
        {
            Assert.Equal(
                new SimpleValue("to query"),
                Workflow.PayloadConverter.ToValue<SimpleValue>(param));
            return Workflow.PayloadConverter.ToRawValue(new SimpleValue("from query"));
        }

        [WorkflowSignal]
        public async Task FinishAsync() => finish = true;
    }

    [Fact]
    public async Task ExecuteWorkflowAsync_RawValue_ConvertsProperly()
    {
        var converter = DataConverter.Default.PayloadConverter;
        await ExecuteWorkerAsync<RawValueWorkflow>(
            async worker =>
            {
                // Check workflow with raw types
                var rawHandle = await Env.Client.StartWorkflowAsync(
                    (RawValueWorkflow wf) => wf.RunAsync(converter.ToRawValue(new SimpleValue("to workflow"))),
                    new(id: $"workflow-{Guid.NewGuid()}", taskQueue: worker.Options.TaskQueue!));
                await rawHandle.SignalAsync(
                    wf => wf.SignalAsync(converter.ToRawValue(new SimpleValue("to signal"))));
                var rawQueryResult = await rawHandle.QueryAsync(
                    wf => wf.Query(converter.ToRawValue(new SimpleValue("to query"))));
                Assert.Equal(new SimpleValue("from query"), converter.ToValue<SimpleValue>(rawQueryResult));
                await rawHandle.SignalAsync(wf => wf.FinishAsync());
                var rawResult = await rawHandle.GetResultAsync();
                Assert.Equal(new SimpleValue("from workflow"), converter.ToValue<SimpleValue>(rawResult));

                // Check workflow with actual types
                var handle = await Env.Client.StartWorkflowAsync(
                    "RawValueWorkflow",
                    new[] { new SimpleValue("to workflow") },
                    new(id: $"workflow-{Guid.NewGuid()}", taskQueue: worker.Options.TaskQueue!));
                await handle.SignalAsync("Signal", new[] { new SimpleValue("to signal") });
                var queryResult = await handle.QueryAsync<SimpleValue>("Query", new[] { new SimpleValue("to query") });
                Assert.Equal(new SimpleValue("from query"), queryResult);
                await handle.SignalAsync("Finish", Array.Empty<object?>());
                var result = await rawHandle.GetResultAsync<SimpleValue>();
                Assert.Equal(new SimpleValue("from workflow"), result);
            },
            new TemporalWorkerOptions().AddActivity(RawValueWorkflow.DoActivity));
    }

    [Workflow]
    public interface INonDynamicWorkflow
    {
        [WorkflowQuery]
        IList<string> Events { get; }

        [WorkflowRun]
        Task<string> RunAsync(string arg);

        [WorkflowSignal]
        Task FinishAsync();

        [WorkflowSignal]
        Task SomeSignalAsync(string arg);

        [WorkflowQuery]
        string SomeQuery(string arg);

        [WorkflowUpdate]
        Task<string> SomeUpdateAsync(string arg);
    }

    [Workflow(Dynamic = true)]
    public class DynamicWorkflow
    {
        private bool finish;

        [WorkflowQuery]
        public IList<string> Events { get; } = new List<string>();

        [WorkflowRun]
        public async Task<string> RunAsync(IRawValue[] args)
        {
            Events.Add($"workflow-{Workflow.Info.WorkflowType}: " +
                Workflow.PayloadConverter.ToValue<string>(args.Single()));
            Events.Add(await Workflow.ExecuteActivityAsync(
                () => NonDynamicActivity("activity arg"),
                new() { ScheduleToCloseTimeout = TimeSpan.FromMinutes(5) }));
            await Workflow.WaitConditionAsync(() => finish);
            return "done";
        }

        [WorkflowSignal]
        public async Task FinishAsync() => finish = true;

        [WorkflowSignal(Dynamic = true)]
        public async Task DynamicSignalAsync(string signalName, IRawValue[] args)
        {
            Events.Add($"signal-{signalName}: " +
                Workflow.PayloadConverter.ToValue<string>(args.Single()));
        }

        [WorkflowQuery(Dynamic = true)]
        public string DynamicQuery(string queryName, IRawValue[] args)
        {
            Events.Add($"query-{queryName}: " +
                Workflow.PayloadConverter.ToValue<string>(args.Single()));
            return "done";
        }

        [WorkflowUpdate(Dynamic = true)]
        public async Task<string> DynamicUpdateAsync(string updateName, IRawValue[] args)
        {
            Events.Add($"update-{updateName}: " +
                Workflow.PayloadConverter.ToValue<string>(args.Single()));
            return "done";
        }

        [Activity]
        public static string NonDynamicActivity(string arg) => throw new NotImplementedException();

        [Activity(Dynamic = true)]
        public static string DynamicActivity(IRawValue[] args)
        {
            var type = ActivityExecutionContext.Current.Info.ActivityType;
            var arg = ActivityExecutionContext.Current.PayloadConverter.ToValue<string>(args.Single());
            return $"activity-{type}: {arg}";
        }
    }

    [Fact]
    public async Task ExecuteWorkflowAsync_Dynamic_CalledProperly()
    {
        await ExecuteWorkerAsync<DynamicWorkflow>(
            async worker =>
            {
                // Start, send signal, send query, finish (signal), wait for complete, fetch
                // events (signal)
                var handle = await Env.Client.StartWorkflowAsync(
                    (INonDynamicWorkflow wf) => wf.RunAsync("workflow arg"),
                    new(id: $"workflow-{Guid.NewGuid()}", taskQueue: worker.Options.TaskQueue!));
                await handle.SignalAsync(wf => wf.SomeSignalAsync("signal arg"));
                Assert.Equal("done", await handle.QueryAsync(wf => wf.SomeQuery("query arg")));
                Assert.Equal("done", await handle.ExecuteUpdateAsync(wf => wf.SomeUpdateAsync("update arg")));
                await handle.SignalAsync(wf => wf.FinishAsync());
                Assert.Equal("done", await handle.GetResultAsync());
                Assert.Equal(
                    new List<string>
                    {
                        "activity-NonDynamicActivity: activity arg",
                        "query-SomeQuery: query arg",
                        "signal-SomeSignal: signal arg",
                        "update-SomeUpdate: update arg",
                        "workflow-NonDynamicWorkflow: workflow arg",
                    },
                    (await handle.QueryAsync(wf => wf.Events)).OrderBy(v => v).ToList());
            },
            new TemporalWorkerOptions().AddActivity(DynamicWorkflow.DynamicActivity));
    }

    [Workflow]
    public class DynamicHandlersWorkflow
    {
        [WorkflowQuery]
        public IList<string> Events { get; } = new List<string>();

        [WorkflowRun]
        public Task RunAsync() => Workflow.WaitConditionAsync(() => false);

        [WorkflowSignal]
        public async Task SetHandlersAsync()
        {
            Workflow.DynamicSignal = WorkflowSignalDefinition.CreateWithoutAttribute(
                null, async (string signalName, IRawValue[] args) =>
                {
                    Events.Add($"signal-{signalName}: " +
                        Workflow.PayloadConverter.ToValue<string>(args.Single()));
                });
            Workflow.DynamicQuery = WorkflowQueryDefinition.CreateWithoutAttribute(
                null, (string queryName, IRawValue[] args) =>
                {
                    Events.Add($"query-{queryName}: " +
                        Workflow.PayloadConverter.ToValue<string>(args.Single()));
                    return "done";
                });
            Workflow.DynamicUpdate = WorkflowUpdateDefinition.CreateWithoutAttribute(
                null, async (string updateName, IRawValue[] args) =>
                {
                    Events.Add($"update-{updateName}: " +
                        Workflow.PayloadConverter.ToValue<string>(args.Single()));
                    return "done";
                });
        }

        [WorkflowSignal]
        public async Task UnsetHandlersAsync()
        {
            Workflow.DynamicSignal = null;
            Workflow.DynamicQuery = null;
            Workflow.DynamicUpdate = null;
        }
    }

    [Fact]
    public async Task ExecuteWorkflowAsync_DynamicHandlers_AddedRemovedProperly()
    {
        await ExecuteWorkerAsync<DynamicHandlersWorkflow>(
            async worker =>
            {
                // Start
                var handle = await Env.Client.StartWorkflowAsync(
                    (DynamicHandlersWorkflow wf) => wf.RunAsync(),
                    new(id: $"workflow-{Guid.NewGuid()}", taskQueue: worker.Options.TaskQueue!));

                // Confirm signal/query unhandled
                await handle.SignalAsync("SomeSignal1", new[] { "signal arg 1" });
                var queryExc = await Assert.ThrowsAsync<WorkflowQueryFailedException>(
                    () => handle.QueryAsync<string>("SomeQuery1", new[] { "query arg 1" }));
                Assert.Contains("not found", queryExc.Message);
                var updateExc = await Assert.ThrowsAsync<WorkflowUpdateFailedException>(
                    () => handle.ExecuteUpdateAsync<string>("SomeUpdate1", new[] { "update arg 1" }));
                Assert.Contains("not found", updateExc.InnerException?.Message);
                Assert.Empty(await handle.QueryAsync(wf => wf.Events));

                // Add handlers, and confirm all signals are drained to it and it handles
                // queries/updates
                await handle.SignalAsync(wf => wf.SetHandlersAsync());
                await handle.SignalAsync("SomeSignal2", new[] { "signal arg 2" });
                Assert.Equal(
                    "done", await handle.QueryAsync<string>("SomeQuery2", new[] { "query arg 2" }));
                Assert.Equal(
                    "done", await handle.ExecuteUpdateAsync<string>("SomeUpdate1", new[] { "update arg 1" }));
                var expectedEvents = new List<string>
                {
                    "query-SomeQuery2: query arg 2",
                    "signal-SomeSignal1: signal arg 1",
                    "signal-SomeSignal2: signal arg 2",
                    "update-SomeUpdate1: update arg 1",
                };
                Assert.Equal(
                    expectedEvents,
                    (await handle.QueryAsync(wf => wf.Events)).OrderBy(v => v).ToList());

                // Remove handlers and confirm things go back to unhandled
                await handle.SignalAsync(wf => wf.UnsetHandlersAsync());
                await handle.SignalAsync("SomeSignal3", new[] { "signal arg 3" });
                queryExc = await Assert.ThrowsAsync<WorkflowQueryFailedException>(
                    () => handle.QueryAsync<string>("SomeQuery3", new[] { "query arg 3" }));
                Assert.Contains("not found", queryExc.Message);
                updateExc = await Assert.ThrowsAsync<WorkflowUpdateFailedException>(
                    () => handle.ExecuteUpdateAsync<string>("SomeUpdate1", new[] { "update arg 1" }));
                Assert.Contains("not found", updateExc.InnerException?.Message);
                Assert.Equal(
                    expectedEvents,
                    (await handle.QueryAsync(wf => wf.Events)).OrderBy(v => v).ToList());
            });
    }

    [Workflow]
    public class TaskEventsWorkflow
    {
        [WorkflowRun]
        public async Task RunAsync()
        {
            // Wait for cancel, then throw a task failure
            try
            {
                await Workflow.DelayAsync(TimeSpan.FromDays(5));
            }
            catch (TaskCanceledException)
            {
                throw new InvalidOperationException("Intentional task failure");
            }
        }
    }

    [Fact]
    public async Task ExecuteWorkflowAsync_TaskEvents_AreRecordedProperly()
    {
        // Track events
        var workerOptions = new TemporalWorkerOptions();
        var startingEvents = new ConcurrentQueue<WorkflowTaskStartingEventArgs>();
        var completedEvents = new ConcurrentQueue<WorkflowTaskCompletedEventArgs>();
        EventHandler<WorkflowTaskStartingEventArgs> startingHandler = (_, e) => startingEvents.Enqueue(e);
        EventHandler<WorkflowTaskCompletedEventArgs> completedHandler = (_, e) => completedEvents.Enqueue(e);
        workerOptions.WorkflowTaskStarting += startingHandler;
        workerOptions.WorkflowTaskCompleted += completedHandler;

        // Run worker
        await ExecuteWorkerAsync<TaskEventsWorkflow>(
            async worker =>
            {
                // Remove the handlers to prove that altering event takes no effect after start
                workerOptions.WorkflowTaskStarting -= startingHandler;
                workerOptions.WorkflowTaskCompleted -= completedHandler;

                // Start
                var handle = await Env.Client.StartWorkflowAsync(
                    (TaskEventsWorkflow wf) => wf.RunAsync(),
                    new(id: $"workflow-{Guid.NewGuid()}", taskQueue: worker.Options.TaskQueue!));

                // Wait for timer start to appear in history
                await AssertMore.HasEventEventuallyAsync(handle, e => e.TimerStartedEventAttributes != null);

                // Confirm events
                Assert.Single(startingEvents);
                Assert.Equal("TaskEventsWorkflow", startingEvents.Single().WorkflowDefinition.Name);
                Assert.Equal(handle.Id, startingEvents.Single().WorkflowInfo.WorkflowId);
                Assert.Equal(handle.ResultRunId, startingEvents.Single().WorkflowInfo.RunId);
                Assert.Single(completedEvents);
                Assert.Equal(handle.Id, completedEvents.Single().WorkflowInfo.WorkflowId);
                Assert.Null(completedEvents.Single().TaskFailureException);

                // Now cancel, wait for task failure in history, and confirm task failure appears in
                // events
                await handle.CancelAsync();
                await AssertTaskFailureContainsEventuallyAsync(handle, "Intentional task failure");
                Assert.True(startingEvents.Count >= 2);
                Assert.True(completedEvents.Count >= 2);
                var exc = Assert.IsType<InvalidOperationException>(completedEvents.ElementAt(1).TaskFailureException);
                Assert.Equal("Intentional task failure", exc.Message);
            },
            workerOptions);
    }

    public class DuplicateActivities
    {
        private readonly string returnValue;

        public DuplicateActivities(string returnValue) => this.returnValue = returnValue;

        [Activity]
        public string DoThing() => returnValue;
    }

    [Workflow]
    public class DuplicateActivityWorkflow
    {
        [WorkflowRun]
        public async Task<string[]> RunAsync(string taskQueue1, string taskQueue2)
        {
            return new[]
            {
                await Workflow.ExecuteActivityAsync(
                    (DuplicateActivities act) => act.DoThing(),
                    new()
                    {
                        TaskQueue = taskQueue1,
                        ScheduleToCloseTimeout = TimeSpan.FromHours(1),
                    }),
                await Workflow.ExecuteActivityAsync(
                    (DuplicateActivities act) => act.DoThing(),
                    new()
                    {
                        TaskQueue = taskQueue2,
                        ScheduleToCloseTimeout = TimeSpan.FromHours(1),
                    }),
            };
        }
    }

    [Fact]
    public async Task ExecuteWorkflowAsync_DuplicateActivity_DoesNotCacheInstance()
    {
        await ExecuteWorkerAsync<DuplicateActivityWorkflow>(
            async worker1 =>
            {
                await ExecuteWorkerAsync<DuplicateActivityWorkflow>(
                    async worker2 =>
                    {
                        var ret = await Env.Client.ExecuteWorkflowAsync(
                            (DuplicateActivityWorkflow wf) =>
                                wf.RunAsync(worker1.Options.TaskQueue!, worker2.Options.TaskQueue!),
                            new(id: $"workflow-{Guid.NewGuid()}", taskQueue: worker1.Options.TaskQueue!));
                        Assert.Equal(new[] { "instance1", "instance2" }, ret);
                    },
                    new TemporalWorkerOptions().AddAllActivities(new DuplicateActivities("instance2")));
            },
            new TemporalWorkerOptions().AddAllActivities(new DuplicateActivities("instance1")));
    }

    public static class CustomMetricsActivities
    {
        [Activity]
        public static void DoActivity()
        {
            var counter = ActivityExecutionContext.Current.MetricMeter.CreateCounter<int>(
                "my-activity-counter",
                "my-activity-unit",
                "my-activity-description");
            counter.Add(12);
            counter.Add(34, new Dictionary<string, object>() { { "my-activity-extra-tag", 12.34 } });
        }
    }

    [Workflow]
    public class CustomMetricsWorkflow
    {
        [WorkflowRun]
        public async Task RunAsync()
        {
            await Workflow.ExecuteActivityAsync(
                () => CustomMetricsActivities.DoActivity(),
                new() { ScheduleToCloseTimeout = TimeSpan.FromHours(1) });

            var histogram = Workflow.MetricMeter.CreateHistogram<int>(
                "my-workflow-histogram",
                "my-workflow-unit",
                "my-workflow-description");
            histogram.Record(56);
            histogram.
                WithTags(new Dictionary<string, object>() { { "my-workflow-extra-tag", 1234 } }).
                Record(78);
        }
    }

    [Fact]
    public async Task ExecuteWorkflowAsync_CustomMetrics_WorksWithPrometheus()
    {
        // Create a new runtime with a Prometheus server
        var promAddr = $"127.0.0.1:{TestUtils.FreePort()}";
        var runtime = new TemporalRuntime(new()
        {
            Telemetry = new()
            {
                // We'll also test the metric prefix
                Metrics = new() { Prometheus = new(promAddr), MetricPrefix = "foo_" },
            },
        });
        var client = await TemporalClient.ConnectAsync(
            new()
            {
                TargetHost = Client.Connection.Options.TargetHost,
                Namespace = Client.Options.Namespace,
                Runtime = runtime,
            });

        await ExecuteWorkerAsync<CustomMetricsWorkflow>(
            async worker =>
            {
                // Let's record a gauge at the runtime level
                var gauge = runtime.MetricMeter.
                    WithTags(new Dictionary<string, object>() { { "my-runtime-extra-tag", true } }).
                    CreateGauge<int>("my-runtime-gauge", description: "my-runtime-description");
                gauge.Set(90);

                // Run workflow
                await client.ExecuteWorkflowAsync(
                    (CustomMetricsWorkflow wf) => wf.RunAsync(),
                    new(id: $"workflow-{Guid.NewGuid()}", taskQueue: worker.Options.TaskQueue!));

                // Get Prometheus dump
                using var httpClient = new HttpClient();
                var resp = await httpClient.GetAsync(new Uri($"http://{promAddr}/metrics"));
                var body = await resp.Content.ReadAsStringAsync();
                var bodyLines = body.Split(new[] { "\r\n", "\n" }, StringSplitOptions.None);
                // Intentionally naive metric checker
                void AssertMetricExists(
                    string name,
                    IEnumerable<KeyValuePair<string, string>> atLeastLabels,
                    int value) => Assert.Contains(bodyLines, line =>
                {
                    // Must have metric name
                    if (!line.StartsWith(name + "{"))
                    {
                        return false;
                    }
                    // Must have labels (which we don't escape in this test)
                    foreach (var pair in atLeastLabels)
                    {
                        if (!line.Contains($"{pair.Key}=\"{pair.Value}\""))
                        {
                            return false;
                        }
                    }
                    return line.EndsWith($" {value}");
                });
                void AssertMetricDescriptionExists(string name, string description) =>
                    Assert.Contains($"# HELP {name} {description}", bodyLines);

                // Check some metrics are as we expect
                AssertMetricDescriptionExists("my_runtime_gauge", "my-runtime-description");
                AssertMetricExists(
                    "my_runtime_gauge",
                    new Dictionary<string, string>()
                    {
                        { "my_runtime_extra_tag", "true" },
                        // Let's also check the global service name label
                        { "service_name", "temporal-core-sdk" },
                    },
                    90);
                AssertMetricDescriptionExists(
                    "my_workflow_histogram", "my-workflow-description");
                AssertMetricExists(
                    "my_workflow_histogram_sum",
                    new Dictionary<string, string>(),
                    56);
                AssertMetricExists(
                    "my_workflow_histogram_sum",
                    new Dictionary<string, string>() { { "my_workflow_extra_tag", "1234" } },
                    78);
                AssertMetricDescriptionExists(
                    "my_activity_counter", "my-activity-description");
                AssertMetricExists(
                    "my_activity_counter",
                    new Dictionary<string, string>(),
                    12);
                AssertMetricExists(
                    "my_activity_counter",
                    new Dictionary<string, string>() { { "my_activity_extra_tag", "12.34" } },
                    34);

                // Also check a Temporal metric got its prefix
                AssertMetricExists(
                    "foo_workflow_completed",
                    new Dictionary<string, string>() { { "workflow_type", "CustomMetricsWorkflow" } },
                    1);
            },
            new TemporalWorkerOptions().AddActivity(CustomMetricsActivities.DoActivity),
            client);
    }

    [Fact]
    public async Task ExecuteWorkflowAsync_CustomMetrics_WorksWithCustomMeter()
    {
        // Create runtime/client with capturing meter
        var meter = new TestUtils.CaptureMetricMeter();
        var runtime = new TemporalRuntime(new()
        {
            Telemetry = new()
            {
                Metrics = new() { CustomMetricMeter = meter, MetricPrefix = "some-prefix_" },
            },
        });
        var client = await TemporalClient.ConnectAsync(
            new()
            {
                TargetHost = Client.Connection.Options.TargetHost,
                Namespace = Client.Options.Namespace,
                Runtime = runtime,
            });

        // Run workflow
        var taskQueue = string.Empty;
        await ExecuteWorkerAsync<CustomMetricsWorkflow>(
            async worker =>
            {
                taskQueue = worker.Options.TaskQueue!;
                await client.ExecuteWorkflowAsync(
                    (CustomMetricsWorkflow wf) => wf.RunAsync(),
                    new(id: $"workflow-{Guid.NewGuid()}", taskQueue: worker.Options.TaskQueue!));
            },
            new TemporalWorkerOptions().AddActivity(CustomMetricsActivities.DoActivity),
            client);
        // Workflow histogram with some extra sanity checks
        var metric = Assert.Single(meter.Metrics, m =>
            m.Name == "my-workflow-histogram" &&
            m.Unit == "my-workflow-unit" &&
            m.Description == "my-workflow-description");
        Assert.Single(metric.Values, v =>
            v.Tags.Contains(new("namespace", client.Options.Namespace)) &&
            v.Tags.Contains(new("task_queue", taskQueue)) &&
            v.Tags.Contains(new("workflow_type", "CustomMetricsWorkflow")) &&
            !v.Tags.ContainsKey("my-workflow-extra-tag") &&
            (long)v.Value == 56);
        Assert.Single(metric.Values, v =>
            v.Tags.Contains(new("my-workflow-extra-tag", 1234L)) &&
            (long)v.Value == 78);
        // Activity counter
        metric = Assert.Single(meter.Metrics, m =>
            m.Name == "my-activity-counter" &&
            m.Unit == "my-activity-unit" &&
            m.Description == "my-activity-description");
        Assert.Single(metric.Values, v =>
            v.Tags.Contains(new("namespace", client.Options.Namespace)) &&
            v.Tags.Contains(new("task_queue", taskQueue)) &&
            v.Tags.Contains(new("activity_type", "DoActivity")) &&
            !v.Tags.ContainsKey("my-activity-extra-tag") &&
            (long)v.Value == 12);
        Assert.Single(metric.Values, v =>
            v.Tags.Contains(new("my-activity-extra-tag", 12.34D)) &&
            (long)v.Value == 34);
        // Check Temporal metric
        metric = Assert.Single(meter.Metrics, m => m.Name == "some-prefix_workflow_completed");
        Assert.Single(metric.Values, v =>
            v.Tags.Contains(new("workflow_type", "CustomMetricsWorkflow")) &&
            (long)v.Value == 1);
    }

    [Fact]
    public async Task ExecuteWorkflowAsync_CustomMetrics_FloatsAndDurations()
    {
        var timeSpan = new TimeSpan(2, 0, 0, 3, 4);
        async Task<TestUtils.CaptureMetricMeter> DoStuffAsync(CustomMetricMeterOptions.DurationFormat durationFormat)
        {
            var meter = new TestUtils.CaptureMetricMeter();
            var runtime = new TemporalRuntime(new()
            {
                Telemetry = new()
                {
                    Metrics = new()
                    {
                        CustomMetricMeter = meter,
                        CustomMetricMeterOptions = new() { HistogramDurationFormat = durationFormat },
                    },
                },
            });
            var client = await TemporalClient.ConnectAsync(
                new()
                {
                    TargetHost = Client.Connection.Options.TargetHost,
                    Namespace = Client.Options.Namespace,
                    Runtime = runtime,
                });
            var taskQueue = string.Empty;
            await ExecuteWorkerAsync<SimpleWorkflow>(
                async worker =>
                {
                    taskQueue = worker.Options.TaskQueue!;
                    await client.ExecuteWorkflowAsync(
                        (SimpleWorkflow wf) => wf.RunAsync("Temporal"),
                        new(id: $"workflow-{Guid.NewGuid()}", taskQueue));
                },
                client: client);
            // Also, add some manual types beyond the defaults tested in other tests
            runtime.MetricMeter.CreateHistogram<double>("my-histogram-float").Record(1.23);
            runtime.MetricMeter.CreateHistogram<TimeSpan>("my-histogram-duration").Record(timeSpan);
            runtime.MetricMeter.CreateGauge<double>("my-gauge-float").Set(4.56);
            return meter;
        }

        // Do stuff with ms duration format, check metrics
        var meter = await DoStuffAsync(CustomMetricMeterOptions.DurationFormat.IntegerMilliseconds);
        Assert.Single(
            Assert.Single(meter.Metrics, v =>
                v.Name == "temporal_workflow_task_execution_latency" && v.Unit == "ms").Values,
            v => v.Value is long val);
        Assert.Single(
            Assert.Single(meter.Metrics, v => v.Name == "my-histogram-float").Values,
            v => v.Value is double val && val == 1.23);
        Assert.Single(
            Assert.Single(meter.Metrics, v => v.Name == "my-histogram-duration").Values,
            v => v.Value is long val && val == (long)timeSpan.TotalMilliseconds);
        Assert.Single(
            Assert.Single(meter.Metrics, v => v.Name == "my-gauge-float").Values,
            v => v.Value is double val && val == 4.56);

        // Do it again with seconds
        meter = await DoStuffAsync(CustomMetricMeterOptions.DurationFormat.FloatSeconds);
        // Took less than 5s
        Assert.Single(
            Assert.Single(meter.Metrics, v =>
                v.Name == "temporal_workflow_task_execution_latency" && v.Unit == "s").Values,
            v => v.Value is double val && val < 5);
        Assert.Single(
            Assert.Single(meter.Metrics, v => v.Name == "my-histogram-duration").Values,
            v => v.Value is double val && val == timeSpan.TotalSeconds);

        // Do it again with TimeSpan
        meter = await DoStuffAsync(CustomMetricMeterOptions.DurationFormat.TimeSpan);
        // Took less than 5s
        Assert.Single(
            Assert.Single(meter.Metrics, v =>
                v.Name == "temporal_workflow_task_execution_latency" && v.Unit == "duration").Values,
            v => v.Value is TimeSpan val && val < TimeSpan.FromSeconds(5));
        Assert.Single(
            Assert.Single(meter.Metrics, v => v.Name == "my-histogram-duration").Values,
            v => v.Value is TimeSpan val && val == timeSpan);
    }

    [Workflow]
    public class LastFailureWorkflow
    {
        [WorkflowRun]
        public async Task RunAsync()
        {
            // First attempt fail, second attempt confirm failure is present
            if (Workflow.Info.Attempt == 1)
            {
                throw new ApplicationFailureException(
                    "Intentional failure", details: new[] { "some detail" });
            }
            var err = Assert.IsType<ApplicationFailureException>(Workflow.Info.LastFailure);
            Assert.Equal("Intentional failure", err.Message);
            Assert.Equal("some detail", err.Details.ElementAt<string>(0));
        }
    }

    [Fact]
    public async Task ExecuteWorkflowAsync_LastFailure_ProperlyPresent()
    {
        await ExecuteWorkerAsync<LastFailureWorkflow>(async worker =>
        {
            await Env.Client.ExecuteWorkflowAsync(
                (LastFailureWorkflow wf) => wf.RunAsync(),
                new(id: $"workflow-{Guid.NewGuid()}", taskQueue: worker.Options.TaskQueue!)
                {
                    RetryPolicy = new() { MaximumAttempts = 2 },
                });
        });
    }

    [Workflow]
    public class LastResultWorkflow
    {
        [WorkflowRun]
        public async Task<string> RunAsync()
        {
            var maybeLastResult = Workflow.Info.LastResult?.SingleOrDefault();
            if (maybeLastResult is { } lastResult)
            {
                var lastResultStr = Workflow.PayloadConverter.ToValue<string>(lastResult);
                return $"last result: {lastResultStr}";
            }
            return "no result";
        }
    }

    [Fact]
    public async Task ExecuteWorkflowAsync_LastResult_ProperlyPresent()
    {
        await TestUtils.AssertNoSchedulesAsync(Client);

        await ExecuteWorkerAsync<LastResultWorkflow>(async worker =>
        {
            // Create schedule, trigger twice, confirm second got result of first
            var schedAction = ScheduleActionStartWorkflow.Create(
                (LastResultWorkflow wf) => wf.RunAsync(),
                new WorkflowOptions(id: $"workflow-{Guid.NewGuid()}", taskQueue: worker.Options.TaskQueue!));
            var sched = await Client.CreateScheduleAsync(
                "sched-id",
                new(schedAction, new ScheduleSpec()) { State = new() { Paused = true } });
            async Task<string[]> AllResultsAsync()
            {
                var desc = await sched.DescribeAsync();
                return await Task.WhenAll(desc.Info.RecentActions.Select(async res =>
                {
                    var action = res.Action as ScheduleActionExecutionStartWorkflow;
                    var handle = Client.GetWorkflowHandle(
                        action!.WorkflowId) with
                    { ResultRunId = action.FirstExecutionRunId };
                    return await handle.GetResultAsync<string>();
                }));
            }

            // Check first result
            await sched.TriggerAsync();
            await AssertMore.EqualEventuallyAsync(new string[] { "no result" }, AllResultsAsync);

            // Check both results
            await sched.TriggerAsync();
            await AssertMore.EqualEventuallyAsync(
                new string[] { "no result", "last result: no result" },
                AllResultsAsync);
        });

        await TestUtils.DeleteAllSchedulesAsync(Client);
    }

    [Workflow]
    public class UpdateWorkflow
    {
        [WorkflowRun]
        public Task RunAsync() => Workflow.DelayAsync(Timeout.Infinite);

        [WorkflowUpdate]
        public Task DoUpdateNoParamNoResponseAsync() => Task.CompletedTask;

        [WorkflowUpdate]
        public async Task<string> DoUpdateNoParamResponseAsync() =>
            $"no-param-response: {Workflow.Info.WorkflowId}";

        [WorkflowUpdate("some-update-name")]
        public async Task DoUpdateOneParamNoResponseAsync(string param)
        {
            switch (param)
            {
                case "update-application-failure":
                    throw new ApplicationFailureException("Intentional update application failure");
                case "update-invalid-operation-new-task":
                    // We have to have a sleep to roll the task over, or this update will never even
                    // be in history
                    await Workflow.DelayAsync(1);
                    throw new InvalidOperationException("Intentional update invalid operation");
                case "update-invalid-operation-same-task":
                    throw new InvalidOperationException("Intentional update invalid operation");
                case "update-continue-as-new":
                    await Workflow.DelayAsync(1);
                    throw Workflow.CreateContinueAsNewException((UpdateWorkflow wf) => wf.RunAsync());
            }
        }

        [WorkflowUpdate]
        public async Task<string> DoUpdateOneParamResponseAsync(string param) =>
            $"one-param-response: {param}";

        [WorkflowUpdateValidator(nameof(DoUpdateOneParamNoResponseAsync))]
        public void ValidateDoUpdateOneParamNoResponse(string param)
        {
            switch (param)
            {
                case "validate-application-failure":
                    throw new ApplicationFailureException("Intentional validator application failure");
                case "validate-invalid-operation":
                    throw new InvalidOperationException("Intentional validator invalid operation");
                case "validate-continue-as-new":
                    throw Workflow.CreateContinueAsNewException((UpdateWorkflow wf) => wf.RunAsync());
            }
        }

        [WorkflowUpdate]
        public async Task DoUpdateLongWaitAsync()
        {
            Waiting = true;
            await Workflow.DelayAsync(TimeSpan.FromHours(1));
        }

        [WorkflowQuery]
        public bool Waiting { get; private set; }

        [WorkflowUpdate]
        public async Task DoUpdateValidatorCommandsAsync() => throw new InvalidOperationException();

        [WorkflowUpdateValidator(nameof(DoUpdateValidatorCommandsAsync))]
        public void ValidateDoUpdateValidatorCommands() => _ = Workflow.DelayAsync(5000);

        [WorkflowUpdate]
        public Task DoUpdateFailOutsideAsync() =>
            throw new InvalidOperationException("Intentional update invalid operation");
    }

    [Fact]
    public async Task ExecuteWorkflowAsync_Updates_AllOverloadsWork()
    {
        await ExecuteWorkerAsync<UpdateWorkflow>(async worker =>
        {
            // Start the workflow
            var handle = await Env.Client.StartWorkflowAsync(
                (UpdateWorkflow wf) => wf.RunAsync(),
                new(id: $"workflow-{Guid.NewGuid()}", taskQueue: worker.Options.TaskQueue!));

            // Make all possible overload calls via start then get response
            await (await ((WorkflowHandle)handle).StartUpdateAsync(
                (UpdateWorkflow wf) => wf.DoUpdateNoParamNoResponseAsync(),
                new(WorkflowUpdateStage.Accepted))).GetResultAsync();
            Assert.Equal(
                $"no-param-response: {handle.Id}",
                await (await ((WorkflowHandle)handle).StartUpdateAsync(
                    (UpdateWorkflow wf) => wf.DoUpdateNoParamResponseAsync(),
                    new(WorkflowUpdateStage.Accepted))).GetResultAsync());
            await (await ((WorkflowHandle)handle).StartUpdateAsync(
                (UpdateWorkflow wf) => wf.DoUpdateOneParamNoResponseAsync("some-param"),
                new(WorkflowUpdateStage.Accepted))).GetResultAsync();
            await (await ((WorkflowHandle)handle).StartUpdateAsync(
                (UpdateWorkflow wf) => wf.DoUpdateOneParamNoResponseAsync("some-param"),
                new(WorkflowUpdateStage.Accepted))).GetResultAsync();
            Assert.Equal(
                "one-param-response: some-param",
                await (await ((WorkflowHandle)handle).StartUpdateAsync(
                    (UpdateWorkflow wf) => wf.DoUpdateOneParamResponseAsync("some-param"),
                    new(WorkflowUpdateStage.Accepted))).GetResultAsync());
            await (await handle.StartUpdateAsync(
                "some-update-name",
                new[] { "some-param" },
                new(WorkflowUpdateStage.Accepted))).GetResultAsync();
            Assert.Equal(
                "one-param-response: some-param",
                await (await handle.StartUpdateAsync<string>(
                    "DoUpdateOneParamResponse",
                    new[] { "some-param" },
                    new(WorkflowUpdateStage.Accepted))).GetResultAsync());
            await (await handle.StartUpdateAsync(
                wf => wf.DoUpdateNoParamNoResponseAsync(),
                new(WorkflowUpdateStage.Accepted))).GetResultAsync();
            Assert.Equal(
                $"no-param-response: {handle.Id}",
                await (await handle.StartUpdateAsync(
                    wf => wf.DoUpdateNoParamResponseAsync(),
                    new(WorkflowUpdateStage.Accepted))).GetResultAsync());

            // Make all possible overload calls via execute
            await ((WorkflowHandle)handle).ExecuteUpdateAsync(
                (UpdateWorkflow wf) => wf.DoUpdateNoParamNoResponseAsync());
            Assert.Equal(
                $"no-param-response: {handle.Id}",
                await ((WorkflowHandle)handle).ExecuteUpdateAsync(
                    (UpdateWorkflow wf) => wf.DoUpdateNoParamResponseAsync()));
            await ((WorkflowHandle)handle).ExecuteUpdateAsync(
                (UpdateWorkflow wf) => wf.DoUpdateOneParamNoResponseAsync("some-param"));
            await ((WorkflowHandle)handle).ExecuteUpdateAsync(
                (UpdateWorkflow wf) => wf.DoUpdateOneParamNoResponseAsync("some-param"));
            Assert.Equal(
                "one-param-response: some-param",
                await ((WorkflowHandle)handle).ExecuteUpdateAsync(
                    (UpdateWorkflow wf) => wf.DoUpdateOneParamResponseAsync("some-param")));
            await handle.ExecuteUpdateAsync(
                "some-update-name", new[] { "some-param" });
            Assert.Equal(
                "one-param-response: some-param",
                await handle.ExecuteUpdateAsync<string>(
                    "DoUpdateOneParamResponse", new[] { "some-param" }));
            await handle.ExecuteUpdateAsync(
                wf => wf.DoUpdateNoParamNoResponseAsync());
            Assert.Equal(
                $"no-param-response: {handle.Id}",
                await handle.ExecuteUpdateAsync(
                    wf => wf.DoUpdateNoParamResponseAsync()));

            // Make updates, then get handles manually, then get response
            await handle.GetUpdateHandle((await handle.StartUpdateAsync(
                wf => wf.DoUpdateNoParamNoResponseAsync(),
                new(WorkflowUpdateStage.Accepted))).Id).GetResultAsync();
            Assert.Equal(
                $"no-param-response: {handle.Id}",
                await handle.GetUpdateHandle<string>((await handle.StartUpdateAsync(
                    wf => wf.DoUpdateNoParamResponseAsync(),
                    new(WorkflowUpdateStage.Accepted))).Id).GetResultAsync());
            Assert.Equal(
                $"no-param-response: {handle.Id}",
                await handle.GetUpdateHandle((await handle.StartUpdateAsync(
                    wf => wf.DoUpdateNoParamResponseAsync(),
                    new(WorkflowUpdateStage.Accepted))).Id).GetResultAsync<string>());
        });
    }

    [Fact]
    public async Task ExecuteWorkflowAsync_Updates_ExceptionsHandledProperly()
    {
        await ExecuteWorkerAsync<UpdateWorkflow>(async worker =>
        {
            // Start the workflow
            var handle = await Env.Client.StartWorkflowAsync(
                (UpdateWorkflow wf) => wf.RunAsync(),
                new(id: $"workflow-{Guid.NewGuid()}", taskQueue: worker.Options.TaskQueue!));

            // Validator app exception
            var updateExc = await Assert.ThrowsAsync<WorkflowUpdateFailedException>(
                () => handle.ExecuteUpdateAsync(wf =>
                    wf.DoUpdateOneParamNoResponseAsync("validate-application-failure")));
            var appExc = Assert.IsType<ApplicationFailureException>(updateExc.InnerException);
            Assert.Equal("Intentional validator application failure", appExc.Message);

            // Validator non-Temporal exception
            updateExc = await Assert.ThrowsAsync<WorkflowUpdateFailedException>(
                () => handle.ExecuteUpdateAsync(wf =>
                    wf.DoUpdateOneParamNoResponseAsync("validate-invalid-operation")));
            appExc = Assert.IsType<ApplicationFailureException>(updateExc.InnerException);
            Assert.Equal("Intentional validator invalid operation", appExc.Message);
            Assert.Equal("InvalidOperationException", appExc.ErrorType);

            // Validator continue as new exception treated like non-Temporal exception
            updateExc = await Assert.ThrowsAsync<WorkflowUpdateFailedException>(
                () => handle.ExecuteUpdateAsync(wf =>
                    wf.DoUpdateOneParamNoResponseAsync("validate-continue-as-new")));
            appExc = Assert.IsType<ApplicationFailureException>(updateExc.InnerException);
            Assert.Equal("ContinueAsNewException", appExc.ErrorType);

            // Check history and confirm none of those validator exceptions made it to history
            await foreach (var evt in handle.FetchHistoryEventsAsync())
            {
                Assert.Null(evt.WorkflowExecutionUpdateAcceptedEventAttributes);
            }

            // Update app exception
            updateExc = await Assert.ThrowsAsync<WorkflowUpdateFailedException>(
                () => handle.ExecuteUpdateAsync(wf =>
                    wf.DoUpdateOneParamNoResponseAsync("update-application-failure")));
            appExc = Assert.IsType<ApplicationFailureException>(updateExc.InnerException);
            Assert.Equal("Intentional update application failure", appExc.Message);

            // Check history and confirm there is an update accepted and failed
            var foundUpdateAccepted = false;
            var foundUpdateFailed = false;
            await foreach (var evt in handle.FetchHistoryEventsAsync())
            {
                if (evt.WorkflowExecutionUpdateAcceptedEventAttributes is { } accepted)
                {
                    foundUpdateAccepted = true;
                }
                if (evt.WorkflowExecutionUpdateCompletedEventAttributes is { } completed)
                {
                    Assert.Equal("Intentional update application failure", completed.Outcome?.Failure?.Message);
                    foundUpdateFailed = true;
                }
            }
            Assert.True(foundUpdateAccepted);
            Assert.True(foundUpdateFailed);

            // Update invalid operation after accepted - fails workflow task
            await handle.StartUpdateAsync(
                wf => wf.DoUpdateOneParamNoResponseAsync("update-invalid-operation-new-task"),
                new(WorkflowUpdateStage.Accepted));
            await AssertTaskFailureContainsEventuallyAsync(handle, "Intentional update invalid operation");
            // Terminate the handle so it doesn't keep failing
            await handle.TerminateAsync();

            // Update invalid operation same task as accepted - fails workflow task
            handle = await Env.Client.StartWorkflowAsync(
                (UpdateWorkflow wf) => wf.RunAsync(),
                new(id: $"workflow-{Guid.NewGuid()}", taskQueue: worker.Options.TaskQueue!));
            // Run in background and check task
            _ = Task.Run(() => handle.ExecuteUpdateAsync(wf =>
                wf.DoUpdateOneParamNoResponseAsync("update-invalid-operation-same-task")));
            await AssertTaskFailureContainsEventuallyAsync(
                handle, "Intentional update invalid operation");
            // Terminate the handle so it doesn't keep failing
            await handle.TerminateAsync();

            // Update continue as new
            handle = await Env.Client.StartWorkflowAsync(
                (UpdateWorkflow wf) => wf.RunAsync(),
                new(id: $"workflow-{Guid.NewGuid()}", taskQueue: worker.Options.TaskQueue!));
            await handle.StartUpdateAsync(
                wf => wf.DoUpdateOneParamNoResponseAsync("update-continue-as-new"),
                new(WorkflowUpdateStage.Accepted));
            await AssertTaskFailureContainsEventuallyAsync(handle, "Continue as new");
            await handle.TerminateAsync();

            // Fail update outside of "async" task part
            handle = await Env.Client.StartWorkflowAsync(
                (UpdateWorkflow wf) => wf.RunAsync(),
                new(id: $"workflow-{Guid.NewGuid()}", taskQueue: worker.Options.TaskQueue!));
            // Run in background and check task
            _ = Task.Run(() => handle.ExecuteUpdateAsync(wf => wf.DoUpdateFailOutsideAsync()));
            await AssertTaskFailureContainsEventuallyAsync(
                handle, "Intentional update invalid operation");
            // Terminate the handle so it doesn't keep failing
            await handle.TerminateAsync();

            // TODO(cretz): Test admitted wait stage when implemented server side (waiting on
            // https://github.com/temporalio/temporal/issues/4979)
        });
    }

    [Fact]
    public async Task ExecuteWorkflowAsync_Updates_DuplicateMemoized()
    {
        await ExecuteWorkerAsync<UpdateWorkflow>(async worker =>
        {
            // Start the workflow
            var handle = await Env.Client.StartWorkflowAsync(
                (UpdateWorkflow wf) => wf.RunAsync(),
                new(id: $"workflow-{Guid.NewGuid()}", taskQueue: worker.Options.TaskQueue!));

            // Run an update with an ID
            var result1 = await handle.ExecuteUpdateAsync(
                wf => wf.DoUpdateOneParamResponseAsync("first-param"), new(id: "my-update-id"));
            var result2 = await handle.ExecuteUpdateAsync(
                wf => wf.DoUpdateOneParamResponseAsync("second-param"), new(id: "my-update-id"));
            // Confirm that the first result is the same as the second without running (i.e. doesn't
            // return second-param)
            Assert.Equal("one-param-response: first-param", result1);
            Assert.Equal(result1, result2);
        });
    }

    [Fact]
    public async Task ExecuteWorkflowAsync_Updates_ValidatorCreatesCommands()
    {
        await ExecuteWorkerAsync<UpdateWorkflow>(async worker =>
        {
            // Start the workflow
            var handle = await Env.Client.StartWorkflowAsync(
                (UpdateWorkflow wf) => wf.RunAsync(),
                new(id: $"workflow-{Guid.NewGuid()}", taskQueue: worker.Options.TaskQueue!));
            // Do an update in the background
            _ = Task.Run(() => handle.ExecuteUpdateAsync(wf => wf.DoUpdateValidatorCommandsAsync()));
            // Confirm task fails
            await AssertTaskFailureContainsEventuallyAsync(
                handle, "Update validator for DoUpdateValidatorCommands created workflow commands");
        });
    }

    [Fact]
    public async Task ExecuteWorkflowAsync_Updates_CancelWhileUpdating()
    {
        // TODO(cretz): This is a known server issue that poll does not stop when workflow does
        // await ExecuteWorkerAsync<UpdateWorkflow>(async worker =>
        // {
        //     // Start the workflow
        //     var handle = await Env.Client.StartWorkflowAsync(
        //         (UpdateWorkflow wf) => wf.RunAsync(),
        //         new(id: $"workflow-{Guid.NewGuid()}", taskQueue: worker.Options.TaskQueue!));
        //     // Start update and wait until waiting
        //     var updateHandle = await handle.StartUpdateAsync(wf => wf.DoUpdateWaitABitAsync());
        //     await AssertMore.EqualEventuallyAsync(true, () => handle.QueryAsync(wf => wf.Waiting));
        //     // Cancel the workflow and wait for update complete
        //     await handle.CancelAsync();
        //     Assert.IsType<CanceledFailureException>((await Assert.ThrowsAsync<WorkflowFailedException>(
        //         () => handle.GetResultAsync())).InnerException);
        //     await updateHandle.GetResultAsync();
        // });
    }

    [Fact]
    public async Task ExecuteWorkflowAsync_Updates_TerminateWhileUpdating()
    {
        // TODO(cretz): This is a known server issue that poll does not stop when workflow does
        // await ExecuteWorkerAsync<UpdateWorkflow>(async worker =>
        // {
        //     // Start the workflow
        //     var handle = await Env.Client.StartWorkflowAsync(
        //         (UpdateWorkflow wf) => wf.RunAsync(),
        //         new(id: $"workflow-{Guid.NewGuid()}", taskQueue: worker.Options.TaskQueue!));
        //     // Start update and wait until waiting
        //     var updateHandle = await handle.StartUpdateAsync(wf => wf.DoUpdateWaitABitAsync());
        //     await AssertMore.EqualEventuallyAsync(true, () => handle.QueryAsync(wf => wf.Waiting));
        //     // Cancel the workflow and wait for update complete
        //     await handle.TerminateAsync();
        //     Assert.IsType<TerminatedFailureException>((await Assert.ThrowsAsync<WorkflowFailedException>(
        //         () => handle.GetResultAsync())).InnerException);
        //     await updateHandle.GetResultAsync();
        // });
    }

    [Fact]
    public async Task ExecuteWorkflowAsync_Updates_RejectsWithNoValidatorOnBadArgument()
    {
        await ExecuteWorkerAsync<UpdateWorkflow>(async worker =>
        {
            // Start the workflow
            var handle = await Env.Client.StartWorkflowAsync(
                (UpdateWorkflow wf) => wf.RunAsync(),
                new(id: $"workflow-{Guid.NewGuid()}", taskQueue: worker.Options.TaskQueue!));
            // Send untyped update with an int instead of string
            var exc = await Assert.ThrowsAsync<WorkflowUpdateFailedException>(() =>
                handle.ExecuteUpdateAsync("some-update-name", new object?[] { 123 }));
            Assert.Contains("failure decoding parameters", exc.InnerException?.Message);
            // Send untyped update with no arguments when one is expected
            exc = await Assert.ThrowsAsync<WorkflowUpdateFailedException>(() =>
                handle.ExecuteUpdateAsync("some-update-name", Array.Empty<object?>()));
            Assert.Contains("given 0 parameter(s)", exc.InnerException?.Message);

            // Check history and confirm no update was accepted
            await foreach (var evt in handle.FetchHistoryEventsAsync())
            {
                Assert.Null(evt.WorkflowExecutionUpdateAcceptedEventAttributes);
            }
        });
    }

    [Fact]
    public async Task ExecuteWorkflowAsync_Updates_ClientCanceled()
    {
        await ExecuteWorkerAsync<UpdateWorkflow>(async worker =>
        {
            var handle = await Env.Client.StartWorkflowAsync(
                (UpdateWorkflow wf) => wf.RunAsync(),
                new(id: $"workflow-{Guid.NewGuid()}", taskQueue: worker.Options.TaskQueue!));

            using var updateCancelSource = new CancellationTokenSource();
            // Start update that waits until started and confirm it reached workflow
            var updateTask = Task.Run(
                () => handle.ExecuteUpdateAsync(
                    wf => wf.DoUpdateLongWaitAsync(),
                    new() { Rpc = new() { CancellationToken = updateCancelSource.Token } }));
            await AssertMore.EqualEventuallyAsync(true, () => handle.QueryAsync(wf => wf.Waiting));

            // Cancel and confirm error
            updateCancelSource.Cancel();
            await Assert.ThrowsAsync<WorkflowUpdateRpcTimeoutOrCanceledException>(() => updateTask);
        });
    }

    [Fact]
    public async Task ExecuteWorkflowAsync_Updates_ClientTimedOut()
    {
        // Don't even need to run worker for this one
        var handle = await Env.Client.StartWorkflowAsync(
            (UpdateWorkflow wf) => wf.RunAsync(),
            new(id: $"workflow-{Guid.NewGuid()}", taskQueue: $"tq-{Guid.NewGuid()}"));

        // Run update that times out
        await Assert.ThrowsAsync<WorkflowUpdateRpcTimeoutOrCanceledException>(() =>
            handle.ExecuteUpdateAsync(
                wf => wf.DoUpdateLongWaitAsync(),
                new() { Rpc = new() { Timeout = TimeSpan.FromMilliseconds(50) } }));
    }

    [Workflow]
    public class ImmediatelyCompleteUpdateAndWorkflow
    {
        [WorkflowRun]
        public async Task<string> RunAsync() => "workflow-done";

        [WorkflowQuery]
        public string GotUpdate { get; set; } = "no";

        [WorkflowUpdate]
        public async Task<string> UpdateAsync()
        {
            GotUpdate = "yes";
            return "update-done";
        }
    }

    [Fact]
    public async Task ExecuteWorkflowAsync_Updates_BeforeWorkflowStart()
    {
        // In order to confirm that all started workflows get updates before the
        // workflow completes, this test will start a workflow and start an
        // update. Only then will it start the worker to process both in the
        // task. The workflow and update should both succeed properly. This also
        // invokes a query to confirm update mutation. We do this with the cache
        // off to confirm replay behavior.

        // Start workflow
        var taskQueue = $"tq-{Guid.NewGuid()}";
        var handle = await Client.StartWorkflowAsync(
            (ImmediatelyCompleteUpdateAndWorkflow wf) => wf.RunAsync(),
            new(id: $"wf-{Guid.NewGuid()}", taskQueue));

        // Execute update in the background
        var updateId = $"upd-{Guid.NewGuid()}";
        var updateTask = Task.Run(() =>
            handle.ExecuteUpdateAsync(wf => wf.UpdateAsync(), new(updateId)));

        // Wait until server says it is admitted
        await AssertMore.EventuallyAsync(async () =>
        {
            try
            {
                var resp = await Client.WorkflowService.PollWorkflowExecutionUpdateAsync(new()
                {
                    Identity = Client.Connection.Options.Identity,
                    Namespace = Client.Options.Namespace,
                    UpdateRef = new()
                    {
                        UpdateId = updateId,
                        WorkflowExecution = new() { WorkflowId = handle.Id },
                    },
                });
                Assert.Equal(UpdateWorkflowExecutionLifecycleStage.Admitted, resp.Stage);
            }
            catch (Exception e)
            {
                // Throw XUnit exception so it doesn't fail this eventually call
                throw new Xunit.Sdk.XunitException("Failed polling", e);
            }
        });

        // Start no-cache worker on the task queue
        await ExecuteWorkerAsync<ImmediatelyCompleteUpdateAndWorkflow>(
            async worker =>
            {
                // Confirm things completed as expected
                Assert.Equal("workflow-done", await handle.GetResultAsync());
                Assert.Equal("update-done", await updateTask);
                Assert.Equal("yes", await handle.QueryAsync(wf => wf.GotUpdate));
            },
            new(taskQueue) { MaxCachedWorkflows = 0 });
    }

    [Workflow]
    public class CurrentBuildIdWorkflow
    {
        [Activity]
        public static string SayHi() => "hi";

        private bool doFinish;

        [WorkflowRun]
        public async Task RunAsync()
        {
            await Workflow.DelayAsync(1);
            if (Workflow.CurrentBuildId == "1.0")
            {
                await Workflow.ExecuteActivityAsync(
                    () => SayHi(),
                    new() { ScheduleToCloseTimeout = TimeSpan.FromHours(1) });
            }
            await Workflow.WaitConditionAsync(() => doFinish);
        }

        [WorkflowSignal]
        public async Task Finish() => doFinish = true;

        [WorkflowQuery]
        public string GetBuildId() => Workflow.CurrentBuildId;
    }

    [Fact]
    public async Task ExecuteWorkflowAsync_CurrentBuildId_SetProperly()
    {
        var tq = $"tq-{Guid.NewGuid()}";
        var handle =
            await ExecuteWorkerAsync<CurrentBuildIdWorkflow,
                WorkflowHandle<CurrentBuildIdWorkflow>>(
            async worker =>
            {
                // Start the workflow
                var handle = await Env.Client.StartWorkflowAsync(
                    (CurrentBuildIdWorkflow wf) => wf.RunAsync(),
                    new(id: $"workflow-{Guid.NewGuid()}", taskQueue: worker.Options.TaskQueue!));
                Assert.Equal("1.0", await handle.QueryAsync(wf => wf.GetBuildId()));
                return handle;
            },
            new(tq) { BuildId = "1.0" });

        await Env.Client.WorkflowService.ResetStickyTaskQueueAsync(new()
        {
            Namespace = Env.Client.Options.Namespace,
            Execution = new() { WorkflowId = handle.Id },
        });

        await ExecuteWorkerAsync<CurrentBuildIdWorkflow>(
            async worker =>
            {
                Assert.NotNull(handle);
                Assert.Equal("1.0", await handle.QueryAsync(wf => wf.GetBuildId()));
                await handle.SignalAsync(wf => wf.Finish());
                Assert.Equal("1.1", await handle.QueryAsync(wf => wf.GetBuildId()));
                await handle.GetResultAsync();
                Assert.Equal("1.1", await handle.QueryAsync(wf => wf.GetBuildId()));
            },
            new(tq) { BuildId = "1.1" });
    }

    public abstract class FailureTypesWorkflow
    {
        public abstract Task RunAsync(Scenario scenario);

        [WorkflowSignal]
        public Task SignalAsync(Scenario scenario) => ApplyScenario(scenario);

        [WorkflowUpdate]
        public async Task UpdateAsync(Scenario scenario)
        {
            // We have to rollover the task so the task failure isn't treated as
            // non-acceptance
            await Workflow.DelayAsync(1);
            await ApplyScenario(scenario);
        }

        protected static async Task ApplyScenario(Scenario scenario)
        {
            switch (scenario)
            {
                case Scenario.ThrowMyException:
                    throw new MyException();
                case Scenario.CauseNonDeterminism:
                    // Only sleep if not replaying
                    if (!Workflow.Unsafe.IsReplaying)
                    {
                        await Workflow.DelayAsync(1);
                    }
                    break;
                case Scenario.WaitForever:
                    await Workflow.WaitConditionAsync(() => false);
                    break;
                default:
                    throw new NotImplementedException();
            }
        }

        public enum Scenario
        {
            ThrowMyException,
            CauseNonDeterminism,
            WaitForever,
        }

        public class MyException : Exception
        {
            public MyException()
                : base("Intentional exception")
            {
            }
        }
    }

    [Workflow]
    public class FailureTypesUnconfiguredWorkflow : FailureTypesWorkflow
    {
        [WorkflowRun]
        public override Task RunAsync(Scenario scenario) => ApplyScenario(scenario);
    }

    [Workflow(FailureExceptionTypes = new[] { typeof(MyException), typeof(WorkflowNondeterminismException) })]
    public class FailureTypesConfiguredExplicitlyWorkflow : FailureTypesWorkflow
    {
        [WorkflowRun]
        public override Task RunAsync(Scenario scenario) => ApplyScenario(scenario);
    }

    [Workflow(FailureExceptionTypes = new[] { typeof(Exception) })]
    public class FailureTypesConfiguredInheritedWorkflow : FailureTypesWorkflow
    {
        [WorkflowRun]
        public override Task RunAsync(Scenario scenario) => ApplyScenario(scenario);
    }

    [Fact]
    public async Task ExecuteWorkflowAsync_FailureTypes_Configured()
    {
        Task AssertScenario<T>(
            bool expectTaskFail,
            string failMessageContains,
            Type? workerLevelFailureExceptionType,
            FailureTypesWorkflow.Scenario? workflowScenario = null,
            FailureTypesWorkflow.Scenario? signalScenario = null,
            FailureTypesWorkflow.Scenario? updateScenario = null)
            where T : FailureTypesWorkflow => ExecuteWorkerAsync<T>(
            async worker =>
            {
                // Start workflow
                var handle = await Client.StartWorkflowAsync<T>(
                    wf => wf.RunAsync(workflowScenario ?? FailureTypesWorkflow.Scenario.WaitForever),
                    new(id: $"workflow-{Guid.NewGuid()}", taskQueue: worker.Options.TaskQueue!));
                if (signalScenario is { } signalScenarioNotNull)
                {
                    await handle.SignalAsync(wf => wf.SignalAsync(signalScenarioNotNull));
                }
                if (updateScenario is { } updateScenarioNotNull)
                {
                    // Don't care about handle, we'll re-attach later
                    await handle.StartUpdateAsync(
                        wf => wf.UpdateAsync(updateScenarioNotNull),
                        new(id: "my-update-1", waitForStage: WorkflowUpdateStage.Accepted));
                }

                // Expect a task or exception fail
                if (expectTaskFail)
                {
                    await AssertTaskFailureContainsEventuallyAsync(handle, failMessageContains);
                }
                else
                {
                    // Update does not throw on non-determinism, the workflow does instead
                    var outerExc = await Assert.ThrowsAnyAsync<TemporalException>(
                        () => updateScenario == FailureTypesWorkflow.Scenario.ThrowMyException ?
                            handle.GetUpdateHandle("my-update-1").GetResultAsync() :
                            handle.GetResultAsync());
                    var appExc = Assert.IsType<ApplicationFailureException>(outerExc.InnerException);
                    Assert.Contains(failMessageContains, appExc.Message);
                }
            },
            options: new()
            {
                // Disable cache so non-determinism can happen in same worker
                MaxCachedWorkflows = 0,
                WorkflowFailureExceptionTypes = workerLevelFailureExceptionType == null ?
                    null : new[] { workerLevelFailureExceptionType },
            });

        async Task RunScenario<T>(
            FailureTypesWorkflow.Scenario scenario,
            bool expectTaskFail = false,
            Type? workerLevelFailureExceptionType = null)
            where T : FailureTypesWorkflow
        {
            var failMessageContains = scenario == FailureTypesWorkflow.Scenario.ThrowMyException ?
                "Intentional exception" : "Nondeterminism";

            // Run for workflow, signal, and update
            await AssertScenario<T>(
                expectTaskFail,
                failMessageContains,
                workerLevelFailureExceptionType,
                workflowScenario: scenario);
            await AssertScenario<T>(
                expectTaskFail,
                failMessageContains,
                workerLevelFailureExceptionType,
                signalScenario: scenario);
            await AssertScenario<T>(
                expectTaskFail,
                failMessageContains,
                workerLevelFailureExceptionType,
                updateScenario: scenario);
        }

        // Run all tasks concurrently
        var tasks = new[]
        {
            // When unconfigured completely, confirm task fails for all three interactions
            RunScenario<FailureTypesUnconfiguredWorkflow>(
                scenario: FailureTypesWorkflow.Scenario.ThrowMyException,
                expectTaskFail: true),
            RunScenario<FailureTypesUnconfiguredWorkflow>(
                scenario: FailureTypesWorkflow.Scenario.CauseNonDeterminism,
                expectTaskFail: true),

            // When configured at the worker level explicitly
            RunScenario<FailureTypesUnconfiguredWorkflow>(
                scenario: FailureTypesWorkflow.Scenario.ThrowMyException,
                workerLevelFailureExceptionType: typeof(FailureTypesWorkflow.MyException)),
            RunScenario<FailureTypesUnconfiguredWorkflow>(
                scenario: FailureTypesWorkflow.Scenario.CauseNonDeterminism,
                workerLevelFailureExceptionType: typeof(WorkflowNondeterminismException)),

            // When configured at the worker level inherited
            RunScenario<FailureTypesUnconfiguredWorkflow>(
                scenario: FailureTypesWorkflow.Scenario.ThrowMyException,
                workerLevelFailureExceptionType: typeof(Exception)),
            RunScenario<FailureTypesUnconfiguredWorkflow>(
                scenario: FailureTypesWorkflow.Scenario.CauseNonDeterminism,
                workerLevelFailureExceptionType: typeof(Exception)),

            // When configured at the workflow level explicitly
            RunScenario<FailureTypesConfiguredExplicitlyWorkflow>(
                scenario: FailureTypesWorkflow.Scenario.ThrowMyException),
            RunScenario<FailureTypesConfiguredExplicitlyWorkflow>(
                scenario: FailureTypesWorkflow.Scenario.CauseNonDeterminism),

            // When configured at the workflow level inherited
            RunScenario<FailureTypesConfiguredInheritedWorkflow>(
                scenario: FailureTypesWorkflow.Scenario.ThrowMyException),
            RunScenario<FailureTypesConfiguredInheritedWorkflow>(
                scenario: FailureTypesWorkflow.Scenario.CauseNonDeterminism),
        };
        await Task.WhenAll(tasks);
    }

    [Workflow(FailureExceptionTypes = new[] { typeof(Exception) })]
    public class FailOnBadInputWorkflow
    {
        [WorkflowRun]
        public Task RunAsync(string param) => Task.CompletedTask;
    }

    [Workflow("FailureTypeWorkflow\nWithNewline1", FailureExceptionTypes = new[] { typeof(WorkflowNondeterminismException) })]
    public class FailureTypeWorkflowWithNewline1 : FailureTypesWorkflow
    {
        [WorkflowRun]
        public override Task RunAsync(Scenario scenario) => ApplyScenario(scenario);
    }

    [Workflow("FailureTypeWorkflow\nWithNewline2", FailureExceptionTypes = new[] { typeof(WorkflowNondeterminismException) })]
    public class FailureTypeWorkflowWithNewline2 : FailureTypesWorkflow
    {
        [WorkflowRun]
        public override Task RunAsync(Scenario scenario) => ApplyScenario(scenario);
    }

    [Fact]
    public async Task ExecuteWorkflowAsync_FailureTypes_MultipleNonDetWithNewlines()
    {
        var workerOptions = new TemporalWorkerOptions($"tq-{Guid.NewGuid()}")
        {
            // Disable cache to force replay and non-determinism
            MaxCachedWorkflows = 0,
        };
        workerOptions.AddWorkflow<FailureTypeWorkflowWithNewline1>();
        workerOptions.AddWorkflow<FailureTypeWorkflowWithNewline2>();
        using var worker = new TemporalWorker(Client, workerOptions);
        await worker.ExecuteAsync(async () =>
        {
            var wfExc = await Assert.ThrowsAsync<WorkflowFailedException>(() =>
                Client.ExecuteWorkflowAsync(
                    (FailureTypeWorkflowWithNewline1 wf) =>
                        wf.RunAsync(FailureTypesWorkflow.Scenario.CauseNonDeterminism),
                    new(id: $"workflow-{Guid.NewGuid()}", taskQueue: worker.Options.TaskQueue!)));
            Assert.Contains(
                "Nondeterminism",
                Assert.IsType<ApplicationFailureException>(wfExc.InnerException).Message);
            wfExc = await Assert.ThrowsAsync<WorkflowFailedException>(() =>
                Client.ExecuteWorkflowAsync(
                    (FailureTypeWorkflowWithNewline2 wf) =>
                        wf.RunAsync(FailureTypesWorkflow.Scenario.CauseNonDeterminism),
                    new(id: $"workflow-{Guid.NewGuid()}", taskQueue: worker.Options.TaskQueue!)));
            Assert.Contains(
                "Nondeterminism",
                Assert.IsType<ApplicationFailureException>(wfExc.InnerException).Message);
        });
    }

    [Fact]
    public async Task ExecuteWorkflowAsync_BadInput_CanFailWorkflow()
    {
        await ExecuteWorkerAsync<FailOnBadInputWorkflow>(async worker =>
        {
            var wfExc = await Assert.ThrowsAsync<WorkflowFailedException>(() =>
                Client.ExecuteWorkflowAsync(
                    "FailOnBadInputWorkflow",
                    new object?[] { 1234 },
                    new(id: $"workflow-{Guid.NewGuid()}", taskQueue: worker.Options.TaskQueue!)));
            Assert.Contains(
                "failure decoding parameters",
                Assert.IsType<ApplicationFailureException>(wfExc.InnerException).Message);
        });
    }

    [Workflow]
    public class WaitOnSignalWorkflow
    {
        private bool complete;

        [WorkflowRun]
        public Task RunAsync() => Workflow.WaitConditionAsync(() => complete);

        [WorkflowSignal]
        public async Task CompleteAsync() => complete = true;
    }

    [Fact]
    public async Task ExecuteWorkflowAsync_WorkerClientReplacement_UsesNewClient()
    {
        // We are going to create a second ephemeral server and start a workflow on each server.
        // The worker will start with a client on the first, then we'll swap the clients, signal
        // both workflows, and confirm the second workflow completes as expected.
        await using var otherEnv = await Temporalio.Testing.WorkflowEnvironment.StartLocalAsync();

        // Start both workflows on different servers
        var taskQueue = $"tq-{Guid.NewGuid()}";
        var handle1 = await Client.StartWorkflowAsync(
            (WaitOnSignalWorkflow wf) => wf.RunAsync(),
            new(id: $"workflow-{Guid.NewGuid()}", taskQueue));
        var handle2 = await otherEnv.Client.StartWorkflowAsync(
            (WaitOnSignalWorkflow wf) => wf.RunAsync(),
            new(id: $"workflow-{Guid.NewGuid()}", taskQueue));

        // Run the worker on the first env
        await ExecuteWorkerAsync<WaitOnSignalWorkflow>(
        async worker =>
        {
            // Confirm the first workflow has completed a task but not the second workflow
            await AssertMore.HasEventEventuallyAsync(handle1, e => e.WorkflowTaskCompletedEventAttributes != null);
            await foreach (var evt in handle2.FetchHistoryEventsAsync())
            {
                Assert.Null(evt.WorkflowTaskCompletedEventAttributes);
            }

            // Now replace the client
            worker.Client = otherEnv.Client;

            // Signal both which should allow the current poll to wake up and it'll be a task
            // failure when trying to submit that to the new client which is ignored. But also the
            // new client will poll for the new workflow, which we will wait for it to complete.
            await handle1.SignalAsync(wf => wf.CompleteAsync());
            await handle2.SignalAsync(wf => wf.CompleteAsync());

            // Now confirm the other workflow completes
            await handle2.GetResultAsync();
            await handle1.TerminateAsync();
        },
        new(taskQueue)
        {
            MaxCachedWorkflows = 0,
            MaxConcurrentWorkflowTaskPolls = 1,
        });
    }

    [Workflow]
    public class CallWorkflowInWaitConditionWorkflow
    {
        [WorkflowRun]
        public async Task RunAsync() => await Workflow.WaitConditionAsync(
            () => !string.IsNullOrEmpty(Workflow.Info.WorkflowId));
    }

    [Fact]
    public async Task ExecuteWorkflowAsync_WaitConditionCallingWorkflow_WorksProperly()
    {
        await ExecuteWorkerAsync<CallWorkflowInWaitConditionWorkflow>(async worker =>
        {
            await Client.ExecuteWorkflowAsync(
                (CallWorkflowInWaitConditionWorkflow wf) => wf.RunAsync(),
                new(id: $"workflow-{Guid.NewGuid()}", taskQueue: worker.Options.TaskQueue!));
        });
    }

    [Workflow]
    public class WaitConditionExceptionWorkflow
    {
        [WorkflowRun]
        public async Task RunAsync() => await Workflow.WaitConditionAsync(
            () => throw new ApplicationFailureException("Intentional error"));
    }

    [Fact]
    public async Task ExecuteWorkflowAsync_WaitConditionExceptionWorkflow_WorksProperly()
    {
        await ExecuteWorkerAsync<WaitConditionExceptionWorkflow>(async worker =>
        {
            var handle = await Client.StartWorkflowAsync(
                (WaitConditionExceptionWorkflow wf) => wf.RunAsync(),
                new(id: $"workflow-{Guid.NewGuid()}", taskQueue: worker.Options.TaskQueue!));
            await AssertTaskFailureContainsEventuallyAsync(handle, "Intentional error");
        });
    }

    [Workflow]
    public class NextRetryDelayWorkflow
    {
        [Activity]
        public static void NextRetryDelayActivity()
        {
            throw new ApplicationFailureException(
                "Intentional error", nextRetryDelay: TimeSpan.FromMilliseconds(5));
        }

        [WorkflowRun]
        public async Task RunAsync()
        {
            // Run the activity max attempt two
            await Workflow.ExecuteActivityAsync(
                () => NextRetryDelayActivity(),
                new()
                {
                    StartToCloseTimeout = TimeSpan.FromHours(1),
                    RetryPolicy = new() { MaximumAttempts = 2 },
                });
        }
    }

    [Fact]
    public async Task ExecuteWorkflowAsync_NextRetryDelay_SetOnError()
    {
        await ExecuteWorkerAsync<NextRetryDelayWorkflow>(
            async worker =>
            {
                var exc = await Assert.ThrowsAsync<WorkflowFailedException>(() =>
                    Env.Client.ExecuteWorkflowAsync(
                        (NextRetryDelayWorkflow wf) => wf.RunAsync(),
                        new(id: $"workflow-{Guid.NewGuid()}", taskQueue: worker.Options.TaskQueue!)));
                var exc2 = Assert.IsType<ActivityFailureException>(exc.InnerException);
                var exc3 = Assert.IsType<ApplicationFailureException>(exc2.InnerException);
                Assert.Equal("Intentional error", exc3.Message);
                Assert.Equal(TimeSpan.FromMilliseconds(5), exc3.NextRetryDelay);
            },
            new TemporalWorkerOptions().AddActivity(NextRetryDelayWorkflow.NextRetryDelayActivity));
    }

    [Workflow]
    public class ConditionBounceWorkflow
    {
        private int workflowCounter;
        private int signalCounter;

        [WorkflowRun]
        public async Task RunAsync()
        {
            while (workflowCounter < 5)
            {
                var counterBefore = workflowCounter;
                await Workflow.WaitConditionAsync(() => workflowCounter > counterBefore);
                signalCounter++;
            }
        }

        [WorkflowSignal]
        public async Task DoSignalAsync()
        {
            while (signalCounter < 5)
            {
                workflowCounter++;
                var counterBefore = signalCounter;
                await Workflow.WaitConditionAsync(() => signalCounter > counterBefore);
            }
        }
    }

    [Fact]
    public async Task ExecuteWorkflowAsync_ConditionBounce_ProperlyReschedules()
    {
        await ExecuteWorkerAsync<ConditionBounceWorkflow>(
            async worker =>
            {
                var handle = await Env.Client.StartWorkflowAsync(
                    (ConditionBounceWorkflow wf) => wf.RunAsync(),
                    new(id: $"workflow-{Guid.NewGuid()}", taskQueue: worker.Options.TaskQueue!));
                await AssertMore.HasEventEventuallyAsync(
                    handle, evt => evt.WorkflowTaskCompletedEventAttributes != null);
                await handle.SignalAsync(wf => wf.DoSignalAsync());
                await handle.GetResultAsync();
            });
    }

    [Fact]
    public async Task ExecuteAsync_InvalidWorker_Fails()
    {
        // Try to run a worker on an invalid namespace
        var options = (TemporalClientOptions)Client.Options.Clone();
        options.Namespace = "does-not-exist";
        var client = new TemporalClient(Client.Connection, options);
        using var worker = new TemporalWorker(
            client,
            new TemporalWorkerOptions("some-task-queue").AddWorkflow<SimpleWorkflow>());
        var err = await Assert.ThrowsAsync<InvalidOperationException>(
            () => worker.ExecuteAsync(() => Task.Delay(2000)));
        Assert.Contains("Worker validation failed", err.Message);
    }

    [Workflow]
    public class CurrentUpdateWorkflow
    {
        private readonly List<Task<string>> pendingGetUpdateIdTasks = new();

        [WorkflowRun]
        public async Task<string[]> RunAsync()
        {
            // Confirm no info
            Assert.Null(Workflow.CurrentUpdateInfo);

            // Wait for all tasks then return full set
            await Workflow.WaitConditionAsync(() => pendingGetUpdateIdTasks.Count == 5);
            var res = await Task.WhenAll(pendingGetUpdateIdTasks);

            // Confirm again null then return
            Assert.Null(Workflow.CurrentUpdateInfo);
            return res;
        }

        [WorkflowUpdate]
        public async Task<string> DoUpdateAsync()
        {
            Assert.Equal("DoUpdate", Workflow.CurrentUpdateInfo?.Name);
            // Check that the simple helper awaited has the ID
            Assert.Equal(Workflow.CurrentUpdateInfo?.Id, await GetUpdateIdAsync());

            // Also schedule the task and wait for it in the main workflow to confirm it still gets
            // the update ID
            pendingGetUpdateIdTasks.Add(Task.Factory.StartNew(() => GetUpdateIdAsync()).Unwrap());

            // Return
            return Workflow.CurrentUpdateInfo?.Id ??
                throw new InvalidOperationException("Missing update");
        }

        [WorkflowUpdateValidator(nameof(DoUpdateAsync))]
        public void ValidateDoUpdate() =>
            Assert.Equal("DoUpdate", Workflow.CurrentUpdateInfo?.Name);

        private async Task<string> GetUpdateIdAsync()
        {
            await Workflow.DelayAsync(1);
            return Workflow.CurrentUpdateInfo?.Id ??
                throw new InvalidOperationException("Missing update");
        }
    }

    [Fact]
    public async Task ExecuteWorkflowAsync_CurrentUpdate_HasInfo()
    {
        await ExecuteWorkerAsync<CurrentUpdateWorkflow>(
            async worker =>
            {
                // Start
                var handle = await Client.StartWorkflowAsync(
                    (CurrentUpdateWorkflow wf) => wf.RunAsync(),
                    new(id: $"workflow-{Guid.NewGuid()}", taskQueue: worker.Options.TaskQueue!));

                // Issue 5 updates concurrently and confirm they have the right IDs
                var expected = new[] { "update1", "update2", "update3", "update4", "update5" };
                var actual = await Task.WhenAll(
                    handle.ExecuteUpdateAsync(wf => wf.DoUpdateAsync(), new("update1")),
                    handle.ExecuteUpdateAsync(wf => wf.DoUpdateAsync(), new("update2")),
                    handle.ExecuteUpdateAsync(wf => wf.DoUpdateAsync(), new("update3")),
                    handle.ExecuteUpdateAsync(wf => wf.DoUpdateAsync(), new("update4")),
                    handle.ExecuteUpdateAsync(wf => wf.DoUpdateAsync(), new("update5")));
                Assert.Equal(
                    new[] { "update1", "update2", "update3", "update4", "update5" }.ToHashSet(),
                    actual.ToHashSet());
                Assert.Equal(
                    new[] { "update1", "update2", "update3", "update4", "update5" }.ToHashSet(),
                    (await handle.GetResultAsync()).ToHashSet());
            });
    }

    [Workflow]
    public class CoroutinesAfterCompleteWorkflow
    {
        [Activity]
        public static string SomeActivity(string param) => param;

        private string? completeWorkflowWith;
        private string? completeUpdateWith;
        private bool workflowCompleted;

        [WorkflowRun]
        public async Task<string> RunAsync()
        {
            await Workflow.WaitConditionAsync(() => completeWorkflowWith != null);
            await Workflow.ExecuteLocalActivityAsync(
                () => SomeActivity("activity-from-workflow"),
                new() { StartToCloseTimeout = TimeSpan.FromSeconds(30) });
            completeUpdateWith = "complete-update";
            workflowCompleted = true;
            return completeWorkflowWith!;
        }

        [WorkflowUpdate]
        public async Task<string> DoUpdateAsync()
        {
            completeWorkflowWith = "complete-workflow";
            await Workflow.WaitConditionAsync(() => completeUpdateWith != null);
            return completeUpdateWith!;
        }

        [WorkflowSignal]
        public async Task DoErroringSignalAsync(bool waitWorkflowComplete)
        {
            completeWorkflowWith = "complete-workflow";
            if (waitWorkflowComplete)
            {
                await Workflow.WaitConditionAsync(() => workflowCompleted);
            }
            throw new ApplicationFailureException("Intentional error from signal");
        }
    }

    [Fact]
    public async Task ExecuteWorkflowAsync_UpdateAfterComplete_ProcessesProperly()
    {
        // Confirm that an update that returns after the workflow returns properly has its result
        await ExecuteWorkerAsync<CoroutinesAfterCompleteWorkflow>(
            async worker =>
            {
                // Start
                var handle = await Client.StartWorkflowAsync(
                    (CoroutinesAfterCompleteWorkflow wf) => wf.RunAsync(),
                    new(id: $"workflow-{Guid.NewGuid()}", taskQueue: worker.Options.TaskQueue!));
                // Start update, wait on workflow and update
                var updateHandle = await handle.StartUpdateAsync(
                    wf => wf.DoUpdateAsync(), new(WorkflowUpdateStage.Accepted));
                Assert.Equal("complete-workflow", await handle.GetResultAsync());
                Assert.Equal("complete-update", await updateHandle.GetResultAsync());
            },
            new TemporalWorkerOptions().AddActivity(CoroutinesAfterCompleteWorkflow.SomeActivity));

        // There have been three stages in .NET SDK lifetime for post-completion commands:
        //   1. pre-dotnet-flag - All code before any command reordering occurred
        //   2. post-dotnet-flag - When .NET applied its own lang flag and did command reordering
        //   3. post-core-flag - Current (as of this writing) core behavior to set flag and reorder
        // The JSON files referenced below are histories of the same run as the workflow run above
        // at each of the three stages. We replay to confirm new code works with old history.
        var replayer = new WorkflowReplayer(
            new WorkflowReplayerOptions().AddWorkflow<CoroutinesAfterCompleteWorkflow>());
        await replayer.ReplayWorkflowAsync(WorkflowHistory.FromJson(
            "some-id", TestUtils.ReadAllFileText("Histories/update-after-complete.pre-dotnet-flag.json")));
        await replayer.ReplayWorkflowAsync(WorkflowHistory.FromJson(
            "some-id", TestUtils.ReadAllFileText("Histories/update-after-complete.post-dotnet-flag.json")));
        await replayer.ReplayWorkflowAsync(WorkflowHistory.FromJson(
            "some-id", TestUtils.ReadAllFileText("Histories/update-after-complete.post-core-flag.json")));
    }

    [Fact]
    public async Task ExecuteWorkflowAsync_MultiComplete_ProcessesProperly()
    {
        // Confirm that multi-complete with success first properly succeeds
        await ExecuteWorkerAsync<CoroutinesAfterCompleteWorkflow>(
            async worker =>
            {
                // Start
                var handle = await Client.StartWorkflowAsync(
                    (CoroutinesAfterCompleteWorkflow wf) => wf.RunAsync(),
                    new(id: $"workflow-{Guid.NewGuid()}", taskQueue: worker.Options.TaskQueue!));
                // Issue signal, wait on workflow
                await handle.SignalAsync(wf => wf.DoErroringSignalAsync(true));
                Assert.Equal("complete-workflow", await handle.GetResultAsync());
            },
            new TemporalWorkerOptions().AddActivity(CoroutinesAfterCompleteWorkflow.SomeActivity));

        // Confirm that multi-complete with failure first properly fails
        await ExecuteWorkerAsync<CoroutinesAfterCompleteWorkflow>(
            async worker =>
            {
                // Start
                var handle = await Client.StartWorkflowAsync(
                    (CoroutinesAfterCompleteWorkflow wf) => wf.RunAsync(),
                    new(id: $"workflow-{Guid.NewGuid()}", taskQueue: worker.Options.TaskQueue!));
                // Issue signal, wait on workflow
                await handle.SignalAsync(wf => wf.DoErroringSignalAsync(false));
                await Assert.ThrowsAsync<WorkflowFailedException>(() => handle.GetResultAsync());
            },
            new TemporalWorkerOptions().AddActivity(CoroutinesAfterCompleteWorkflow.SomeActivity));

        // There have been three stages in .NET SDK lifetime for post-completion commands:
        //   1. pre-dotnet-flag - All code before any command reordering occurred
        //   2. post-dotnet-flag - When .NET applied its own lang flag and did command reordering
        //   3. post-core-flag - Current (as of this writing) core behavior to set flag and reorder
        // The JSON files referenced below are histories of the same runs as the workflow runs above
        // at each of the three stages. We replay to confirm new code works with old history.
        var replayer = new WorkflowReplayer(
            new WorkflowReplayerOptions().AddWorkflow<CoroutinesAfterCompleteWorkflow>());
        await replayer.ReplayWorkflowAsync(WorkflowHistory.FromJson(
            "some-id", TestUtils.ReadAllFileText("Histories/multi-complete-fail-after.pre-dotnet-flag.json")));
        await replayer.ReplayWorkflowAsync(WorkflowHistory.FromJson(
            "some-id", TestUtils.ReadAllFileText("Histories/multi-complete-fail-after.post-dotnet-flag.json")));
        await replayer.ReplayWorkflowAsync(WorkflowHistory.FromJson(
            "some-id", TestUtils.ReadAllFileText("Histories/multi-complete-fail-after.post-core-flag.json")));
        await replayer.ReplayWorkflowAsync(WorkflowHistory.FromJson(
            "some-id", TestUtils.ReadAllFileText("Histories/multi-complete-fail-before.pre-dotnet-flag.json")));
        await replayer.ReplayWorkflowAsync(WorkflowHistory.FromJson(
            "some-id", TestUtils.ReadAllFileText("Histories/multi-complete-fail-before.post-dotnet-flag.json")));
        await replayer.ReplayWorkflowAsync(WorkflowHistory.FromJson(
            "some-id", TestUtils.ReadAllFileText("Histories/multi-complete-fail-before.post-core-flag.json")));
    }

    public class CallbackActivities
    {
        private readonly Func<string, Task<string>> func;

        public CallbackActivities(Func<string, Task<string>> func) => this.func = func;

        [Activity]
        public Task<string> DoActivityAsync(string param) => func(param);
    }

    [Workflow]
    public class StdlibSemaphoreWorkflow : IDisposable
    {
        private readonly SemaphoreSlim semaSlim = new(1, 1);
        private readonly System.Threading.Semaphore semaHeavy = new(1, 1);

        [WorkflowRun]
        public Task RunAsync() => Workflow.WaitConditionAsync(() => CompletedUpdates.Count == 3);

        [WorkflowQuery]
        public List<string> CompletedUpdates { get; } = new();

        [WorkflowUpdate]
        public async Task UpdateWithAsyncSlim()
        {
            await semaSlim.WaitAsync();
            try
            {
                CompletedUpdates.Add(await Workflow.ExecuteActivityAsync(
                    (CallbackActivities act) => act.DoActivityAsync(Workflow.CurrentUpdateInfo!.Id),
                    new() { StartToCloseTimeout = TimeSpan.FromMinutes(10) }));
            }
            finally
            {
                semaSlim.Release();
            }
        }

        [WorkflowUpdate]
        public async Task UpdateWithSyncSlim()
        {
#pragma warning disable CA1849, VSTHRD103 // Intentionally block thread
            semaSlim.Wait();
#pragma warning restore CA1849, VSTHRD103
            try
            {
                CompletedUpdates.Add(await Workflow.ExecuteActivityAsync(
                    (CallbackActivities act) => act.DoActivityAsync(Workflow.CurrentUpdateInfo!.Id),
                    new() { StartToCloseTimeout = TimeSpan.FromMinutes(10) }));
            }
            finally
            {
                semaSlim.Release();
            }
        }

        [WorkflowUpdate]
        public async Task UpdateWithUsing()
        {
            using var ignore = new Locker(semaSlim);
            CompletedUpdates.Add(await Workflow.ExecuteActivityAsync(
                (CallbackActivities act) => act.DoActivityAsync(Workflow.CurrentUpdateInfo!.Id),
                new() { StartToCloseTimeout = TimeSpan.FromMinutes(10) }));
        }

        [WorkflowUpdate]
        public async Task UpdateWithHeavy()
        {
            semaHeavy.WaitOne();
            try
            {
                CompletedUpdates.Add(await Workflow.ExecuteActivityAsync(
                    (CallbackActivities act) => act.DoActivityAsync(Workflow.CurrentUpdateInfo!.Id),
                    new() { StartToCloseTimeout = TimeSpan.FromMinutes(10) }));
            }
            finally
            {
                semaHeavy.Release();
            }
        }

        public void Dispose()
        {
            Dispose(true);
            GC.SuppressFinalize(this);
        }

        protected virtual void Dispose(bool disposing)
        {
            semaSlim.Dispose();
            semaHeavy.Dispose();
        }

        private class Locker : IDisposable
        {
            private readonly SemaphoreSlim sema;

            public Locker(SemaphoreSlim sema)
            {
                this.sema = sema;
                sema.Wait();
            }

            public void Dispose() => sema.Release();
        }
    }

    [Fact]
    public async Task ExecuteWorkflowAsync_StdlibSemaphore_AsyncSlimWorks()
    {
        var complete0 = new TaskCompletionSource<string>();
        var complete1 = new TaskCompletionSource<string>();
        var complete2 = new TaskCompletionSource<string>();
        var acts = new CallbackActivities(async param =>
        {
            switch (param)
            {
                case "update-0":
                    return await complete0.Task;
                case "update-1":
                    return await complete1.Task;
                case "update-2":
                    return await complete2.Task;
                default:
                    throw new ArgumentException("Bad param");
            }
        });
        await ExecuteWorkerAsync<StdlibSemaphoreWorkflow>(
            async worker =>
            {
                // Start
                var handle = await Client.StartWorkflowAsync(
                    (StdlibSemaphoreWorkflow wf) => wf.RunAsync(),
                    new(id: $"workflow-{Guid.NewGuid()}", taskQueue: worker.Options.TaskQueue!));
                // Start 3 updates
                await handle.StartUpdateAsync(
                    wf => wf.UpdateWithAsyncSlim(),
                    new(id: "update-0", waitForStage: WorkflowUpdateStage.Accepted));
                await handle.StartUpdateAsync(
                    wf => wf.UpdateWithAsyncSlim(),
                    new(id: "update-1", waitForStage: WorkflowUpdateStage.Accepted));
                await handle.StartUpdateAsync(
                    wf => wf.UpdateWithAsyncSlim(),
                    new(id: "update-2", waitForStage: WorkflowUpdateStage.Accepted));
                // Complete the tasks out of order but confirm the results are in order
                complete2.SetResult("done-2");
                complete1.SetResult("done-1");
                // Sleep a tad
                await Task.Delay(100);
                complete0.SetResult("done-0");
                await handle.GetResultAsync();
                Assert.Equal(
                    new List<string> { "done-0", "done-1", "done-2" },
                    await handle.QueryAsync(wf => wf.CompletedUpdates));
            },
            new TemporalWorkerOptions().AddAllActivities(acts));
    }

    [Fact]
    public async Task ExecuteWorkflowAsync_StdlibSemaphore_NonAsyncDeadlocks()
    {
        async Task AssertDeadlocks(Expression<Func<StdlibSemaphoreWorkflow, Task>> updateExpr)
        {
            // Since this is just going to deadlock forever, we need to run the worker in the
            // background
            var handleCompletion = new TaskCompletionSource<WorkflowHandle>();
            _ = Task.Run(() => ExecuteWorkerAsync<StdlibSemaphoreWorkflow>(
                async worker =>
                {
                    // Start
                    var handle = await Client.StartWorkflowAsync(
                        (StdlibSemaphoreWorkflow wf) => wf.RunAsync(),
                        new($"wf-{Guid.NewGuid()}", taskQueue: worker.Options.TaskQueue!));
                    await AssertMore.HasEventEventuallyAsync(
                        handle, evt => evt.WorkflowTaskCompletedEventAttributes != null);

                    // Run two updates in background
                    _ = Task.Run(() =>
                        handle.StartUpdateAsync(
                            updateExpr,
                            new(id: "update-0", waitForStage: WorkflowUpdateStage.Accepted)));
                    _ = Task.Run(() =>
                        handle.StartUpdateAsync(
                            updateExpr,
                            new(id: "update-1", waitForStage: WorkflowUpdateStage.Accepted)));

                    // Send handle back to check
                    handleCompletion.SetResult(handle);
                    // This will never complete
                    await handle.GetResultAsync();
                },
                new TemporalWorkerOptions().AddAllActivities(new CallbackActivities(async ignore =>
                {
                    await Task.Delay(Timeout.Infinite, ActivityExecutionContext.Current.CancellationToken);
                    return "never-reached";
                }))));

            // Wait for deadlock, ignore the hanging worker
            await AssertTaskFailureContainsEventuallyAsync(
                await handleCompletion.Task, "deadlocked");
        }

        // Run the three deadlocking scenarios concurrently since they are slow
        await Task.WhenAll(
            AssertDeadlocks(wf => wf.UpdateWithSyncSlim()),
            AssertDeadlocks(wf => wf.UpdateWithUsing()),
            AssertDeadlocks(wf => wf.UpdateWithHeavy()));
    }

    [Workflow]
    public sealed class SemaphoreWorkflow : IDisposable
    {
        private readonly Semaphore? semaphore;
        private readonly Mutex? mutex;
        private readonly Dictionary<int, CancellationTokenSource> cancellations = new();

        [WorkflowInit]
        public SemaphoreWorkflow(int? semaphoreCount)
        {
            semaphore = semaphoreCount is { } initialCount ? new(initialCount) : null;
            mutex = semaphoreCount == null ? new() : null;
        }

        public void Dispose()
        {
            foreach (var source in cancellations.Values)
            {
                source.Dispose();
            }
        }

        [WorkflowRun]
        public Task RunAsync(int? semaphoreCount) => Workflow.WaitConditionAsync(() => false);

        [WorkflowQuery]
        public List<int> Waiting { get; } = new();

        [WorkflowQuery]
        public List<int> Completed { get; } = new();

        [WorkflowUpdate]
        public async Task UpdateAsync(Update update)
        {
            // Create cancellation token if needed
            CancellationToken? cancellationToken = null;
            if (update.CanCancelManually)
            {
                cancellationToken = (cancellations[update.Number] = new()).Token;
            }

            // Do the wait
            bool acquired;
            try
            {
                if (update.TimeoutMs is { } timeoutMs)
                {
                    if (update.TimeoutTimeSpan != null)
                    {
                        throw new ApplicationFailureException("Cannot have MS and timespan");
                    }
                    acquired = await WaitAsync(timeoutMs, cancellationToken);
                }
                else if (update.TimeoutTimeSpan is { } timeoutTimeSpan)
                {
                    acquired = await WaitAsync(timeoutTimeSpan, cancellationToken);
                }
                else
                {
                    await WaitAsync(cancellationToken);
                    acquired = true;
                }
            }
            catch (TaskCanceledException e)
            {
                throw new ApplicationFailureException("Acquire canceled", e);
            }
            if (!acquired)
            {
                throw new ApplicationFailureException("Failed to acquire");
            }

            // Invoke activity, update completion, and return
            Waiting.Add(update.Number);
            try
            {
                await Workflow.ExecuteActivityAsync(
                    (Activities acts) => acts.DoActivityAsync(update.Number),
                    new() { StartToCloseTimeout = TimeSpan.FromMinutes(30) });
                Completed.Add(update.Number);
            }
            finally
            {
                Release();
                Waiting.Remove(update.Number);
            }
        }

        [WorkflowSignal]
        public async Task CancelUpdateAsync(int number) => cancellations[number].Cancel();

#pragma warning disable VSTHRD110 // Returning tasks is ok
        private Task WaitAsync(CancellationToken? cancellationToken = null) =>
            semaphore?.WaitAsync(cancellationToken) ?? mutex!.WaitOneAsync(cancellationToken);

        private Task<bool> WaitAsync(
            int millisecondsTimeout,
            CancellationToken? cancellationToken = null) =>
            semaphore?.WaitAsync(millisecondsTimeout, cancellationToken) ??
                mutex!.WaitOneAsync(millisecondsTimeout, cancellationToken);

        private Task<bool> WaitAsync(
            TimeSpan timeout,
            CancellationToken? cancellationToken = null) =>
            semaphore?.WaitAsync(timeout, cancellationToken) ??
                mutex!.WaitOneAsync(timeout, cancellationToken);
#pragma warning restore VSTHRD110

        private void Release()
        {
            semaphore?.Release();
            mutex?.ReleaseMutex();
        }

        public record Update(int Number)
        {
            public int? TimeoutMs { get; init; }

            public TimeSpan? TimeoutTimeSpan { get; init; }

            public bool CanCancelManually { get; init; }
        }

        public class Activities
        {
            public Activities(int maxUpdates) =>
                UpdateCompletions = Enumerable.Range(0, maxUpdates).
                    ToDictionary(i => i, i => new TaskCompletionSource());

            public Dictionary<int, TaskCompletionSource> UpdateCompletions { get; }

            [Activity]
            public Task DoActivityAsync(int number) => UpdateCompletions[number].Task;
        }
    }

    [Fact]
    public async Task ExecuteWorkflowAsync_Semaphore_MultipleWaiters()
    {
        // This is a basic test of semaphore usage. We will make a semaphore with 2 allowed and 5
        // provided and confirm as we complete some that others can go.
        var acts = new SemaphoreWorkflow.Activities(5);
        await ExecuteWorkerAsync<SemaphoreWorkflow>(
            async worker =>
            {
                // Start semaphore workflow with 5 updates, max 2 at a time
                var handle = await Client.StartWorkflowAsync(
                    (SemaphoreWorkflow wf) => wf.RunAsync(2),
                    new($"wf-{Guid.NewGuid()}", taskQueue: worker.Options.TaskQueue!));
                await Task.WhenAll(Enumerable.Range(0, 5).Select(i =>
                    handle.StartUpdateAsync(
                        wf => wf.UpdateAsync(new(i)),
                        new(WorkflowUpdateStage.Accepted))));

                // Confirm there are 2 waiting. We intentionally do this without an "eventually"
                // because the acceptance of the updates is enough to put them all at this expected
                // state.
                var waiting1 = await handle.QueryAsync(wf => wf.Waiting);
                Assert.True(waiting1.Count == 2);

                // Unblock them and confirm the next two are set
                acts.UpdateCompletions[waiting1[0]].SetResult();
                acts.UpdateCompletions[waiting1[1]].SetResult();
                var waiting2 = await AssertMore.EventuallyAsync(async () =>
                {
                    var waiting = await handle.QueryAsync(wf => wf.Waiting);
                    Assert.True(waiting.Count == 2);
                    Assert.DoesNotContain(waiting, waiting1.Contains);
                    return waiting;
                });
                Assert.All(
                    await handle.QueryAsync(wf => wf.Completed),
                    v => Assert.Contains(v, waiting1));

                // Now just complete the rest
                foreach (var comp in acts.UpdateCompletions.Values)
                {
                    if (comp.Task.Status != TaskStatus.RanToCompletion)
                    {
                        comp.SetResult();
                    }
                }

                // Confirm completions
                var completed = await AssertMore.EventuallyAsync(async () =>
                {
                    var completed = await handle.QueryAsync(wf => wf.Completed);
                    Assert.True(completed.Count == 5);
                    return completed;
                });
                Assert.All(completed.GetRange(0, 2), v => Assert.Contains(v, waiting1));
                Assert.DoesNotContain(completed.GetRange(2, 3), waiting1.Contains);
            },
            new TemporalWorkerOptions().AddAllActivities(acts));
    }

    [Fact]
    public async Task ExecuteWorkflowAsync_Mutex_MultipleWaiters()
    {
        // This is a basic test of mutex usage. We will make a mutex with 3 updates and confirm
        // that each proceeds one at a time.
        var acts = new SemaphoreWorkflow.Activities(3);
        await ExecuteWorkerAsync<SemaphoreWorkflow>(
            async worker =>
            {
                // Start semaphore workflow with 3 updates
                var handle = await Client.StartWorkflowAsync(
                    (SemaphoreWorkflow wf) => wf.RunAsync(null),
                    new($"wf-{Guid.NewGuid()}", taskQueue: worker.Options.TaskQueue!));
                await Task.WhenAll(Enumerable.Range(0, 3).Select(i =>
                    handle.StartUpdateAsync(
                        wf => wf.UpdateAsync(new(i)),
                        new(WorkflowUpdateStage.Accepted))));

                // Confirm only 1 waiting
                var waiting1 = Assert.Single(await handle.QueryAsync(wf => wf.Waiting));

                // Unblock, wait for next one waiting
                acts.UpdateCompletions[waiting1].SetResult();
                var waiting2 = await AssertMore.EventuallyAsync(async () =>
                {
                    var waiting = Assert.Single(await handle.QueryAsync(wf => wf.Waiting));
                    Assert.NotEqual(waiting, waiting1);
                    return waiting;
                });

                // Unblock, wait for final one waiting
                acts.UpdateCompletions[waiting2].SetResult();
                var waiting3 = await AssertMore.EventuallyAsync(async () =>
                {
                    var waiting = Assert.Single(await handle.QueryAsync(wf => wf.Waiting));
                    Assert.NotEqual(waiting, waiting1);
                    Assert.NotEqual(waiting, waiting2);
                    return waiting;
                });

                // Unblock and confirm completions
                acts.UpdateCompletions[waiting3].SetResult();
                var completed = await AssertMore.EventuallyAsync(async () =>
                {
                    var completed = await handle.QueryAsync(wf => wf.Completed);
                    Assert.True(completed.Count == 3);
                    return completed;
                });
                Assert.Contains(0, completed);
                Assert.Contains(1, completed);
                Assert.Contains(2, completed);
            },
            new TemporalWorkerOptions().AddAllActivities(acts));
    }

    [Theory]
    // 0 means non-blocking
    [InlineData(0, true)]
    [InlineData(0, false)]
    // 100ms is a normal timer
    [InlineData(100, true)]
    [InlineData(100, false)]
    public async Task ExecuteWorkflowAsync_Semaphore_Timeout(int timeoutMs, bool useTimeoutMs)
    {
        SemaphoreWorkflow.Update NewNoTimeoutUpdate(int number) => new(number)
        {
            TimeoutMs = useTimeoutMs ? timeoutMs : null,
            TimeoutTimeSpan = useTimeoutMs ? null : TimeSpan.FromMilliseconds(timeoutMs),
        };
        // This tests that non-blocking wait works. We will make a semaphore with 1 allowed and
        // submit a non-blocking update to it. We will do the same then again and confirm the update
        // fails acquiring.
        var acts = new SemaphoreWorkflow.Activities(1);
        await ExecuteWorkerAsync<SemaphoreWorkflow>(
            async worker =>
            {
                try
                {
                    var handle = await Client.StartWorkflowAsync(
                        (SemaphoreWorkflow wf) => wf.RunAsync(1),
                        new($"wf-{Guid.NewGuid()}", taskQueue: worker.Options.TaskQueue!));
                    // This update can start
                    var updateParam1 = NewNoTimeoutUpdate(0);
                    await handle.StartUpdateAsync(
                        wf => wf.UpdateAsync(updateParam1),
                        new(WorkflowUpdateStage.Accepted));
                    Assert.Single(await handle.QueryAsync(wf => wf.Waiting), 0);
                    // This update should fail
                    var updateParam2 = NewNoTimeoutUpdate(1);
                    var exc = await Assert.ThrowsAsync<WorkflowUpdateFailedException>(
                        () => handle.ExecuteUpdateAsync(wf => wf.UpdateAsync(updateParam2)));
                    Assert.Equal(
                        "Failed to acquire",
                        Assert.IsType<ApplicationFailureException>(exc.InnerException).Message);
                    // Whether the timeout was 0 or not affects whether a timer was started, so
                    // confirm that
                    Assert.Equal(
                        timeoutMs != 0,
                        (await handle.FetchHistoryAsync()).Events.Any(
                            evt => evt.TimerStartedEventAttributes != null));
                }
                finally
                {
                    acts.UpdateCompletions[0].SetResult();
                }
            },
            new TemporalWorkerOptions().AddAllActivities(acts));
    }

    [SkippableTheory]
    [InlineData(true)]
    [InlineData(false)]
    public async Task ExecuteWorkflowAsync_Semaphore_Cancellation(bool useWorkflowCancellation)
    {
        if (useWorkflowCancellation)
        {
            throw new SkipException(
                "Unable to cancel workflow for this test: https://github.com/temporalio/sdk-core/issues/772");
        }
        // This tests that cancellation works. We will make a semaphore with 1 allowed and submit 2
        // updates. The second update will wait, and we will cancel the wait.
        var acts = new SemaphoreWorkflow.Activities(1);
        await ExecuteWorkerAsync<SemaphoreWorkflow>(
            async worker =>
            {
                try
                {
                    var handle = await Client.StartWorkflowAsync(
                        (SemaphoreWorkflow wf) => wf.RunAsync(1),
                        new($"wf-{Guid.NewGuid()}", taskQueue: worker.Options.TaskQueue!));
                    await handle.StartUpdateAsync(
                        wf => wf.UpdateAsync(new(0)),
                        new(WorkflowUpdateStage.Accepted));
                    var update2 = await handle.StartUpdateAsync(
                        wf => wf.UpdateAsync(new(1) { CanCancelManually = true }),
                        new(WorkflowUpdateStage.Accepted));
                    Assert.Equal(0, (await handle.QueryAsync(wf => wf.Waiting)).First());

                    // Cancel and confirm result
                    if (useWorkflowCancellation)
                    {
                        await handle.CancelAsync();
                    }
                    else
                    {
                        await handle.SignalAsync(wf => wf.CancelUpdateAsync(1));
                    }
                    var exc = await Assert.ThrowsAsync<WorkflowUpdateFailedException>(
                        () => update2.GetResultAsync());
                    Assert.Equal(
                        "Acquire canceled",
                        Assert.IsType<ApplicationFailureException>(exc.InnerException).Message);
                }
                finally
                {
                    acts.UpdateCompletions[0].SetResult();
                }
            },
            new TemporalWorkerOptions().AddAllActivities(acts));
    }

    [Workflow]
    public class UnfinishedHandlersWorkflow
    {
        public enum WorkflowFinish
        {
            Succeed,
            Fail,
            Cancel,
        }

        private bool startedHandler;
        private bool handlerMayReturn;
        private bool handlerFinished;

        public UnfinishedHandlersWorkflow()
        {
            // Add manual update/signal handlers
            Workflow.Updates["MyUpdateManual"] = WorkflowUpdateDefinition.CreateWithoutAttribute(
                "MyUpdateManual", DoUpdateOrSignal, null);
            Workflow.Updates["MyUpdateManualAbandon"] = WorkflowUpdateDefinition.CreateWithoutAttribute(
                "MyUpdateManualAbandon", DoUpdateOrSignal, null, HandlerUnfinishedPolicy.Abandon);
            Workflow.Signals["MySignalManual"] = WorkflowSignalDefinition.CreateWithoutAttribute(
                "MySignalManual", DoUpdateOrSignal);
            Workflow.Signals["MySignalManualAbandon"] = WorkflowSignalDefinition.CreateWithoutAttribute(
                "MySignalManualAbandon", DoUpdateOrSignal, HandlerUnfinishedPolicy.Abandon);
        }

        [WorkflowRun]
        public async Task<bool> RunAsync(bool waitAllHandlersFinished, WorkflowFinish finish)
        {
            // Wait for started and finished if requested
            await Workflow.WaitConditionAsync(() => startedHandler);
            if (waitAllHandlersFinished)
            {
                handlerMayReturn = true;
                await Workflow.WaitConditionAsync(() => Workflow.AllHandlersFinished);
            }

            // Cancel or fail
            if (finish == WorkflowFinish.Cancel)
            {
                await Workflow.ExecuteActivityAsync(
                    (Activities acts) => acts.CancelWorkflowAsync(),
                    new() { StartToCloseTimeout = TimeSpan.FromHours(1) });
                await Workflow.WaitConditionAsync(() => false);
            }
            else if (finish == WorkflowFinish.Fail)
            {
                throw new ApplicationFailureException("Intentional failure");
            }

            return handlerFinished;
        }

        [WorkflowUpdate]
        public Task MyUpdateAsync() => DoUpdateOrSignal();

        [WorkflowUpdate(UnfinishedPolicy = HandlerUnfinishedPolicy.Abandon)]
        public Task MyUpdateAbandonAsync() => DoUpdateOrSignal();

        [WorkflowSignal]
        public Task MySignalAsync() => DoUpdateOrSignal();

        [WorkflowSignal(UnfinishedPolicy = HandlerUnfinishedPolicy.Abandon)]
        public Task MySignalAbandonAsync() => DoUpdateOrSignal();

        private async Task DoUpdateOrSignal()
        {
            startedHandler = true;
            // Shield from cancellation
            await Workflow.WaitConditionAsync(() => handlerMayReturn, default(CancellationToken));
            handlerFinished = true;
        }

        public class Activities
        {
            private readonly ITemporalClient client;

            public Activities(ITemporalClient client) => this.client = client;

            [Activity]
            public Task CancelWorkflowAsync() =>
                client.GetWorkflowHandle(ActivityExecutionContext.Current.Info.WorkflowId).CancelAsync();
        }
    }

    [Theory]
    [InlineData(UnfinishedHandlersWorkflow.WorkflowFinish.Succeed)]
    [InlineData(UnfinishedHandlersWorkflow.WorkflowFinish.Fail)]
    [InlineData(UnfinishedHandlersWorkflow.WorkflowFinish.Cancel)]
    public async Task ExecuteWorkflowAsync_UnfinishedHandlers_WarnProperly(
        UnfinishedHandlersWorkflow.WorkflowFinish finish)
    {
        async Task AssertWarnings(
            Func<WorkflowHandle<UnfinishedHandlersWorkflow>, Task> interaction,
            bool waitAllHandlersFinished,
            bool shouldWarn,
            bool interactionShouldFailWithNotFound = false)
        {
            // If the finish is a failure, we never warn regardless
            if (finish == UnfinishedHandlersWorkflow.WorkflowFinish.Fail)
            {
                shouldWarn = false;
            }
            // Setup log capture
            var loggerFactory = new TestUtils.LogCaptureFactory(LoggerFactory);
            // Run the workflow
            var acts = new UnfinishedHandlersWorkflow.Activities(Client);
            await ExecuteWorkerAsync<UnfinishedHandlersWorkflow>(
                async worker =>
                {
                    // Start workflow
                    var handle = await Client.StartWorkflowAsync(
                        (UnfinishedHandlersWorkflow wf) => wf.RunAsync(waitAllHandlersFinished, finish),
                        new(id: $"wf-{Guid.NewGuid()}", taskQueue: worker.Options.TaskQueue!));
                    // Perform interaction
                    try
                    {
                        await interaction(handle);
                        Assert.False(interactionShouldFailWithNotFound);
                    }
                    catch (RpcException e) when (e.Code == RpcException.StatusCode.NotFound)
                    {
                        Assert.True(interactionShouldFailWithNotFound);
                    }
                    // Wait for workflow completion
                    try
                    {
                        await handle.GetResultAsync();
                        Assert.Equal(UnfinishedHandlersWorkflow.WorkflowFinish.Succeed, finish);
                    }
                    catch (WorkflowFailedException e) when (
                        e.InnerException is ApplicationFailureException appEx &&
                        appEx.Message == "Intentional failure")
                    {
                        Assert.Equal(UnfinishedHandlersWorkflow.WorkflowFinish.Fail, finish);
                    }
                    catch (WorkflowFailedException e) when (
                        e.InnerException is CanceledFailureException)
                    {
                        Assert.Equal(UnfinishedHandlersWorkflow.WorkflowFinish.Cancel, finish);
                    }
                },
                new TemporalWorkerOptions() { LoggerFactory = loggerFactory }.
                    AddAllActivities(acts));
            // Check warnings
            Assert.Equal(
                shouldWarn ? 1 : 0,
                loggerFactory.Logs.
                    Select(e => e.Formatted).
                    // We have to dedupe logs because cancel causes unhandled command which causes
                    // workflow complete to replay
                    Distinct().
                    Count(s => s.Contains("handlers are still running")));
        }

        // All update scenarios
        await AssertWarnings(
            interaction: h => h.ExecuteUpdateAsync(wf => wf.MyUpdateAsync()),
            waitAllHandlersFinished: false,
            shouldWarn: true,
            interactionShouldFailWithNotFound: true);
        await AssertWarnings(
            interaction: h => h.ExecuteUpdateAsync(wf => wf.MyUpdateAsync()),
            waitAllHandlersFinished: true,
            shouldWarn: false);
        await AssertWarnings(
            interaction: h => h.ExecuteUpdateAsync(wf => wf.MyUpdateAbandonAsync()),
            waitAllHandlersFinished: false,
            shouldWarn: false,
            interactionShouldFailWithNotFound: true);
        await AssertWarnings(
            interaction: h => h.ExecuteUpdateAsync(wf => wf.MyUpdateAbandonAsync()),
            waitAllHandlersFinished: true,
            shouldWarn: false);
        await AssertWarnings(
            interaction: h => h.ExecuteUpdateAsync("MyUpdateManual", Array.Empty<object?>()),
            waitAllHandlersFinished: false,
            shouldWarn: true,
            interactionShouldFailWithNotFound: true);
        await AssertWarnings(
            interaction: h => h.ExecuteUpdateAsync("MyUpdateManual", Array.Empty<object?>()),
            waitAllHandlersFinished: true,
            shouldWarn: false);
        await AssertWarnings(
            interaction: h => h.ExecuteUpdateAsync("MyUpdateManualAbandon", Array.Empty<object?>()),
            waitAllHandlersFinished: false,
            shouldWarn: false,
            interactionShouldFailWithNotFound: true);
        await AssertWarnings(
            interaction: h => h.ExecuteUpdateAsync("MyUpdateManualAbandon", Array.Empty<object?>()),
            waitAllHandlersFinished: true,
            shouldWarn: false);

        // All signal scenarios
        await AssertWarnings(
            interaction: h => h.SignalAsync(wf => wf.MySignalAsync()),
            waitAllHandlersFinished: false,
            shouldWarn: true);
        await AssertWarnings(
            interaction: h => h.SignalAsync(wf => wf.MySignalAsync()),
            waitAllHandlersFinished: true,
            shouldWarn: false);
        await AssertWarnings(
            interaction: h => h.SignalAsync(wf => wf.MySignalAbandonAsync()),
            waitAllHandlersFinished: false,
            shouldWarn: false);
        await AssertWarnings(
            interaction: h => h.SignalAsync(wf => wf.MySignalAbandonAsync()),
            waitAllHandlersFinished: true,
            shouldWarn: false);
        await AssertWarnings(
            interaction: h => h.SignalAsync("MySignalManual", Array.Empty<object?>()),
            waitAllHandlersFinished: false,
            shouldWarn: true);
        await AssertWarnings(
            interaction: h => h.SignalAsync("MySignalManual", Array.Empty<object?>()),
            waitAllHandlersFinished: true,
            shouldWarn: false);
        await AssertWarnings(
            interaction: h => h.SignalAsync("MySignalManualAbandon", Array.Empty<object?>()),
            waitAllHandlersFinished: false,
            shouldWarn: false);
        await AssertWarnings(
            interaction: h => h.SignalAsync("MySignalManualAbandon", Array.Empty<object?>()),
            waitAllHandlersFinished: true,
            shouldWarn: false);
    }

    [Workflow]
    public class IdConflictWorkflow
    {
        private string signal = "nothing";

        // Just wait forever
        [WorkflowRun]
        public Task RunAsync() => Workflow.WaitConditionAsync(() => false);

        [WorkflowSignal]
        public async Task TheSignal(string sig)
        {
            signal = sig;
        }

        [WorkflowQuery]
        public string GetSignal() => signal;
    }

    [Fact]
    public async Task ExecuteWorkflowAsync_IdConflictPolicy_ProperlyApplies()
    {
        await ExecuteWorkerAsync<IdConflictWorkflow>(async worker =>
        {
            // Start a workflow
            var handle = await Env.Client.StartWorkflowAsync(
                (IdConflictWorkflow wf) => wf.RunAsync(),
                new(id: $"wf-{Guid.NewGuid()}", taskQueue: worker.Options.TaskQueue!));
            handle = handle with { RunId = handle.ResultRunId };

            // Confirm another fails by default
            await Assert.ThrowsAsync<WorkflowAlreadyStartedException>(() =>
                Env.Client.StartWorkflowAsync(
                    (IdConflictWorkflow wf) => wf.RunAsync(),
                    new(id: handle.Id, taskQueue: worker.Options.TaskQueue!)));

            // Confirm fails if explicitly given that option
            await Assert.ThrowsAsync<WorkflowAlreadyStartedException>(() =>
                Env.Client.StartWorkflowAsync(
                    (IdConflictWorkflow wf) => wf.RunAsync(),
                    new(id: handle.Id, taskQueue: worker.Options.TaskQueue!)
                    {
                        IdConflictPolicy = WorkflowIdConflictPolicy.Fail,
                    }));
            // signal-with-start does not allow fail policy

            // Confirm gives back same handle if requested
            var newHandle = await Env.Client.StartWorkflowAsync(
                (IdConflictWorkflow wf) => wf.RunAsync(),
                new(id: handle.Id, taskQueue: worker.Options.TaskQueue!)
                {
                    IdConflictPolicy = WorkflowIdConflictPolicy.UseExisting,
                });
            newHandle = newHandle with { RunId = newHandle.ResultRunId };
            Assert.Equal(handle.RunId, newHandle.RunId);
            Assert.Equal(WorkflowExecutionStatus.Running, (await handle.DescribeAsync()).Status);
            Assert.Equal(WorkflowExecutionStatus.Running, (await newHandle.DescribeAsync()).Status);
            // Also with signal-with-start
            newHandle = await Env.Client.StartWorkflowAsync(
                (IdConflictWorkflow wf) => wf.RunAsync(),
                new(id: handle.Id, taskQueue: worker.Options.TaskQueue!)
                {
                    StartSignal = "TheSignal",
                    StartSignalArgs = new[] { "hi!" },
                    IdConflictPolicy = WorkflowIdConflictPolicy.UseExisting,
                });
            newHandle = newHandle with { RunId = newHandle.ResultRunId };
            Assert.Equal(handle.RunId, newHandle.RunId);
            Assert.Equal(WorkflowExecutionStatus.Running, (await handle.DescribeAsync()).Status);
            Assert.Equal(WorkflowExecutionStatus.Running, (await newHandle.DescribeAsync()).Status);

            // Confirm terminates and starts new if requested
            newHandle = await Env.Client.StartWorkflowAsync(
                (IdConflictWorkflow wf) => wf.RunAsync(),
                new(id: handle.Id, taskQueue: worker.Options.TaskQueue!)
                {
                    IdConflictPolicy = WorkflowIdConflictPolicy.TerminateExisting,
                });
            newHandle = newHandle with { RunId = newHandle.ResultRunId };
            Assert.NotEqual(handle.RunId, newHandle.RunId);
            Assert.Equal(WorkflowExecutionStatus.Terminated, (await handle.DescribeAsync()).Status);
            Assert.Equal(WorkflowExecutionStatus.Running, (await newHandle.DescribeAsync()).Status);
            // Also with signal-with-start
            newHandle = await Env.Client.StartWorkflowAsync(
                (IdConflictWorkflow wf) => wf.RunAsync(),
                new(id: handle.Id, taskQueue: worker.Options.TaskQueue!)
                {
                    StartSignal = "TheSignal",
                    StartSignalArgs = new[] { "hi!" },
                    IdConflictPolicy = WorkflowIdConflictPolicy.TerminateExisting,
                });
            newHandle = newHandle with { RunId = newHandle.ResultRunId };
            Assert.NotEqual(handle.RunId, newHandle.RunId);
            Assert.Equal(WorkflowExecutionStatus.Terminated, (await handle.DescribeAsync()).Status);
            Assert.Equal(WorkflowExecutionStatus.Running, (await newHandle.DescribeAsync()).Status);
            // Ensure it actually got the signal this time
            var queryRes = await newHandle.QueryAsync(wf => wf.GetSignal());
            Assert.Equal("hi!", queryRes);
        });
    }

    [Workflow]
    public class NullWithCodecWorkflow
    {
        [Activity]
        public static string? ReturnsNull() => null;

        [WorkflowRun]
        public async Task<string?> RunAsync(string? input)
        {
            Assert.Null(input);
            return await Workflow.ExecuteActivityAsync(
                () => ReturnsNull(),
                new() { StartToCloseTimeout = TimeSpan.FromSeconds(10) });
        }
    }

    [Fact]
    public async Task ExecuteWorkflowAsync_NullWithCodec_EncodedProperly()
    {
        // Need client with codec
        var newOptions = (TemporalClientOptions)Client.Options.Clone();
        newOptions.DataConverter = DataConverter.Default with
        {
            PayloadCodec = new Base64PayloadCodec(),
        };
        var client = new TemporalClient(Client.Connection, newOptions);

        // Run worker
        await ExecuteWorkerAsync<NullWithCodecWorkflow>(
            async worker =>
            {
                var handle = await client.StartWorkflowAsync(
                    (NullWithCodecWorkflow wf) => wf.RunAsync(null),
                    new(id: $"workflow-{Guid.NewGuid()}", taskQueue: worker.Options.TaskQueue!));
                var result = await handle.GetResultAsync();
                Assert.Null(result);
                // Confirm the codec is in use in history with the activity result
                ActivityTaskCompletedEventAttributes? attrs = null;
                await foreach (var evt in handle.FetchHistoryEventsAsync())
                {
                    if (evt.ActivityTaskCompletedEventAttributes is { } taskAttrs)
                    {
                        attrs = taskAttrs;
                        break;
                    }
                }
                Assert.Equal(
                    Base64PayloadCodec.EncodingName,
                    attrs?.Result?.Payloads_?.Single()?.Metadata?.GetValueOrDefault("encoding")?.ToStringUtf8());
            },
            new TemporalWorkerOptions().AddAllActivities<NullWithCodecWorkflow>(null),
            client);
    }

    [Workflow]
<<<<<<< HEAD
    public class UpdateLogWorkflow
    {
        private readonly TaskCompletionSource complete = new();

        [WorkflowRun]
        public async Task RunAsync()
        {
            Workflow.Logger.LogInformation("In run");
            await complete.Task;
        }

        [WorkflowUpdateValidator(nameof(UpdateAsync))]
        public void ValidateUpdateAsync()
        {
            Workflow.Logger.LogInformation("In update validator");
        }

        [WorkflowUpdate]
        public async Task UpdateAsync()
        {
            Workflow.Logger.LogInformation("In update");
            complete.SetResult();
=======
    public class ActivityFailToFailWorkflow
    {
        public static TaskCompletionSource WaitingForCancel { get; } = new();

        [Activity]
        public static async Task WaitForCancelAsync()
        {
            WaitingForCancel.SetResult();
            while (!ActivityExecutionContext.Current.CancellationToken.IsCancellationRequested)
            {
                ActivityExecutionContext.Current.Heartbeat();
                await Task.Delay(100);
            }
            throw new InvalidOperationException("Intentional exception");
        }

        [WorkflowRun]
        public Task RunAsync() =>
            Workflow.ExecuteActivityAsync(
                () => WaitForCancelAsync(),
                new()
                {
                    StartToCloseTimeout = TimeSpan.FromSeconds(10),
                    CancellationType = ActivityCancellationType.WaitCancellationCompleted,
                    RetryPolicy = new() { MaximumAttempts = 1 },
                    HeartbeatTimeout = TimeSpan.FromSeconds(1),
                });
    }

    public class CannotSerializeIntentionalFailureConverter : DefaultFailureConverter
    {
        public override Failure ToFailure(Exception exception, IPayloadConverter payloadConverter)
        {
            if (exception.Message == "Intentional exception")
            {
                throw new InvalidOperationException("Intentional conversion failure");
            }
            return base.ToFailure(exception, payloadConverter);
        }
    }

    [Fact]
    public async Task ExecuteWorkflowAsync_ActivityFailToFail_ProperlyHandled()
    {
        // Need client with failure converter
        var newOptions = (TemporalClientOptions)Client.Options.Clone();
        newOptions.DataConverter = DataConverter.Default with
        {
            FailureConverter = new CannotSerializeIntentionalFailureConverter(),
        };
        var client = new TemporalClient(Client.Connection, newOptions);
        await ExecuteWorkerAsync<ActivityFailToFailWorkflow>(
            async worker =>
            {
                var handle = await client.StartWorkflowAsync(
                    (ActivityFailToFailWorkflow wf) => wf.RunAsync(),
                    new(id: $"workflow-{Guid.NewGuid()}", taskQueue: worker.Options.TaskQueue!));
                // Wait until activity started
                await ActivityFailToFailWorkflow.WaitingForCancel.Task;
                // Issue cancel and wait result
                await handle.CancelAsync();
                var err = await Assert.ThrowsAsync<WorkflowFailedException>(() =>
                    handle.GetResultAsync());
                var errAct = Assert.IsType<ActivityFailureException>(err.InnerException);
                var errFail = Assert.IsType<ApplicationFailureException>(errAct.InnerException);
                Assert.Contains("Failed building completion", errFail.Message);
                Assert.Contains("Intentional conversion failure", errFail.Message);
            },
            new TemporalWorkerOptions().AddAllActivities<ActivityFailToFailWorkflow>(null),
            client);
    }

    [Workflow]
    public class DetachedCancellationWorkflow
    {
        public class Activities
        {
            public TaskCompletionSource WaitingForCancel { get; } = new();

            public bool CleanupCalled { get; set; }

            [Activity]
            public async Task WaitForCancel()
            {
                WaitingForCancel.SetResult();
                await Task.Delay(
                    Timeout.Infinite,
                    ActivityExecutionContext.Current.CancellationToken);
            }

            [Activity]
            public void Cleanup() => CleanupCalled = true;
        }

        [WorkflowRun]
        public async Task RunAsync()
        {
            // Wait forever for cancellation, then cleanup
            try
            {
                await Workflow.ExecuteActivityAsync(
                    (Activities acts) => acts.WaitForCancel(),
                    new() { StartToCloseTimeout = TimeSpan.FromMinutes(10) });
            }
            catch (Exception e) when (TemporalException.IsCanceledException(e))
            {
                // Run cleanup with another token
                using var detachedCancelSource = new CancellationTokenSource();
                await Workflow.ExecuteActivityAsync(
                    (Activities acts) => acts.Cleanup(),
                    new()
                    {
                        StartToCloseTimeout = TimeSpan.FromMinutes(10),
                        CancellationToken = detachedCancelSource.Token,
                    });
                // Rethrow
                throw;
            }
>>>>>>> fb3c991b
        }
    }

    [Fact]
<<<<<<< HEAD
    public async Task ExecuteWorkflowAsync_UpdateLog_LogsContext()
    {
        // Capture logs
        using var loggerFactory = new TestUtils.LogCaptureFactory(LoggerFactory);
        // Run worker
        await ExecuteWorkerAsync<UpdateLogWorkflow>(
            async worker =>
            {
                var handle = await Client.StartWorkflowAsync(
                    (UpdateLogWorkflow wf) => wf.RunAsync(),
                    new(id: $"workflow-{Guid.NewGuid()}", taskQueue: worker.Options.TaskQueue!));
                await handle.ExecuteUpdateAsync(
                    wf => wf.UpdateAsync(), new() { Id = "my-update-id" });
                await handle.GetResultAsync();
            },
            new() { LoggerFactory = loggerFactory });
        // Grab entry for run log and confirm regular state but not update state
        var runLog = Assert.Single(loggerFactory.Logs, l => l.Formatted == "In run");
        Assert.Equal("UpdateLogWorkflow", runLog.ScopeValues["WorkflowType"]);
        Assert.False(runLog.ScopeValues.ContainsKey("UpdateId"));
        // Check update log
        var updateLog = Assert.Single(loggerFactory.Logs, l => l.Formatted == "In update validator");
        Assert.Equal("UpdateLogWorkflow", updateLog.ScopeValues["WorkflowType"]);
        Assert.Equal("my-update-id", updateLog.ScopeValues["UpdateId"]);
        Assert.Equal("Update", updateLog.ScopeValues["UpdateName"]);
        updateLog = Assert.Single(loggerFactory.Logs, l => l.Formatted == "In update");
        Assert.Equal("UpdateLogWorkflow", updateLog.ScopeValues["WorkflowType"]);
        Assert.Equal("my-update-id", updateLog.ScopeValues["UpdateId"]);
        Assert.Equal("Update", updateLog.ScopeValues["UpdateName"]);
=======
    public async Task ExecuteWorkflowAsync_DetachedCancellation_WorksProperly()
    {
        var activities = new DetachedCancellationWorkflow.Activities();
        await ExecuteWorkerAsync<DetachedCancellationWorkflow>(
            async worker =>
            {
                // Start workflow
                var handle = await Client.StartWorkflowAsync(
                    (DetachedCancellationWorkflow wf) => wf.RunAsync(),
                    new(id: $"workflow-{Guid.NewGuid()}", taskQueue: worker.Options.TaskQueue!));

                // Wait until waiting for cancel
                await activities.WaitingForCancel.Task;

                // Send workflow cancel
                await handle.CancelAsync();

                // Confirm canceled
                var exc = await Assert.ThrowsAsync<WorkflowFailedException>(
                    () => handle.GetResultAsync());
                Assert.IsType<CanceledFailureException>(exc.InnerException);

                // Confirm cleanup called
                Assert.True(activities.CleanupCalled);

                // Run through replayer to confirm deterministic on replay
                var history = await handle.FetchHistoryAsync();
                var replayer = new WorkflowReplayer(
                    new WorkflowReplayerOptions().AddWorkflow<DetachedCancellationWorkflow>());
                await replayer.ReplayWorkflowAsync(history);
            },
            new TemporalWorkerOptions().AddAllActivities(activities));
>>>>>>> fb3c991b
    }

    internal static Task AssertTaskFailureContainsEventuallyAsync(
        WorkflowHandle handle, string messageContains)
    {
        return AssertMore.TaskFailureEventuallyAsync(
            handle,
            attrs => Assert.Contains(messageContains, attrs.Failure?.Message));
    }

    private Task<ValueTuple> ExecuteWorkerAsync<TWorkflow>(
        Func<TemporalWorker, Task> action,
        TemporalWorkerOptions? options = null,
        IWorkerClient? client = null) =>
        ExecuteWorkerAsync<TWorkflow, ValueTuple>(
            async (w) =>
            {
                await action(w);
                return ValueTuple.Create();
            },
            options,
            client);

    private async Task<TResult> ExecuteWorkerAsync<TWorkflow, TResult>(
        Func<TemporalWorker, Task<TResult>> action,
        TemporalWorkerOptions? options = null,
        IWorkerClient? client = null)
    {
        options ??= new();
        options = (TemporalWorkerOptions)options.Clone();
        options.TaskQueue ??= $"tq-{Guid.NewGuid()}";
        options.AddWorkflow<TWorkflow>();
        options.Interceptors ??= new[] { new XunitExceptionInterceptor() };
        using var worker = new TemporalWorker(client ?? Client, options);
        return await worker.ExecuteAsync(() => action(worker));
    }
}<|MERGE_RESOLUTION|>--- conflicted
+++ resolved
@@ -5794,7 +5794,6 @@
     }
 
     [Workflow]
-<<<<<<< HEAD
     public class UpdateLogWorkflow
     {
         private readonly TaskCompletionSource complete = new();
@@ -5817,131 +5816,10 @@
         {
             Workflow.Logger.LogInformation("In update");
             complete.SetResult();
-=======
-    public class ActivityFailToFailWorkflow
-    {
-        public static TaskCompletionSource WaitingForCancel { get; } = new();
-
-        [Activity]
-        public static async Task WaitForCancelAsync()
-        {
-            WaitingForCancel.SetResult();
-            while (!ActivityExecutionContext.Current.CancellationToken.IsCancellationRequested)
-            {
-                ActivityExecutionContext.Current.Heartbeat();
-                await Task.Delay(100);
-            }
-            throw new InvalidOperationException("Intentional exception");
-        }
-
-        [WorkflowRun]
-        public Task RunAsync() =>
-            Workflow.ExecuteActivityAsync(
-                () => WaitForCancelAsync(),
-                new()
-                {
-                    StartToCloseTimeout = TimeSpan.FromSeconds(10),
-                    CancellationType = ActivityCancellationType.WaitCancellationCompleted,
-                    RetryPolicy = new() { MaximumAttempts = 1 },
-                    HeartbeatTimeout = TimeSpan.FromSeconds(1),
-                });
-    }
-
-    public class CannotSerializeIntentionalFailureConverter : DefaultFailureConverter
-    {
-        public override Failure ToFailure(Exception exception, IPayloadConverter payloadConverter)
-        {
-            if (exception.Message == "Intentional exception")
-            {
-                throw new InvalidOperationException("Intentional conversion failure");
-            }
-            return base.ToFailure(exception, payloadConverter);
-        }
-    }
-
-    [Fact]
-    public async Task ExecuteWorkflowAsync_ActivityFailToFail_ProperlyHandled()
-    {
-        // Need client with failure converter
-        var newOptions = (TemporalClientOptions)Client.Options.Clone();
-        newOptions.DataConverter = DataConverter.Default with
-        {
-            FailureConverter = new CannotSerializeIntentionalFailureConverter(),
-        };
-        var client = new TemporalClient(Client.Connection, newOptions);
-        await ExecuteWorkerAsync<ActivityFailToFailWorkflow>(
-            async worker =>
-            {
-                var handle = await client.StartWorkflowAsync(
-                    (ActivityFailToFailWorkflow wf) => wf.RunAsync(),
-                    new(id: $"workflow-{Guid.NewGuid()}", taskQueue: worker.Options.TaskQueue!));
-                // Wait until activity started
-                await ActivityFailToFailWorkflow.WaitingForCancel.Task;
-                // Issue cancel and wait result
-                await handle.CancelAsync();
-                var err = await Assert.ThrowsAsync<WorkflowFailedException>(() =>
-                    handle.GetResultAsync());
-                var errAct = Assert.IsType<ActivityFailureException>(err.InnerException);
-                var errFail = Assert.IsType<ApplicationFailureException>(errAct.InnerException);
-                Assert.Contains("Failed building completion", errFail.Message);
-                Assert.Contains("Intentional conversion failure", errFail.Message);
-            },
-            new TemporalWorkerOptions().AddAllActivities<ActivityFailToFailWorkflow>(null),
-            client);
-    }
-
-    [Workflow]
-    public class DetachedCancellationWorkflow
-    {
-        public class Activities
-        {
-            public TaskCompletionSource WaitingForCancel { get; } = new();
-
-            public bool CleanupCalled { get; set; }
-
-            [Activity]
-            public async Task WaitForCancel()
-            {
-                WaitingForCancel.SetResult();
-                await Task.Delay(
-                    Timeout.Infinite,
-                    ActivityExecutionContext.Current.CancellationToken);
-            }
-
-            [Activity]
-            public void Cleanup() => CleanupCalled = true;
-        }
-
-        [WorkflowRun]
-        public async Task RunAsync()
-        {
-            // Wait forever for cancellation, then cleanup
-            try
-            {
-                await Workflow.ExecuteActivityAsync(
-                    (Activities acts) => acts.WaitForCancel(),
-                    new() { StartToCloseTimeout = TimeSpan.FromMinutes(10) });
-            }
-            catch (Exception e) when (TemporalException.IsCanceledException(e))
-            {
-                // Run cleanup with another token
-                using var detachedCancelSource = new CancellationTokenSource();
-                await Workflow.ExecuteActivityAsync(
-                    (Activities acts) => acts.Cleanup(),
-                    new()
-                    {
-                        StartToCloseTimeout = TimeSpan.FromMinutes(10),
-                        CancellationToken = detachedCancelSource.Token,
-                    });
-                // Rethrow
-                throw;
-            }
->>>>>>> fb3c991b
-        }
-    }
-
-    [Fact]
-<<<<<<< HEAD
+        }
+    }
+
+    [Fact]
     public async Task ExecuteWorkflowAsync_UpdateLog_LogsContext()
     {
         // Capture logs
@@ -5971,7 +5849,131 @@
         Assert.Equal("UpdateLogWorkflow", updateLog.ScopeValues["WorkflowType"]);
         Assert.Equal("my-update-id", updateLog.ScopeValues["UpdateId"]);
         Assert.Equal("Update", updateLog.ScopeValues["UpdateName"]);
-=======
+    }
+
+    [Workflow]
+    public class ActivityFailToFailWorkflow
+    {
+        public static TaskCompletionSource WaitingForCancel { get; } = new();
+
+        [Activity]
+        public static async Task WaitForCancelAsync()
+        {
+            WaitingForCancel.SetResult();
+            while (!ActivityExecutionContext.Current.CancellationToken.IsCancellationRequested)
+            {
+                ActivityExecutionContext.Current.Heartbeat();
+                await Task.Delay(100);
+            }
+            throw new InvalidOperationException("Intentional exception");
+        }
+
+        [WorkflowRun]
+        public Task RunAsync() =>
+            Workflow.ExecuteActivityAsync(
+                () => WaitForCancelAsync(),
+                new()
+                {
+                    StartToCloseTimeout = TimeSpan.FromSeconds(10),
+                    CancellationType = ActivityCancellationType.WaitCancellationCompleted,
+                    RetryPolicy = new() { MaximumAttempts = 1 },
+                    HeartbeatTimeout = TimeSpan.FromSeconds(1),
+                });
+    }
+
+    public class CannotSerializeIntentionalFailureConverter : DefaultFailureConverter
+    {
+        public override Failure ToFailure(Exception exception, IPayloadConverter payloadConverter)
+        {
+            if (exception.Message == "Intentional exception")
+            {
+                throw new InvalidOperationException("Intentional conversion failure");
+            }
+            return base.ToFailure(exception, payloadConverter);
+        }
+    }
+
+    [Fact]
+    public async Task ExecuteWorkflowAsync_ActivityFailToFail_ProperlyHandled()
+    {
+        // Need client with failure converter
+        var newOptions = (TemporalClientOptions)Client.Options.Clone();
+        newOptions.DataConverter = DataConverter.Default with
+        {
+            FailureConverter = new CannotSerializeIntentionalFailureConverter(),
+        };
+        var client = new TemporalClient(Client.Connection, newOptions);
+        await ExecuteWorkerAsync<ActivityFailToFailWorkflow>(
+            async worker =>
+            {
+                var handle = await client.StartWorkflowAsync(
+                    (ActivityFailToFailWorkflow wf) => wf.RunAsync(),
+                    new(id: $"workflow-{Guid.NewGuid()}", taskQueue: worker.Options.TaskQueue!));
+                // Wait until activity started
+                await ActivityFailToFailWorkflow.WaitingForCancel.Task;
+                // Issue cancel and wait result
+                await handle.CancelAsync();
+                var err = await Assert.ThrowsAsync<WorkflowFailedException>(() =>
+                    handle.GetResultAsync());
+                var errAct = Assert.IsType<ActivityFailureException>(err.InnerException);
+                var errFail = Assert.IsType<ApplicationFailureException>(errAct.InnerException);
+                Assert.Contains("Failed building completion", errFail.Message);
+                Assert.Contains("Intentional conversion failure", errFail.Message);
+            },
+            new TemporalWorkerOptions().AddAllActivities<ActivityFailToFailWorkflow>(null),
+            client);
+    }
+
+    [Workflow]
+    public class DetachedCancellationWorkflow
+    {
+        public class Activities
+        {
+            public TaskCompletionSource WaitingForCancel { get; } = new();
+
+            public bool CleanupCalled { get; set; }
+
+            [Activity]
+            public async Task WaitForCancel()
+            {
+                WaitingForCancel.SetResult();
+                await Task.Delay(
+                    Timeout.Infinite,
+                    ActivityExecutionContext.Current.CancellationToken);
+            }
+
+            [Activity]
+            public void Cleanup() => CleanupCalled = true;
+        }
+
+        [WorkflowRun]
+        public async Task RunAsync()
+        {
+            // Wait forever for cancellation, then cleanup
+            try
+            {
+                await Workflow.ExecuteActivityAsync(
+                    (Activities acts) => acts.WaitForCancel(),
+                    new() { StartToCloseTimeout = TimeSpan.FromMinutes(10) });
+            }
+            catch (Exception e) when (TemporalException.IsCanceledException(e))
+            {
+                // Run cleanup with another token
+                using var detachedCancelSource = new CancellationTokenSource();
+                await Workflow.ExecuteActivityAsync(
+                    (Activities acts) => acts.Cleanup(),
+                    new()
+                    {
+                        StartToCloseTimeout = TimeSpan.FromMinutes(10),
+                        CancellationToken = detachedCancelSource.Token,
+                    });
+                // Rethrow
+                throw;
+            }
+        }
+    }
+
+    [Fact]
     public async Task ExecuteWorkflowAsync_DetachedCancellation_WorksProperly()
     {
         var activities = new DetachedCancellationWorkflow.Activities();
@@ -6004,7 +6006,6 @@
                 await replayer.ReplayWorkflowAsync(history);
             },
             new TemporalWorkerOptions().AddAllActivities(activities));
->>>>>>> fb3c991b
     }
 
     internal static Task AssertTaskFailureContainsEventuallyAsync(
