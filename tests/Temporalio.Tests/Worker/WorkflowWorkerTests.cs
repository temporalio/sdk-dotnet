#pragma warning disable CA1724 // Don't care about name conflicts
#pragma warning disable SA1201, SA1204 // We want to have classes near their tests

namespace Temporalio.Tests.Worker;

using System.Collections.Concurrent;
using System.Linq.Expressions;
using System.Threading.Tasks.Dataflow;
using Microsoft.Extensions.Logging;
using Temporalio.Activities;
using Temporalio.Api.Common.V1;
using Temporalio.Api.Enums.V1;
using Temporalio.Api.Failure.V1;
using Temporalio.Api.History.V1;
using Temporalio.Client;
using Temporalio.Client.Schedules;
using Temporalio.Common;
using Temporalio.Converters;
using Temporalio.Exceptions;
using Temporalio.Runtime;
using Temporalio.Tests.Converters;
using Temporalio.Worker;
using Temporalio.Workflows;
using Xunit;
using Xunit.Abstractions;

public class WorkflowWorkerTests : WorkflowEnvironmentTestBase
{
    public WorkflowWorkerTests(ITestOutputHelper output, WorkflowEnvironment env)
        : base(output, env)
    {
    }

    [Workflow]
    public class SimpleWorkflow
    {
        [WorkflowRun]
        public Task<string> RunAsync(string name) => Task.FromResult($"Hello, {name}!");
    }

    [Fact]
    public async Task ExecuteWorkflowAsync_Simple_Succeeds()
    {
        await ExecuteWorkerAsync<SimpleWorkflow>(async worker =>
        {
            var result = await Env.Client.ExecuteWorkflowAsync(
                (SimpleWorkflow wf) => wf.RunAsync("Temporal"),
                new(id: $"dotnet-workflow-{Guid.NewGuid()}", taskQueue: worker.Options.TaskQueue!));
            Assert.Equal("Hello, Temporal!", result);
        });
    }

    [Fact]
    public async Task ExecuteWorkflowAsync_ManualDefinition_Succeeds()
    {
        using var worker = new TemporalWorker(
            Client,
            new TemporalWorkerOptions($"tq-{Guid.NewGuid()}").
                AddWorkflow(WorkflowDefinition.Create(typeof(SimpleWorkflow), "other-name", null)));
        await worker.ExecuteAsync(async () =>
        {
            var result = await Env.Client.ExecuteWorkflowAsync<string>(
                "other-name",
                new[] { "Temporal" },
                new(id: $"workflow-{Guid.NewGuid()}", taskQueue: worker.Options.TaskQueue!));
            Assert.Equal("Hello, Temporal!", result);
        });
    }

    [Fact]
    public async Task ExecuteWorkflowAsync_UnknownWorkflow_ProperlyFails()
    {
        await ExecuteWorkerAsync<SimpleWorkflow>(async worker =>
        {
            var handle = await Env.Client.StartWorkflowAsync(
                "not-found-workflow",
                Array.Empty<object?>(),
                new(id: $"workflow-{Guid.NewGuid()}", taskQueue: worker.Options.TaskQueue!));
            await AssertTaskFailureContainsEventuallyAsync(handle, "not registered");
        });
    }

    [Workflow]
    public interface IInterfaceWorkflow
    {
        [WorkflowRun]
        Task<string> RunAsync();

        [Workflow("InterfaceWorkflow")]
        public class InterfaceWorkflow : IInterfaceWorkflow
        {
            [WorkflowRun]
            public Task<string> RunAsync() => Task.FromResult($"Hello, Temporal!");
        }
    }

    [Fact]
    public async Task ExecuteWorkflowAsync_Interface_Succeeds()
    {
        await ExecuteWorkerAsync<IInterfaceWorkflow.InterfaceWorkflow>(async worker =>
        {
            var result = await Env.Client.ExecuteWorkflowAsync(
                (IInterfaceWorkflow wf) => wf.RunAsync(),
                new(id: $"workflow-{Guid.NewGuid()}", taskQueue: worker.Options.TaskQueue!));
            Assert.Equal("Hello, Temporal!", result);
        });
    }

    [Workflow]
    public record RecordWorkflow
    {
        // TODO(cretz): When https://github.com/dotnet/csharplang/issues/7047 is done, test
        // [WorkflowInit] on record constructor
        [WorkflowRun]
        public Task<string> RunAsync() => Task.FromResult($"Hello, Temporal!");
    }

    [Fact]
    public async Task ExecuteWorkflowAsync_Record_Succeeds()
    {
        await ExecuteWorkerAsync<RecordWorkflow>(async worker =>
        {
            var result = await Env.Client.ExecuteWorkflowAsync(
                (RecordWorkflow wf) => wf.RunAsync(),
                new(id: $"workflow-{Guid.NewGuid()}", taskQueue: worker.Options.TaskQueue!));
            Assert.Equal("Hello, Temporal!", result);
        });
    }

#pragma warning disable IDE0250, CA1815, CA1815 // We don't care about struct rules here
    [Workflow]
    public struct StructWorkflow
    {
        [WorkflowRun]
        public Task<string> RunAsync() => Task.FromResult($"Hello, Temporal!");
    }
#pragma warning restore IDE0250, CA1815, CA1815

    [Fact]
    public async Task ExecuteWorkflowAsync_Struct_Succeeds()
    {
        await ExecuteWorkerAsync<StructWorkflow>(async worker =>
        {
            var result = await Env.Client.ExecuteWorkflowAsync(
                (StructWorkflow wf) => wf.RunAsync(),
                new(id: $"workflow-{Guid.NewGuid()}", taskQueue: worker.Options.TaskQueue!));
            Assert.Equal("Hello, Temporal!", result);
        });
    }

    [Workflow]
    public class WorkflowInitWorkflow
    {
        private readonly string name;

        [WorkflowInit]
        public WorkflowInitWorkflow(string name) => this.name = name;

        [WorkflowRun]
        public Task<string> RunAsync(string _) => Task.FromResult($"Hello, {name}!");
    }

    [Fact]
    public async Task ExecuteWorkflowAsync_WorkflowInit_Succeeds()
    {
        await ExecuteWorkerAsync<WorkflowInitWorkflow>(async worker =>
        {
            var result = await Env.Client.ExecuteWorkflowAsync(
                (WorkflowInitWorkflow wf) => wf.RunAsync("Temporal"),
                new(id: $"workflow-{Guid.NewGuid()}", taskQueue: worker.Options.TaskQueue!));
            Assert.Equal("Hello, Temporal!", result);
        });
    }

    [Workflow]
    public class WorkflowInitNoParamsWorkflow
    {
        [WorkflowInit]
        public WorkflowInitNoParamsWorkflow()
        {
        }

        [WorkflowRun]
        public Task<string> RunAsync() => Task.FromResult($"Hello, Temporal!");
    }

    [Fact]
    public async Task ExecuteWorkflowAsync_WorkflowInitNoParams_Succeeds()
    {
        await ExecuteWorkerAsync<WorkflowInitNoParamsWorkflow>(async worker =>
        {
            var result = await Env.Client.ExecuteWorkflowAsync(
                (WorkflowInitNoParamsWorkflow wf) => wf.RunAsync(),
                new(id: $"workflow-{Guid.NewGuid()}", taskQueue: worker.Options.TaskQueue!));
            Assert.Equal("Hello, Temporal!", result);
        });
    }

    [Workflow]
    public class StandardLibraryCallsWorkflow
    {
        [WorkflowRun]
        public async Task<string> RunAsync(Scenario scenario)
        {
            switch (scenario)
            {
                // Bad
                case Scenario.TaskDelay:
                    await Task.Delay(5000);
                    return "done";
                case Scenario.TaskRun:
                    return await Task.Run(async () => "done");
                case Scenario.TaskFactoryStartNewDefaultScheduler:
                    return await Task.Factory.StartNew(
                        () => "done", default, default, TaskScheduler.Default);
                case Scenario.TaskContinueWithDefaultScheduler:
                    return await Task.CompletedTask.ContinueWith(_ => "done", TaskScheduler.Default);
                case Scenario.TaskWaitAsync:
                    await Workflow.DelayAsync(10000).WaitAsync(TimeSpan.FromSeconds(3));
                    return "done";
                case Scenario.DataflowReceiveAsync:
                    var block = new BufferBlock<string>();
                    await block.SendAsync("done");
                    return await block.ReceiveAsync();
                case Scenario.TaskWhenAnyWithResultThreeParam:
                    return await await Task.WhenAny(
                        Task.FromResult("done"), Task.FromResult("done"), Task.FromResult("done"));

                // Good
                case Scenario.TaskFactoryStartNew:
                    return await Task.Factory.StartNew(() =>
                    {
                        Assert.True(Workflow.InWorkflow);
                        return "done";
                    });
                case Scenario.TaskStart:
                    var taskStart = new Task<string>(() => "done");
                    taskStart.Start();
                    return await taskStart;
                case Scenario.TaskContinueWith:
                    return await Task.CompletedTask.ContinueWith(_ => "done");
                case Scenario.TaskWhenAnyWithResultTwoParam:
                    return await await Task.WhenAny(
                        Task.FromResult("done"), Task.FromResult("done"));
                case Scenario.WorkflowWhenAnyWithResultThreeParam:
                    return await await Workflow.WhenAnyAsync(
                        Task.FromResult("done"), Task.FromResult("done"), Task.FromResult("done"));
                case Scenario.WorkflowWhenAll:
                    return string.Join(string.Empty, await Workflow.WhenAllAsync(
                        Task.FromResult("do"), Task.FromResult("ne")));
                case Scenario.WorkflowRunTask:
                    return await Workflow.RunTaskAsync(async () => "done");
                case Scenario.WorkflowRunTaskAfterTaskStart:
                    var runTaskStart = new Task<string>(() => "done");
                    runTaskStart.Start();
                    return await Workflow.RunTaskAsync(() => runTaskStart);
            }
            throw new InvalidOperationException("Unexpected completion");
        }

        public enum Scenario
        {
            // Bad
            TaskDelay,
            TaskRun,
            TaskFactoryStartNewDefaultScheduler,
            TaskContinueWithDefaultScheduler,
            TaskWaitAsync,
            // https://github.com/dotnet/runtime/issues/83159
            DataflowReceiveAsync,
            // https://github.com/dotnet/runtime/issues/87481
            TaskWhenAnyWithResultThreeParam,

            // Good
            TaskFactoryStartNew,
            TaskStart,
            TaskContinueWith,
            // https://github.com/dotnet/runtime/issues/87481
            TaskWhenAnyWithResultTwoParam,
            WorkflowWhenAnyWithResultThreeParam,
            WorkflowWhenAll,
            WorkflowRunTask,
            WorkflowRunTaskAfterTaskStart,
        }
    }

    [Fact]
    public async Task ExecuteWorkflowAsync_StandardLibraryCalls_FailsTaskWhenInvalid()
    {
        Task AssertScenarioFailsTask(
            StandardLibraryCallsWorkflow.Scenario scenario, string exceptionContains) =>
            ExecuteWorkerAsync<StandardLibraryCallsWorkflow>(async worker =>
            {
                // Start the workflow
                var handle = await Env.Client.StartWorkflowAsync(
                    (StandardLibraryCallsWorkflow wf) => wf.RunAsync(scenario),
                    new(id: $"workflow-{Guid.NewGuid()}", taskQueue: worker.Options.TaskQueue!));

                // Make sure task failure occurs in history eventually
                await AssertTaskFailureContainsEventuallyAsync(handle, exceptionContains);
            });

        await AssertScenarioFailsTask(
            StandardLibraryCallsWorkflow.Scenario.TaskDelay, "non-deterministic");
        await AssertScenarioFailsTask(
            StandardLibraryCallsWorkflow.Scenario.TaskRun, "not scheduled on workflow scheduler");
        await AssertScenarioFailsTask(
            StandardLibraryCallsWorkflow.Scenario.TaskFactoryStartNewDefaultScheduler,
            "not scheduled on workflow scheduler");
        await AssertScenarioFailsTask(
            StandardLibraryCallsWorkflow.Scenario.TaskContinueWithDefaultScheduler,
            "not scheduled on workflow scheduler");
        await AssertScenarioFailsTask(
            StandardLibraryCallsWorkflow.Scenario.TaskWaitAsync, "non-deterministic");
        await AssertScenarioFailsTask(
            StandardLibraryCallsWorkflow.Scenario.DataflowReceiveAsync,
            "not scheduled on workflow scheduler");
        await AssertScenarioFailsTask(
            StandardLibraryCallsWorkflow.Scenario.TaskWhenAnyWithResultThreeParam,
            "not scheduled on workflow scheduler");
    }

    [Fact]
    public async Task ExecuteWorkflowAsync_StandardLibraryCalls_SucceedWhenValid()
    {
        Task AssertScenarioSucceeds(StandardLibraryCallsWorkflow.Scenario scenario) =>
            ExecuteWorkerAsync<StandardLibraryCallsWorkflow>(async worker =>
            {
                var result = await Env.Client.ExecuteWorkflowAsync(
                    (StandardLibraryCallsWorkflow wf) => wf.RunAsync(scenario),
                    new(id: $"workflow-{Guid.NewGuid()}", taskQueue: worker.Options.TaskQueue!)
                    {
                        RunTimeout = TimeSpan.FromSeconds(10),
                    });
                Assert.Equal("done", result);
            });

        await AssertScenarioSucceeds(StandardLibraryCallsWorkflow.Scenario.TaskFactoryStartNew);
        await AssertScenarioSucceeds(StandardLibraryCallsWorkflow.Scenario.TaskStart);
        await AssertScenarioSucceeds(StandardLibraryCallsWorkflow.Scenario.TaskContinueWith);
        await AssertScenarioSucceeds(StandardLibraryCallsWorkflow.Scenario.TaskWhenAnyWithResultTwoParam);
        await AssertScenarioSucceeds(StandardLibraryCallsWorkflow.Scenario.WorkflowWhenAnyWithResultThreeParam);
        await AssertScenarioSucceeds(StandardLibraryCallsWorkflow.Scenario.WorkflowWhenAll);
        await AssertScenarioSucceeds(StandardLibraryCallsWorkflow.Scenario.WorkflowRunTask);
        await AssertScenarioSucceeds(StandardLibraryCallsWorkflow.Scenario.WorkflowRunTaskAfterTaskStart);
    }

    [Workflow]
    public class InfoWorkflow
    {
        [WorkflowRun]
        public Task<WorkflowInfo> RunAsync() => Task.FromResult(Workflow.Info);
    }

    [Fact]
    public async Task ExecuteWorkflowAsync_Info_Succeeds()
    {
        await ExecuteWorkerAsync<InfoWorkflow>(async worker =>
        {
            var handle = await Env.Client.StartWorkflowAsync(
                (InfoWorkflow wf) => wf.RunAsync(),
                new(id: $"workflow-{Guid.NewGuid()}", taskQueue: worker.Options.TaskQueue!));
            var result = await handle.GetResultAsync();
            Assert.Equal(1, result.Attempt);
            Assert.Null(result.ContinuedRunId);
            Assert.Null(result.CronSchedule);
            Assert.Null(result.ExecutionTimeout);
            Assert.Equal(worker.Client.Options.Namespace, result.Namespace);
            Assert.Null(result.Parent);
            Assert.Null(result.RetryPolicy);
            Assert.Equal(handle.ResultRunId, result.RunId);
            Assert.Null(result.RunTimeout);
            Assert.InRange(
                result.StartTime,
                DateTime.UtcNow - TimeSpan.FromMinutes(5),
                DateTime.UtcNow + TimeSpan.FromMinutes(5));
            Assert.Equal(worker.Options.TaskQueue, result.TaskQueue);
            // TODO(cretz): Can assume default 10 in all test servers?
            Assert.Equal(TimeSpan.FromSeconds(10), result.TaskTimeout);
            Assert.Equal(handle.Id, result.WorkflowId);
            Assert.Equal("InfoWorkflow", result.WorkflowType);
        });
    }

    public record HistoryInfo(int HistoryLength, int HistorySize, bool ContinueAsNewSuggested);

    [Workflow]
    public class HistoryInfoWorkflow
    {
        // Just wait forever
        [WorkflowRun]
        public Task RunAsync() => Workflow.WaitConditionAsync(() => false);

        [WorkflowSignal]
        public async Task BunchOfEventsAsync(int count)
        {
            // Create a lot of one-day timers
            for (var i = 0; i < count; i++)
            {
                _ = Workflow.DelayAsync(TimeSpan.FromDays(1));
            }
        }

        [WorkflowQuery]
        public HistoryInfo HistoryInfo => new(
            HistoryLength: Workflow.CurrentHistoryLength,
            HistorySize: Workflow.CurrentHistorySize,
            ContinueAsNewSuggested: Workflow.ContinueAsNewSuggested);
    }

    [Fact]
    public async Task ExecuteWorkflowAsync_HistoryInfo_IsAccurate()
    {
        await ExecuteWorkerAsync<HistoryInfoWorkflow>(async worker =>
        {
            var handle = await Env.Client.StartWorkflowAsync(
                (HistoryInfoWorkflow wf) => wf.RunAsync(),
                new(id: $"workflow-{Guid.NewGuid()}", taskQueue: worker.Options.TaskQueue!));
            // Issue query before anything else, which should mean only a history size of 3, at
            // least 100 bytes of history, and no continue as new suggestion
            var origInfo = await handle.QueryAsync(wf => wf.HistoryInfo);
            Assert.Equal(3, origInfo.HistoryLength);
            Assert.True(origInfo.HistorySize > 100);
            Assert.False(origInfo.ContinueAsNewSuggested);

            // Now send a lot of events
            await handle.SignalAsync(wf =>
                wf.BunchOfEventsAsync(WorkflowEnvironment.ContinueAsNewSuggestedHistoryCount));
            // Send one more event to trigger the WFT update. We have to do this because just a
            // query will have a stale representation of history counts, but signal forces a new
            // WFT.
            await handle.SignalAsync(wf => wf.BunchOfEventsAsync(1));
            await AssertMore.EventuallyAsync(async () =>
            {
                var eventCount = (await handle.FetchHistoryAsync()).Events.Count;
                Assert.True(
                    eventCount > WorkflowEnvironment.ContinueAsNewSuggestedHistoryCount,
                    $"We sent at least {WorkflowEnvironment.ContinueAsNewSuggestedHistoryCount} events but " +
                    $"history length said it was only {eventCount}");
            });
            var newInfo = await handle.QueryAsync(wf => wf.HistoryInfo);
            Assert.True(
                newInfo.HistoryLength > WorkflowEnvironment.ContinueAsNewSuggestedHistoryCount,
                $"We sent at least {WorkflowEnvironment.ContinueAsNewSuggestedHistoryCount} events but " +
                $"history length said it was only {newInfo.HistoryLength}");
            Assert.True(newInfo.HistorySize > origInfo.HistorySize);
            Assert.True(newInfo.ContinueAsNewSuggested);
        });
    }

    [Workflow]
    public class MultiParamWorkflow
    {
        [WorkflowRun]
        public Task<string> RunAsync(string param1, string param2) => Task.FromResult($"{param1}:{param2}");
    }

    [Fact]
    public async Task ExecuteWorkflowAsync_MultiParam_Succeeds()
    {
        await ExecuteWorkerAsync<MultiParamWorkflow>(async worker =>
        {
            var result = await Env.Client.ExecuteWorkflowAsync<string>(
                "MultiParamWorkflow",
                new string[] { "foo", "bar" },
                new(id: $"workflow-{Guid.NewGuid()}", taskQueue: worker.Options.TaskQueue!));
            Assert.Equal("foo:bar", result);
        });
    }

    [Workflow]
    public class DefaultParamWorkflow
    {
        [WorkflowRun]
        public Task<string> RunAsync(string param1, string param2 = "default") =>
            Task.FromResult($"{param1}:{param2}");
    }

    [Fact]
    public async Task ExecuteWorkflowAsync_DefaultParam_Succeeds()
    {
        await ExecuteWorkerAsync<DefaultParamWorkflow>(async worker =>
        {
            var result = await Env.Client.ExecuteWorkflowAsync<string>(
                "DefaultParamWorkflow",
                new string[] { "foo" },
                new(id: $"workflow-{Guid.NewGuid()}", taskQueue: worker.Options.TaskQueue!));
            Assert.Equal("foo:default", result);
        });
    }

    [Workflow]
    public class TimerWorkflow
    {
        [WorkflowRun]
        public async Task<string> RunAsync(Input input)
        {
            using var cancelSource = new CancellationTokenSource();
            if (input.CancelBefore)
            {
                cancelSource.Cancel();
            }
            else if (input.CancelAfterMS > 0)
            {
                _ = Workflow.DelayAsync(input.CancelAfterMS).ContinueWith(_ => cancelSource.Cancel());
            }
            try
            {
                await Workflow.DelayAsync(input.DelayMS, cancelSource.Token);
                return "done";
            }
            catch (TaskCanceledException)
            {
                return "cancelled";
            }
        }

        public record Input(
            int DelayMS,
            bool CancelBefore = false,
            int CancelAfterMS = 0);
    }

    [Fact]
    public async Task ExecuteWorkflowAsync_Timer_Succeeds()
    {
        await ExecuteWorkerAsync<TimerWorkflow>(async worker =>
        {
            var arg = new TimerWorkflow.Input(DelayMS: 100);
            var handle = await Env.Client.StartWorkflowAsync(
                (TimerWorkflow wf) => wf.RunAsync(arg),
                new(id: $"workflow-{Guid.NewGuid()}", taskQueue: worker.Options.TaskQueue!));
            Assert.Equal("done", await handle.GetResultAsync());
            // Check history has a timer start and a timer fire
            bool foundStart = false, foundFire = false;
            await foreach (var evt in handle.FetchHistoryEventsAsync())
            {
                if (evt.TimerStartedEventAttributes != null)
                {
                    Assert.False(foundStart);
                    foundStart = true;
                    Assert.Equal(
                        TimeSpan.FromMilliseconds(100),
                        evt.TimerStartedEventAttributes.StartToFireTimeout.ToTimeSpan());
                }
                else if (evt.TimerFiredEventAttributes != null)
                {
                    Assert.False(foundFire);
                    foundFire = true;
                }
            }
            Assert.True(foundStart);
            Assert.True(foundFire);
        });
    }

    [Fact]
    public async Task ExecuteWorkflowAsync_TimerCancelBefore_ProperlyCanceled()
    {
        await ExecuteWorkerAsync<TimerWorkflow>(async worker =>
        {
            var arg = new TimerWorkflow.Input(DelayMS: 10000, CancelBefore: true);
            var handle = await Env.Client.StartWorkflowAsync(
                (TimerWorkflow wf) => wf.RunAsync(arg),
                new(id: $"workflow-{Guid.NewGuid()}", taskQueue: worker.Options.TaskQueue!));
            Assert.Equal("cancelled", await handle.GetResultAsync());
            // Make sure no timer event in history
            await foreach (var evt in handle.FetchHistoryEventsAsync())
            {
                Assert.Null(evt.TimerStartedEventAttributes);
            }
        });
    }

    [Fact]
    public async Task ExecuteWorkflowAsync_TimerCancelAfter_ProperlyCanceled()
    {
        await ExecuteWorkerAsync<TimerWorkflow>(async worker =>
        {
            var arg = new TimerWorkflow.Input(DelayMS: 10000, CancelAfterMS: 100);
            var handle = await Env.Client.StartWorkflowAsync(
                (TimerWorkflow wf) => wf.RunAsync(arg),
                new(id: $"workflow-{Guid.NewGuid()}", taskQueue: worker.Options.TaskQueue!));
            Assert.Equal("cancelled", await handle.GetResultAsync());
            // Make sure there is a timer cancelled in history
            var found = false;
            await foreach (var evt in handle.FetchHistoryEventsAsync())
            {
                found = evt.TimerCanceledEventAttributes != null;
                if (found)
                {
                    break;
                }
            }
            Assert.True(found);
        });
    }

    [Fact]
    public async Task ExecuteWorkflowAsync_TimerInfinite_NeverCreatesTask()
    {
        await ExecuteWorkerAsync<TimerWorkflow>(async worker =>
        {
            var arg = new TimerWorkflow.Input(DelayMS: Timeout.Infinite, CancelAfterMS: 100);
            var handle = await Env.Client.StartWorkflowAsync(
                (TimerWorkflow wf) => wf.RunAsync(arg),
                new(id: $"workflow-{Guid.NewGuid()}", taskQueue: worker.Options.TaskQueue!));
            Assert.Equal("cancelled", await handle.GetResultAsync());
            // Only expect the one cancel timer, not the infinite one
            var timerCount = 0;
            await foreach (var evt in handle.FetchHistoryEventsAsync())
            {
                if (evt.TimerStartedEventAttributes != null)
                {
                    timerCount++;
                }
            }
            Assert.Equal(1, timerCount);
        });
    }

    [Fact]
    public async Task ExecuteWorkflowAsync_TimerNegative_FailsTask()
    {
        await ExecuteWorkerAsync<TimerWorkflow>(async worker =>
        {
            var arg = new TimerWorkflow.Input(DelayMS: -50);
            var handle = await Env.Client.StartWorkflowAsync(
                (TimerWorkflow wf) => wf.RunAsync(arg),
                new(id: $"workflow-{Guid.NewGuid()}", taskQueue: worker.Options.TaskQueue!));
            // Confirm WFT failure
            await AssertTaskFailureContainsEventuallyAsync(handle, "duration cannot be less than 0");
        });
    }

    [Fact]
    public async Task ExecuteWorkflowAsync_TimerZero_LikeOneMillisecond()
    {
        await ExecuteWorkerAsync<TimerWorkflow>(async worker =>
        {
            var arg = new TimerWorkflow.Input(DelayMS: 0);
            var handle = await Env.Client.StartWorkflowAsync(
                (TimerWorkflow wf) => wf.RunAsync(arg),
                new(id: $"workflow-{Guid.NewGuid()}", taskQueue: worker.Options.TaskQueue!));
            Assert.Equal("done", await handle.GetResultAsync());
            // Make sure the timer was set to 1ms
            var found = false;
            await foreach (var evt in handle.FetchHistoryEventsAsync())
            {
                if (evt.TimerStartedEventAttributes != null)
                {
                    found = true;
                    Assert.Equal(
                        TimeSpan.FromMilliseconds(1),
                        evt.TimerStartedEventAttributes.StartToFireTimeout.ToTimeSpan());
                }
            }
            Assert.True(found);
        });
    }

    [Workflow]
    public class CancelWorkflow
    {
        public static TaskCompletionSource? ActivityStarted { get; set; }

        private bool childWaiting;

        [Activity]
        public static async Task<string> SwallowCancelActivityAsync()
        {
            ActivityStarted!.SetResult();
            while (!ActivityExecutionContext.Current.CancellationToken.IsCancellationRequested)
            {
                ActivityExecutionContext.Current.Heartbeat();
                await Task.Delay(100);
            }
            return "cancelled";
        }

        [Workflow]
        public class SwallowCancelChildWorkflow
        {
            [WorkflowRun]
            public async Task<string> RunAsync()
            {
                try
                {
                    await Workflow.DelayAsync(Timeout.Infinite);
                    throw new InvalidOperationException("Unexpected timer success");
                }
                catch (OperationCanceledException)
                {
                    return "cancelled";
                }
            }
        }

        [WorkflowRun]
        public async Task<string> RunAsync(Scenario scenario)
        {
            switch (scenario)
            {
                case Scenario.Timer:
                    await Workflow.DelayAsync(30000);
                    break;
                case Scenario.TimerIgnoreCancel:
                    // Wait for both cancellation and timer
                    var timerTask = Workflow.DelayAsync(100, CancellationToken.None);
                    try
                    {
                        await timerTask.WaitAsync(Workflow.CancellationToken);
                        Assert.Fail("Didn't fail");
                    }
                    catch (TaskCanceledException)
                    {
                    }
                    await timerTask;
                    break;
                case Scenario.TimerWaitAndIgnore:
                    await Task.WhenAny(Workflow.DelayAsync(Timeout.Infinite, Workflow.CancellationToken));
                    break;
                case Scenario.Activity:
                    await Workflow.ExecuteActivityAsync(
                        () => SwallowCancelActivityAsync(),
                        new()
                        {
                            ScheduleToCloseTimeout = TimeSpan.FromHours(1),
                            HeartbeatTimeout = TimeSpan.FromSeconds(2),
                        });
                    break;
                case Scenario.ActivityWaitAndIgnore:
                    var actRes = await Workflow.ExecuteActivityAsync(
                        () => SwallowCancelActivityAsync(),
                        new()
                        {
                            ScheduleToCloseTimeout = TimeSpan.FromHours(1),
                            HeartbeatTimeout = TimeSpan.FromSeconds(2),
                            CancellationType = ActivityCancellationType.WaitCancellationCompleted,
                        });
                    Assert.Equal("cancelled", actRes);
                    break;
                case Scenario.LocalActivity:
                    await Workflow.ExecuteLocalActivityAsync(
                        () => SwallowCancelActivityAsync(),
                        new() { ScheduleToCloseTimeout = TimeSpan.FromHours(1) });
                    break;
                case Scenario.ChildTryCancel:
                    var childHandle1 = await Workflow.StartChildWorkflowAsync(
                        (SwallowCancelChildWorkflow wf) => wf.RunAsync(),
                        new() { CancellationType = ChildWorkflowCancellationType.TryCancel });
                    childWaiting = true;
                    await childHandle1.GetResultAsync();
                    break;
                case Scenario.ChildWaitAndIgnore:
                    var childHandle2 = await Workflow.StartChildWorkflowAsync(
                        (SwallowCancelChildWorkflow wf) => wf.RunAsync());
                    childWaiting = true;
                    var childRes = await childHandle2.GetResultAsync();
                    Assert.Equal("cancelled", childRes);
                    break;
                default:
                    throw new NotImplementedException();
            }
            return "done";
        }

        [WorkflowQuery]
        public bool ChildWaiting() => childWaiting;

        public enum Scenario
        {
            Timer,
            TimerIgnoreCancel,
            TimerWaitAndIgnore,
            Activity,
            ActivityWaitAndIgnore,
            LocalActivity,
            ChildTryCancel,
            ChildWaitAndIgnore,
        }
    }

    [Fact]
    public async Task ExecuteWorkflowAsync_Cancel_ProperlyCanceled()
    {
        Task AssertProperlyCanceled(
            CancelWorkflow.Scenario scenario,
            Func<WorkflowHandle<CancelWorkflow>, Task>? waitFor = null,
            Action<WorkflowHandle>? additionalAssertions = null) =>
            ExecuteWorkerAsync<CancelWorkflow>(
                async worker =>
                {
                    CancelWorkflow.ActivityStarted = new();
                    var handle = await Env.Client.StartWorkflowAsync(
                        (CancelWorkflow wf) => wf.RunAsync(scenario),
                        new(id: $"workflow-{Guid.NewGuid()}", taskQueue: worker.Options.TaskQueue!)
                        {
                            // Lowering for quicker LA result
                            TaskTimeout = TimeSpan.FromSeconds(2),
                        });
                    if (waitFor != null)
                    {
                        await waitFor(handle);
                    }
                    else
                    {
                        await AssertMore.StartedEventuallyAsync(handle);
                    }
                    await handle.CancelAsync();
                    var exc = await Assert.ThrowsAsync<WorkflowFailedException>(
                        () => handle.GetResultAsync());
                    Assert.IsType<CanceledFailureException>(exc.InnerException);
                    additionalAssertions?.Invoke(handle);
                },
                new TemporalWorkerOptions().
                    AddActivity(CancelWorkflow.SwallowCancelActivityAsync).
                    AddWorkflow<CancelWorkflow.SwallowCancelChildWorkflow>());

        // TODO(cretz): wait condition, external signal, etc
        await AssertProperlyCanceled(CancelWorkflow.Scenario.Timer);
        await AssertProperlyCanceled(
            CancelWorkflow.Scenario.Activity, _ => CancelWorkflow.ActivityStarted!.Task);
        await AssertProperlyCanceled(
            CancelWorkflow.Scenario.LocalActivity, _ => CancelWorkflow.ActivityStarted!.Task);
        await AssertProperlyCanceled(
            CancelWorkflow.Scenario.ChildTryCancel, handle =>
                AssertMore.EqualEventuallyAsync(
                    true,
                    () => handle.QueryAsync(wf => wf.ChildWaiting())));
    }

    [Fact]
    public async Task ExecuteWorkflowAsync_Cancel_ProperlyIgnored()
    {
        Task AssertProperlyIgnored(
            CancelWorkflow.Scenario scenario,
            Func<WorkflowHandle<CancelWorkflow>, Task>? waitFor = null,
            Action<WorkflowHandle>? additionalAssertions = null) =>
            ExecuteWorkerAsync<CancelWorkflow>(
                async worker =>
                {
                    CancelWorkflow.ActivityStarted = new();
                    var handle = await Env.Client.StartWorkflowAsync(
                        (CancelWorkflow wf) => wf.RunAsync(scenario),
                        new(id: $"workflow-{Guid.NewGuid()}", taskQueue: worker.Options.TaskQueue!));
                    if (waitFor != null)
                    {
                        await waitFor(handle);
                    }
                    else
                    {
                        await AssertMore.StartedEventuallyAsync(handle);
                    }
                    await handle.CancelAsync();
                    Assert.Equal("done", await handle.GetResultAsync());
                    additionalAssertions?.Invoke(handle);
                },
                new TemporalWorkerOptions().
                    AddActivity(CancelWorkflow.SwallowCancelActivityAsync).
                    AddWorkflow<CancelWorkflow.SwallowCancelChildWorkflow>());

        // TODO(cretz): Test external signal, etc
        await AssertProperlyIgnored(CancelWorkflow.Scenario.TimerIgnoreCancel);
        await AssertProperlyIgnored(CancelWorkflow.Scenario.TimerWaitAndIgnore);
        await AssertProperlyIgnored(
            CancelWorkflow.Scenario.ActivityWaitAndIgnore,
            _ => CancelWorkflow.ActivityStarted!.Task);
        await AssertProperlyIgnored(
            CancelWorkflow.Scenario.ChildWaitAndIgnore, handle =>
                AssertMore.EqualEventuallyAsync(
                    true,
                    () => handle.QueryAsync(wf => wf.ChildWaiting())));
    }

    [Workflow]
    public class AssertWorkflow
    {
        [WorkflowRun]
        public async Task RunAsync() => Assert.Fail("Oh no");
    }

    [Fact]
    public async Task ExecuteWorkflowAsync_Assert_FailsWorkflow()
    {
        await ExecuteWorkerAsync<AssertWorkflow>(async worker =>
        {
            var exc = await Assert.ThrowsAsync<WorkflowFailedException>(() =>
                Env.Client.ExecuteWorkflowAsync(
                    (AssertWorkflow wf) => wf.RunAsync(),
                    new(id: $"workflow-{Guid.NewGuid()}", taskQueue: worker.Options.TaskQueue!)));
            var exc2 = Assert.IsType<ApplicationFailureException>(exc.InnerException);
            Assert.Equal("Assertion failed", exc2.Message);
            var exc3 = Assert.IsType<ApplicationFailureException>(exc2.InnerException);
            Assert.Contains("Oh no", exc3.Message);
        });
    }

    [Workflow]
    public class SignalWorkflow
    {
        private readonly List<string> events = new();

        // Just wait forever
        [WorkflowRun]
        public Task RunAsync() => Workflow.DelayAsync(Timeout.Infinite);

        [WorkflowSignal]
        public async Task Signal1Async(string arg) => events.Add($"Signal1: {arg}");

        [WorkflowSignal("custom-name")]
        public async Task SignalCustomAsync(string arg) => events.Add($"SignalCustom: {arg}");

        [WorkflowSignal]
        public async Task AddSignalHandlersAsync(IReadOnlyCollection<string> names)
        {
            foreach (var name in names)
            {
                async Task HandleSignalAsync(string arg) =>
                    events.Add($"AddSignalHandlers: {name} - {arg}");
                Workflow.Signals[name] = WorkflowSignalDefinition.CreateWithoutAttribute(
                    name, HandleSignalAsync);
            }
        }

        [WorkflowSignal]
        public async Task FailWorkflowAsync() => throw new ApplicationFailureException("Oh no");

        [WorkflowQuery]
        public IList<string> Events() => events;
    }

    [Fact]
    public async Task ExecuteWorkflowAsync_Signals_ProperlyHandled()
    {
        await ExecuteWorkerAsync<SignalWorkflow>(async worker =>
        {
            // Start the workflow with a signal
            var handle = await Env.Client.StartWorkflowAsync(
                (SignalWorkflow wf) => wf.RunAsync(),
                new(id: $"workflow-{Guid.NewGuid()}", taskQueue: worker.Options.TaskQueue!)
                {
                    StartSignal = "Signal1",
                    StartSignalArgs = new[] { "signalval1" },
                });
            // Add one w/ custom name
            await handle.SignalAsync(wf => wf.SignalCustomAsync("signalval2"));
            // Add a couple more to be buffered
            await handle.SignalAsync("latesig1", new[] { "signalval3" });
            await handle.SignalAsync("latesig2", new[] { "signalval4" });
            // Add the signal handlers
            await handle.SignalAsync(
                wf => wf.AddSignalHandlersAsync(new[] { "latesig1", "latesig2", "latesig3" }));
            // Add another to a late-bound signal
            await handle.SignalAsync("latesig3", new[] { "signalval5" });
            // Confirm all events are as expected
            Assert.Equal(
                new List<string>
                {
                    "Signal1: signalval1",
                    "SignalCustom: signalval2",
                    "AddSignalHandlers: latesig1 - signalval3",
                    "AddSignalHandlers: latesig2 - signalval4",
                    "AddSignalHandlers: latesig3 - signalval5",
                },
                await handle.QueryAsync(wf => wf.Events()));

            // Now send a signal that fails the entire workflow
            await handle.SignalAsync(wf => wf.FailWorkflowAsync());
            var exc = await Assert.ThrowsAsync<WorkflowFailedException>(
                () => handle.GetResultAsync());
            var exc2 = Assert.IsType<ApplicationFailureException>(exc.InnerException);
            Assert.Equal("Oh no", exc2.Message);
        });
    }

    [Fact]
    public async Task ExecuteWorkflowAsync_Signals_SignalWithStart()
    {
        await ExecuteWorkerAsync<SignalWorkflow>(async worker =>
        {
            // Start the workflow with a signal
            var options = new WorkflowOptions(
                id: $"workflow-{Guid.NewGuid()}",
                taskQueue: worker.Options.TaskQueue!);
            options.SignalWithStart((SignalWorkflow wf) => wf.Signal1Async("signalval1"));
            var handle = await Env.Client.StartWorkflowAsync(
                (SignalWorkflow wf) => wf.RunAsync(),
                options);
            // Confirm signal received
            Assert.Equal(
                new List<string>
                {
                    "Signal1: signalval1",
                },
                await handle.QueryAsync(wf => wf.Events()));
            // Do it again, confirm signal received on same workflow
            options.SignalWithStart((SignalWorkflow wf) => wf.Signal1Async("signalval2"));
            var newHandle = await Env.Client.StartWorkflowAsync(
                (SignalWorkflow wf) => wf.RunAsync(),
                options);
            Assert.Equal(handle.ResultRunId, newHandle.ResultRunId);
            // Confirm signal received
            Assert.Equal(
                new List<string>
                {
                    "Signal1: signalval1",
                    "Signal1: signalval2",
                },
                await handle.QueryAsync(wf => wf.Events()));
        });
    }

    [Workflow]
    public class BadSignalArgsDroppedWorkflow
    {
        [WorkflowRun]
        public Task RunAsync() => Workflow.DelayAsync(Timeout.Infinite);

        [WorkflowSignal]
        public async Task SomeSignalAsync(string arg) => SignalArgs.Add(arg);

        [WorkflowQuery]
        public IList<string> SignalArgs { get; } = new List<string>();
    }

    [Fact]
    public async Task ExecuteWorkflowAsync_BadSignalArgs_ProperlyDropped()
    {
        await ExecuteWorkerAsync<BadSignalArgsDroppedWorkflow>(async worker =>
        {
            var handle = await Env.Client.StartWorkflowAsync(
                (BadSignalArgsDroppedWorkflow wf) => wf.RunAsync(),
                new(id: $"workflow-{Guid.NewGuid()}", taskQueue: worker.Options.TaskQueue!));
            // Send 4 signals, the first and third being bad
            await handle.SignalAsync("SomeSignal", new object?[] { 123 });
            await handle.SignalAsync("SomeSignal", new object?[] { "value1" });
            await handle.SignalAsync("SomeSignal", new object?[] { false });
            await handle.SignalAsync("SomeSignal", new object?[] { "value2" });
            Assert.Equal(
                new List<string> { "value1", "value2" },
                await handle.QueryAsync(wf => wf.SignalArgs));
        });
    }

    [Workflow]
    public class QueryWorkflow
    {
        // Just wait forever
        [WorkflowRun]
        public Task RunAsync() => Workflow.DelayAsync(Timeout.Infinite);

        [WorkflowQuery]
        public string QuerySimple(string arg) => $"QuerySimple: {arg}";

        [WorkflowQuery("custom-name")]
        public string QueryCustom(string arg) => $"QueryCustom: {arg}";

        [WorkflowQuery]
        public string QueryProperty => "QueryProperty";

        [WorkflowQuery]
        public string QueryNoArg() => "QueryNoArg";

        [WorkflowSignal]
        public async Task AddQueryHandlerAsync(string name) =>
            Workflow.Queries[name] = WorkflowQueryDefinition.CreateWithoutAttribute(
                name, (string arg) => $"AddQueryHandler: {name} - {arg}");

        [WorkflowQuery]
        public string QueryFail() => throw new InvalidOperationException("Query fail");

        [WorkflowQuery]
        public string QueryMakingCommands()
        {
            _ = Workflow.DelayAsync(5000);
            return "unreachable";
        }
    }

    [Fact]
    public async Task ExecuteWorkflowAsync_Queries_ProperlyHandled()
    {
        await ExecuteWorkerAsync<QueryWorkflow>(async worker =>
        {
            // Start the workflow
            var handle = await Env.Client.StartWorkflowAsync(
                (QueryWorkflow wf) => wf.RunAsync(),
                new(id: $"workflow-{Guid.NewGuid()}", taskQueue: worker.Options.TaskQueue!));
            // Basic queries
            Assert.Equal(
                "QuerySimple: foo",
                await handle.QueryAsync(wf => wf.QuerySimple("foo")));
            Assert.Equal(
                "QueryCustom: bar",
                await handle.QueryAsync(wf => wf.QueryCustom("bar")));
            Assert.Equal(
                "QueryProperty",
                await handle.QueryAsync(wf => wf.QueryProperty));
            // Non-existent query
            var exc = await Assert.ThrowsAsync<WorkflowQueryFailedException>(
                () => handle.QueryAsync<string>("some-query", new[] { "some-arg" }));
            Assert.Contains(
                "known queries: [custom-name QueryFail QueryMakingCommands QueryNoArg QueryProperty QuerySimple]",
                exc.Message);
            // Add that non-existent query then try again
            await handle.SignalAsync(wf => wf.AddQueryHandlerAsync("some-query"));
            Assert.Equal(
                "AddQueryHandler: some-query - some-arg",
                await handle.QueryAsync<string>("some-query", new[] { "some-arg" }));
            // Query fail
            var exc2 = await Assert.ThrowsAsync<WorkflowQueryFailedException>(
                () => handle.QueryAsync(wf => wf.QueryFail()));
            Assert.Equal("Query fail", exc2.Message);
            // Make commands in a query
            var exc3 = await Assert.ThrowsAsync<WorkflowQueryFailedException>(
                () => handle.QueryAsync(wf => wf.QueryMakingCommands()));
            Assert.Contains("created workflow commands", exc3.Message);
            // Access method as property
            var exc4 = await Assert.ThrowsAsync<ArgumentException>(
                () => handle.QueryAsync<Func<string>>(wf => wf.QueryNoArg));
            Assert.Contains("must be a single method call or property access", exc4.Message);
        });
    }

    [Workflow]
    public class PropertyWorkflow
    {
        [WorkflowRun]
        public async Task RunAsync(string value) => Value = value;

        [WorkflowQuery]
        public string Value { get; set; } = string.Empty;
    }

    [Fact]
    public async Task ExecuteWorkflowAsync_Properties_ProperlySupported()
    {
        await ExecuteWorkerAsync<PropertyWorkflow>(async worker =>
        {
            // Run the workflow
            var handle = await Env.Client.StartWorkflowAsync(
                (PropertyWorkflow wf) => wf.RunAsync("some string"),
                new(id: $"workflow-{Guid.NewGuid()}", taskQueue: worker.Options.TaskQueue!));
            await handle.GetResultAsync();
            Assert.Equal("some string", await handle.QueryAsync(wf => wf.Value));
        });
    }

    [Workflow]
    public class MiscHelpersWorkflow
    {
        private static readonly List<bool> EventsForIsReplaying = new();

        private string? completeWorkflow;

        [WorkflowRun]
        public async Task<string> RunAsync()
        {
            Workflow.Logger.LogInformation("Some log {Foo}", "Bar");
            EventsForIsReplaying.Add(Workflow.Unsafe.IsReplaying);
            await Workflow.WaitConditionAsync(() => completeWorkflow != null);
            return completeWorkflow!;
        }

        [WorkflowSignal]
        public async Task CompleteWorkflow(string val) => completeWorkflow = val;

        [WorkflowQuery]
        public DateTime CurrentTime() => Workflow.UtcNow;

        [WorkflowQuery]
        public int Random(int max) => Workflow.Random.Next(max);

        [WorkflowQuery]
        public string NewGuid() => Workflow.NewGuid().ToString();

        [WorkflowQuery]
        public bool[] GetEventsForIsReplaying() => EventsForIsReplaying.ToArray();
    }

    [Fact]
    public async Task ExecuteWorkflowAsync_MiscHelpers_Succeed()
    {
        // Run one worker doing test
        var workflowId = string.Empty;
        var taskQueue = string.Empty;
        var loggerFactory = new TestUtils.LogCaptureFactory(LoggerFactory);
        await ExecuteWorkerAsync<MiscHelpersWorkflow>(
            async worker =>
            {
                // Start the workflow
                var handle = await Env.Client.StartWorkflowAsync(
                    (MiscHelpersWorkflow wf) => wf.RunAsync(),
                    new(id: $"workflow-{Guid.NewGuid()}", taskQueue: worker.Options.TaskQueue!));
                workflowId = handle.Id;
                taskQueue = worker.Options.TaskQueue!;
                Assert.InRange(
                    await handle.QueryAsync(wf => wf.CurrentTime()),
                    DateTime.UtcNow - TimeSpan.FromMinutes(5),
                    DateTime.UtcNow + TimeSpan.FromMinutes(5));
                Assert.InRange(await handle.QueryAsync(wf => wf.Random(3)), 0, 2);
                // Check GUID is parseable and shows 4 as UUID version
                var guid = await handle.QueryAsync(wf => wf.NewGuid());
                Assert.True(Guid.TryParseExact(guid, "D", out _));
                Assert.Equal('4', guid[14]);
                // Mark workflow complete and wait on result
                await handle.SignalAsync(wf => wf.CompleteWorkflow("done!"));
                Assert.Equal("done!", await handle.GetResultAsync());
                // Confirm log is present
                Assert.Contains(loggerFactory.Logs, entry => entry.Formatted == "Some log Bar");
                // Now clear and issue query and confirm log is not present
                loggerFactory.ClearLogs();
                Assert.InRange(await handle.QueryAsync(wf => wf.Random(3)), 0, 2);
                Assert.DoesNotContain(
                    loggerFactory.Logs, entry => entry.Formatted == "Some log Bar");
            },
            new()
            {
                LoggerFactory = loggerFactory,
            });

        // Run the worker again with a query so we can force replay
        await ExecuteWorkerAsync<MiscHelpersWorkflow>(
            async worker =>
            {
                // Now query after close to check that is replaying worked
                var isReplayingValues = await Env.Client.GetWorkflowHandle<MiscHelpersWorkflow>(
                    workflowId).QueryAsync(wf => wf.GetEventsForIsReplaying());
                Assert.Equal(new[] { false, true }, isReplayingValues);
            },
            new(taskQueue: taskQueue));
    }

    [Workflow]
    public class WaitConditionWorkflow
    {
        private readonly CancellationTokenSource cancelSource;
        private bool shouldProceed;

        public WaitConditionWorkflow() =>
            cancelSource = CancellationTokenSource.CreateLinkedTokenSource(Workflow.CancellationToken);

        [WorkflowRun]
        public Task<bool> RunAsync(int timeoutMs) =>
            Workflow.WaitConditionAsync(() => shouldProceed, timeoutMs, cancelSource.Token);

        [WorkflowSignal]
        public async Task ProceedAsync() => shouldProceed = true;

        [WorkflowSignal]
        public async Task CancelWaitAsync() => cancelSource.Cancel();
    }

    [Fact]
    public async Task ExecuteWorkflowAsync_WaitCondition_Succeeds()
    {
        await ExecuteWorkerAsync<WaitConditionWorkflow>(async worker =>
        {
            // Start the workflow
            var handle = await Env.Client.StartWorkflowAsync(
                (WaitConditionWorkflow wf) => wf.RunAsync(Timeout.Infinite),
                new(id: $"workflow-{Guid.NewGuid()}", taskQueue: worker.Options.TaskQueue!));
            // Tell to proceed and confirm it does
            await handle.SignalAsync(wf => wf.ProceedAsync());
            Assert.True(await handle.GetResultAsync());
        });
    }

    [Fact]
    public async Task ExecuteWorkflowAsync_WaitConditionManualCancel_ProperlyCancels()
    {
        await ExecuteWorkerAsync<WaitConditionWorkflow>(async worker =>
        {
            // Start the workflow
            var handle = await Env.Client.StartWorkflowAsync(
                (WaitConditionWorkflow wf) => wf.RunAsync(Timeout.Infinite),
                new(id: $"workflow-{Guid.NewGuid()}", taskQueue: worker.Options.TaskQueue!));
            // Cancel and confirm it does
            await handle.SignalAsync(wf => wf.CancelWaitAsync());
            var exc = await Assert.ThrowsAsync<WorkflowFailedException>(
                () => handle.GetResultAsync());
            var exc2 = Assert.IsType<ApplicationFailureException>(exc.InnerException);
            Assert.Contains("canceled", exc2.Message);
        });
    }

    [Fact]
    public async Task ExecuteWorkflowAsync_WaitConditionWorkflowCancel_ProperlyCancels()
    {
        await ExecuteWorkerAsync<WaitConditionWorkflow>(async worker =>
        {
            // Start the workflow
            var handle = await Env.Client.StartWorkflowAsync(
                (WaitConditionWorkflow wf) => wf.RunAsync(Timeout.Infinite),
                new(id: $"workflow-{Guid.NewGuid()}", taskQueue: worker.Options.TaskQueue!));
            // Confirm query says it's running
            await AssertMore.StartedEventuallyAsync(handle);
            // Cancel workflow and confirm it does
            await handle.CancelAsync();
            var exc = await Assert.ThrowsAsync<WorkflowFailedException>(
                () => handle.GetResultAsync());
            Assert.IsType<CanceledFailureException>(exc.InnerException);
        });
    }

    [Fact]
    public async Task ExecuteWorkflowAsync_WaitConditionTimeout_ProperlyTimesOut()
    {
        await ExecuteWorkerAsync<WaitConditionWorkflow>(async worker =>
        {
            // Start the workflow
            var handle = await Env.Client.StartWorkflowAsync(
                (WaitConditionWorkflow wf) => wf.RunAsync(10),
                new(id: $"workflow-{Guid.NewGuid()}", taskQueue: worker.Options.TaskQueue!));
            // Wait for timeout
            Assert.False(await handle.GetResultAsync());
        });
    }

    [Workflow]
    public class DeadlockWorkflow
    {
        [WorkflowRun]
#pragma warning disable CA1849 // We are using Thread.Sleep on purpose
        public async Task RunAsync() => Thread.Sleep(4000);
#pragma warning restore CA1849
    }

    [Fact]
    public async Task ExecuteWorkflowAsync_Deadlock_ProperlyFails()
    {
        await ExecuteWorkerAsync<DeadlockWorkflow>(
            async worker =>
            {
                // Start the workflow
                var handle = await Env.Client.StartWorkflowAsync(
                    (DeadlockWorkflow wf) => wf.RunAsync(),
                    new(id: $"workflow-{Guid.NewGuid()}", taskQueue: worker.Options.TaskQueue!));
                await AssertTaskFailureContainsEventuallyAsync(handle, "deadlocked");
            },
            // Disable task tracing so we can add delay in there
            new() { DisableWorkflowTracingEventListener = true });
    }

    [Workflow]
    public class SearchAttributesWorkflow
    {
        public static readonly SearchAttributeCollection AttributesInitial = new SearchAttributeCollection.Builder().
            Set(AttrBool, true).
            Set(AttrDateTime, new DateTimeOffset(2001, 1, 1, 0, 0, 0, TimeSpan.Zero)).
            Set(AttrDouble, 123.45).
            Set(AttrKeyword, "SomeKeyword").
            // TODO(cretz): Fix after Temporal dev server upgraded
            // Set(AttrKeywordList, new[] { "SomeKeyword1", "SomeKeyword2" }).
            Set(AttrLong, 678).
            Set(AttrText, "SomeText").
            ToSearchAttributeCollection();

        // Update half, remove half
        public static readonly SearchAttributeUpdate[] AttributeFirstUpdates = new SearchAttributeUpdate[]
        {
            AttrBool.ValueSet(false),
            AttrDateTime.ValueSet(new DateTimeOffset(2002, 1, 1, 0, 0, 0, TimeSpan.Zero)),
            AttrDouble.ValueSet(234.56),
            AttrKeyword.ValueUnset(),
            AttrLong.ValueUnset(),
            AttrText.ValueUnset(),
        };

        public static readonly SearchAttributeCollection AttributesFirstUpdated = new SearchAttributeCollection.Builder().
            Set(AttrBool, false).
            Set(AttrDateTime, new DateTimeOffset(2002, 1, 1, 0, 0, 0, TimeSpan.Zero)).
            Set(AttrDouble, 234.56).
            ToSearchAttributeCollection();

        // Update/remove other half
        public static readonly SearchAttributeUpdate[] AttributeSecondUpdates = new SearchAttributeUpdate[]
        {
            AttrBool.ValueUnset(),
            AttrDateTime.ValueUnset(),
            AttrDouble.ValueUnset(),
            AttrKeyword.ValueSet("AnotherKeyword"),
            AttrLong.ValueSet(789),
            AttrText.ValueSet("SomeOtherText"),
        };

        public static readonly SearchAttributeCollection AttributesSecondUpdated = new SearchAttributeCollection.Builder().
            Set(AttrKeyword, "AnotherKeyword").
            Set(AttrLong, 789).
            Set(AttrText, "SomeOtherText").
            ToSearchAttributeCollection();

        public static void AssertAttributesEqual(
            SearchAttributeCollection expected, SearchAttributeCollection actual) =>
            Assert.Equal(
                expected.UntypedValues.Where(kvp => kvp.Key.Name.StartsWith("DotNet")),
                actual.UntypedValues.Where(kvp => kvp.Key.Name.StartsWith("DotNet")));

        private bool proceed;

        [WorkflowRun]
        public async Task RunAsync()
        {
            // Check initial
            AssertAttributesEqual(AttributesInitial, Workflow.TypedSearchAttributes);
            // Wait, then update and check
            await Workflow.WaitConditionAsync(() => proceed);
            proceed = false;
            Workflow.UpsertTypedSearchAttributes(AttributeFirstUpdates);
            AssertAttributesEqual(AttributesFirstUpdated, Workflow.TypedSearchAttributes);
            // Wait, then update and check
            await Workflow.WaitConditionAsync(() => proceed);
            proceed = false;
            Workflow.UpsertTypedSearchAttributes(AttributeSecondUpdates);
            AssertAttributesEqual(AttributesSecondUpdated, Workflow.TypedSearchAttributes);
        }

        [WorkflowSignal]
        public async Task ProceedAsync() => proceed = true;
    }

    [Fact]
    public async Task ExecuteWorkflowAsync_SearchAttributes_ProperlyUpserted()
    {
        await EnsureSearchAttributesPresentAsync();
        await ExecuteWorkerAsync<SearchAttributesWorkflow>(async worker =>
        {
            // Start the workflow
            var handle = await Env.Client.StartWorkflowAsync(
                (SearchAttributesWorkflow wf) => wf.RunAsync(),
                new(id: $"workflow-{Guid.NewGuid()}", taskQueue: worker.Options.TaskQueue!)
                {
                    TypedSearchAttributes = SearchAttributesWorkflow.AttributesInitial,
                });
            // Confirm description shows initial
            SearchAttributesWorkflow.AssertAttributesEqual(
                SearchAttributesWorkflow.AttributesInitial,
                (await handle.DescribeAsync()).TypedSearchAttributes);
            // Tell workflow to proceed and confirm next values
            await handle.SignalAsync(wf => wf.ProceedAsync());
            await AssertMore.EventuallyAsync(async () =>
                SearchAttributesWorkflow.AssertAttributesEqual(
                    SearchAttributesWorkflow.AttributesFirstUpdated,
                    (await handle.DescribeAsync()).TypedSearchAttributes));
            // Tell workflow to proceed and confirm next values
            await handle.SignalAsync(wf => wf.ProceedAsync());
            await AssertMore.EventuallyAsync(async () =>
                SearchAttributesWorkflow.AssertAttributesEqual(
                    SearchAttributesWorkflow.AttributesSecondUpdated,
                    (await handle.DescribeAsync()).TypedSearchAttributes));
        });
    }

    [Workflow]
    public class MemoWorkflow
    {
        public static readonly Dictionary<string, object> MemoInitial = new()
        {
            ["foo"] = "fooval",
            ["bar"] = "barval",
        };

        public static readonly MemoUpdate[] MemoUpdates = new[]
        {
            MemoUpdate.ValueSet("foo", "newfooval"),
            MemoUpdate.ValueUnset("bar"),
            MemoUpdate.ValueSet("baz", "bazval"),
        };

        public static readonly Dictionary<string, object> MemoUpdated = new()
        {
            ["foo"] = "newfooval",
            ["baz"] = "bazval",
        };

        private bool proceed;

        [WorkflowRun]
        public async Task RunAsync()
        {
            // Check initial
            Assert.Equal(MemoInitial, Workflow.Memo.ToDictionary(
                kvp => kvp.Key,
                kvp => (object)Workflow.PayloadConverter.ToValue<string>(kvp.Value)));
            // Wait, then update and check
            await Workflow.WaitConditionAsync(() => proceed);
            Workflow.UpsertMemo(MemoUpdates);
            Assert.Equal(MemoUpdated, Workflow.Memo.ToDictionary(
                kvp => kvp.Key,
                kvp => (object)Workflow.PayloadConverter.ToValue<string>(kvp.Value)));
        }

        [WorkflowSignal]
        public async Task ProceedAsync() => proceed = true;
    }

    [Fact]
    public async Task ExecuteWorkflowAsync_Memo_ProperlyUpserted()
    {
        await ExecuteWorkerAsync<MemoWorkflow>(async worker =>
        {
            // Start the workflow
            var handle = await Env.Client.StartWorkflowAsync(
                (MemoWorkflow wf) => wf.RunAsync(),
                new(id: $"workflow-{Guid.NewGuid()}", taskQueue: worker.Options.TaskQueue!)
                {
                    Memo = MemoWorkflow.MemoInitial,
                });
            // Confirm description shows initial
            async Task<Dictionary<string, object>> GetCurrentMemoAsync()
            {
                var desc = await handle.DescribeAsync();
                var dict = new Dictionary<string, object>(desc.Memo.Count);
                foreach (var kvp in desc.Memo)
                {
                    dict[kvp.Key] = await kvp.Value.ToValueAsync<string>();
                }
                return dict;
            }
            Assert.Equal(MemoWorkflow.MemoInitial, await GetCurrentMemoAsync());
            // Tell workflow to proceed and confirm next values
            await handle.SignalAsync(wf => wf.ProceedAsync());
            await AssertMore.EventuallyAsync(async () =>
                Assert.Equal(MemoWorkflow.MemoUpdated, await GetCurrentMemoAsync()));
        });
    }

    [Workflow]
    public class ContinueAsNewWorkflow
    {
        [WorkflowRun]
        public async Task<IList<string>> RunAsync(IList<string> pastRunIds)
        {
            // Check memo and retry policy
            Assert.Equal(
                pastRunIds.Count,
                Workflow.PayloadConverter.ToValue<int>(Workflow.Memo["PastRunIdCount"]));
            Assert.Equal(pastRunIds.Count + 1000, Workflow.Info.RetryPolicy?.MaximumAttempts);

            if (pastRunIds.Count == 5)
            {
                return pastRunIds;
            }
            if (Workflow.Info.ContinuedRunId is string contRunId)
            {
                pastRunIds.Add(contRunId);
            }
            throw Workflow.CreateContinueAsNewException(
                (ContinueAsNewWorkflow wf) => wf.RunAsync(pastRunIds),
                new()
                {
                    Memo = new Dictionary<string, object>
                    {
                        ["PastRunIdCount"] = pastRunIds.Count,
                    },
                    RetryPolicy = new() { MaximumAttempts = pastRunIds.Count + 1000 },
                });
        }
    }

    [Fact]
    public async Task ExecuteWorkflowAsync_ContinueAsNew_ProperlyContinues()
    {
        await ExecuteWorkerAsync<ContinueAsNewWorkflow>(async worker =>
        {
            var handle = await Env.Client.StartWorkflowAsync(
                (ContinueAsNewWorkflow wf) => wf.RunAsync(new List<string>()),
                new(id: $"workflow-{Guid.NewGuid()}", taskQueue: worker.Options.TaskQueue!)
                {
                    Memo = new Dictionary<string, object> { ["PastRunIdCount"] = 0 },
                    RetryPolicy = new() { MaximumAttempts = 1000 },
                });
            var result = await handle.GetResultAsync();
            Assert.Equal(5, result.Count);
            Assert.Equal(handle.FirstExecutionRunId, result[0]);
        });
    }

    [Workflow]
    public class SimpleActivityWorkflow
    {
        [Activity]
        public static string ResultNoArgSync() => "1";

        [Activity]
        public static string ResultWithArgSync(string arg)
        {
            Assert.Equal("2", arg);
            return "3";
        }

        [Activity]
        public static void NoResultNoArgSync()
        {
        }

        [Activity]
        public static void NoResultWithArgSync(string arg) => Assert.Equal("4", arg);

        [Activity]
        public static async Task<string> ResultNoArgAsync() => "5";

        [Activity]
        public static async Task<string> ResultWithArgAsync(string arg)
        {
            Assert.Equal("6", arg);
            return "7";
        }

        [Activity]
        public static Task NoResultNoArgAsync() => Task.CompletedTask;

        [Activity]
        public static async Task NoResultWithArgAsync(string arg) => Assert.Equal("8", arg);

        [Activity]
        public static string ResultMultiArgSync(string arg1, string arg2)
        {
            Assert.Equal("9", arg1);
            Assert.Equal("10", arg2);
            return "11";
        }

        [Activity]
        public static void NoResultMultiArgSync(string arg1, string arg2)
        {
            Assert.Equal("12", arg1);
            Assert.Equal("13", arg2);
        }

        [WorkflowRun]
        public async Task RunAsync(bool local)
        {
#pragma warning disable SA1118 // Don't want so many lines
            // Intentionally not making options var because I want to confirm new() { ... } works
            if (local)
            {
                // Static
                Assert.Equal("1", await Workflow.ExecuteLocalActivityAsync(
                    () => ResultNoArgSync(),
                    new() { ScheduleToCloseTimeout = TimeSpan.FromHours(1) }));
                Assert.Equal("3", await Workflow.ExecuteLocalActivityAsync(
                    () => ResultWithArgSync("2"),
                    new() { ScheduleToCloseTimeout = TimeSpan.FromHours(1) }));
                await Workflow.ExecuteLocalActivityAsync(
                    () => NoResultNoArgSync(),
                    new() { ScheduleToCloseTimeout = TimeSpan.FromHours(1) });
                await Workflow.ExecuteLocalActivityAsync(
                    () => NoResultWithArgSync("4"),
                    new() { ScheduleToCloseTimeout = TimeSpan.FromHours(1) });
                Assert.Equal("5", await Workflow.ExecuteLocalActivityAsync(
                    () => ResultNoArgAsync(),
                    new() { ScheduleToCloseTimeout = TimeSpan.FromHours(1) }));
                Assert.Equal("7", await Workflow.ExecuteLocalActivityAsync(
                    () => ResultWithArgAsync("6"),
                    new() { ScheduleToCloseTimeout = TimeSpan.FromHours(1) }));
                await Workflow.ExecuteLocalActivityAsync(
                    () => NoResultNoArgAsync(),
                    new() { ScheduleToCloseTimeout = TimeSpan.FromHours(1) });
                await Workflow.ExecuteLocalActivityAsync(
                    () => NoResultWithArgAsync("8"),
                    new() { ScheduleToCloseTimeout = TimeSpan.FromHours(1) });
                Assert.Equal("11", await Workflow.ExecuteLocalActivityAsync<string>(
                    ActivityDefinition.Create(ResultMultiArgSync).Name!,
                    new object?[] { "9", "10" },
                    new() { ScheduleToCloseTimeout = TimeSpan.FromHours(1) }));
                await Workflow.ExecuteLocalActivityAsync(
                    ActivityDefinition.Create(NoResultMultiArgSync).Name!,
                    new object?[] { "12", "13" },
                    new() { ScheduleToCloseTimeout = TimeSpan.FromHours(1) });

                // Instance
                Assert.Equal("1", await Workflow.ExecuteLocalActivityAsync(
                    (SimpleActivityInstance act) => act.InstanceResultNoArgSync(),
                    new() { ScheduleToCloseTimeout = TimeSpan.FromHours(1) }));
                Assert.Equal("3", await Workflow.ExecuteLocalActivityAsync(
                    (SimpleActivityInstance act) => act.InstanceResultWithArgSync("2"),
                    new() { ScheduleToCloseTimeout = TimeSpan.FromHours(1) }));
                await Workflow.ExecuteLocalActivityAsync(
                    (SimpleActivityInstance act) => act.InstanceNoResultNoArgSync(),
                    new() { ScheduleToCloseTimeout = TimeSpan.FromHours(1) });
                await Workflow.ExecuteLocalActivityAsync(
                    (SimpleActivityInstance act) => act.InstanceNoResultWithArgSync("4"),
                    new() { ScheduleToCloseTimeout = TimeSpan.FromHours(1) });
                Assert.Equal("5", await Workflow.ExecuteLocalActivityAsync(
                    (SimpleActivityInstance act) => act.InstanceResultNoArgAsync(),
                    new() { ScheduleToCloseTimeout = TimeSpan.FromHours(1) }));
                Assert.Equal("7", await Workflow.ExecuteLocalActivityAsync(
                    (SimpleActivityInstance act) => act.InstanceResultWithArgAsync("6"),
                    new() { ScheduleToCloseTimeout = TimeSpan.FromHours(1) }));
                await Workflow.ExecuteLocalActivityAsync(
                    (SimpleActivityInstance act) => act.InstanceNoResultNoArgAsync(),
                    new() { ScheduleToCloseTimeout = TimeSpan.FromHours(1) });
                await Workflow.ExecuteLocalActivityAsync(
                    (SimpleActivityInstance act) => act.InstanceNoResultWithArgAsync("8"),
                    new() { ScheduleToCloseTimeout = TimeSpan.FromHours(1) });
            }
            else
            {
                // Static
                Assert.Equal("1", await Workflow.ExecuteActivityAsync(
                    () => ResultNoArgSync(),
                    new() { ScheduleToCloseTimeout = TimeSpan.FromHours(1) }));
                Assert.Equal("3", await Workflow.ExecuteActivityAsync(
                    () => ResultWithArgSync("2"),
                    new() { ScheduleToCloseTimeout = TimeSpan.FromHours(1) }));
                await Workflow.ExecuteActivityAsync(
                    () => NoResultNoArgSync(),
                    new() { ScheduleToCloseTimeout = TimeSpan.FromHours(1) });
                await Workflow.ExecuteActivityAsync(
                    () => NoResultWithArgSync("4"),
                    new() { ScheduleToCloseTimeout = TimeSpan.FromHours(1) });
                Assert.Equal("5", await Workflow.ExecuteActivityAsync(
                    () => ResultNoArgAsync(),
                    new() { ScheduleToCloseTimeout = TimeSpan.FromHours(1) }));
                Assert.Equal("7", await Workflow.ExecuteActivityAsync(
                    () => ResultWithArgAsync("6"),
                    new() { ScheduleToCloseTimeout = TimeSpan.FromHours(1) }));
                await Workflow.ExecuteActivityAsync(
                    () => NoResultNoArgAsync(),
                    new() { ScheduleToCloseTimeout = TimeSpan.FromHours(1) });
                await Workflow.ExecuteActivityAsync(
                    () => NoResultWithArgAsync("8"),
                    new() { ScheduleToCloseTimeout = TimeSpan.FromHours(1) });
                Assert.Equal("11", await Workflow.ExecuteActivityAsync<string>(
                    ActivityDefinition.Create(ResultMultiArgSync).Name!,
                    new object?[] { "9", "10" },
                    new() { ScheduleToCloseTimeout = TimeSpan.FromHours(1) }));
                await Workflow.ExecuteActivityAsync(
                    ActivityDefinition.Create(NoResultMultiArgSync).Name!,
                    new object?[] { "12", "13" },
                    new() { ScheduleToCloseTimeout = TimeSpan.FromHours(1) });

                // Instance
                Assert.Equal("1", await Workflow.ExecuteActivityAsync(
                    (SimpleActivityInstance act) => act.InstanceResultNoArgSync(),
                    new() { ScheduleToCloseTimeout = TimeSpan.FromHours(1) }));
                Assert.Equal("3", await Workflow.ExecuteActivityAsync(
                    (SimpleActivityInstance act) => act.InstanceResultWithArgSync("2"),
                    new() { ScheduleToCloseTimeout = TimeSpan.FromHours(1) }));
                await Workflow.ExecuteActivityAsync(
                    (SimpleActivityInstance act) => act.InstanceNoResultNoArgSync(),
                    new() { ScheduleToCloseTimeout = TimeSpan.FromHours(1) });
                await Workflow.ExecuteActivityAsync(
                    (SimpleActivityInstance act) => act.InstanceNoResultWithArgSync("4"),
                    new() { ScheduleToCloseTimeout = TimeSpan.FromHours(1) });
                Assert.Equal("5", await Workflow.ExecuteActivityAsync(
                    (SimpleActivityInstance act) => act.InstanceResultNoArgAsync(),
                    new() { ScheduleToCloseTimeout = TimeSpan.FromHours(1) }));
                Assert.Equal("7", await Workflow.ExecuteActivityAsync(
                    (SimpleActivityInstance act) => act.InstanceResultWithArgAsync("6"),
                    new() { ScheduleToCloseTimeout = TimeSpan.FromHours(1) }));
                await Workflow.ExecuteActivityAsync(
                    (SimpleActivityInstance act) => act.InstanceNoResultNoArgAsync(),
                    new() { ScheduleToCloseTimeout = TimeSpan.FromHours(1) });
                await Workflow.ExecuteActivityAsync(
                    (SimpleActivityInstance act) => act.InstanceNoResultWithArgAsync("8"),
                    new() { ScheduleToCloseTimeout = TimeSpan.FromHours(1) });
            }
#pragma warning restore SA1118
        }
    }

    public class SimpleActivityInstance
    {
        [Activity]
        public string InstanceResultNoArgSync() => "1";

        [Activity]
        public string InstanceResultWithArgSync(string arg)
        {
            Assert.Equal("2", arg);
            return "3";
        }

        [Activity]
        public void InstanceNoResultNoArgSync()
        {
        }

        [Activity]
        public void InstanceNoResultWithArgSync(string arg) => Assert.Equal("4", arg);

        [Activity]
        public async Task<string> InstanceResultNoArgAsync() => "5";

        [Activity]
        public async Task<string> InstanceResultWithArgAsync(string arg)
        {
            Assert.Equal("6", arg);
            return "7";
        }

        [Activity]
        public Task InstanceNoResultNoArgAsync() => Task.CompletedTask;

        [Activity]
        public async Task InstanceNoResultWithArgAsync(string arg) => Assert.Equal("8", arg);
    }

    [Theory]
    [InlineData(true)]
    [InlineData(false)]
    public async Task ExecuteWorkflowAsync_SimpleActivity_ExecutesProperly(bool local)
    {
        var act = new SimpleActivityInstance();
        await ExecuteWorkerAsync<SimpleActivityWorkflow>(
            async worker =>
            {
                var handle = await Env.Client.StartWorkflowAsync(
                    (SimpleActivityWorkflow wf) => wf.RunAsync(local),
                    new(id: $"workflow-{Guid.NewGuid()}", taskQueue: worker.Options.TaskQueue!));
                await handle.GetResultAsync();
                var activities = new List<string>();
                await foreach (var evt in handle.FetchHistoryEventsAsync())
                {
                    if (local)
                    {
                        var attr = evt.MarkerRecordedEventAttributes;
                        if (attr != null)
                        {
                            Assert.Equal("core_local_activity", attr.MarkerName);
                            var data = await DataConverter.Default.ToValueAsync<System.Text.Json.JsonElement>(
                                attr.Details["data"].Payloads_.Single());
                            activities.Add(data.GetProperty("activity_type").GetString()!);
                        }
                    }
                    else
                    {
                        var attr = evt.ActivityTaskScheduledEventAttributes;
                        if (attr != null)
                        {
                            activities.Add(attr.ActivityType.Name);
                        }
                    }
                }
                Assert.Equal(
                    new List<string>()
                    {
                        "ResultNoArgSync",
                        "ResultWithArgSync",
                        "NoResultNoArgSync",
                        "NoResultWithArgSync",
                        "ResultNoArg",
                        "ResultWithArg",
                        "NoResultNoArg",
                        "NoResultWithArg",
                        "ResultMultiArgSync",
                        "NoResultMultiArgSync",
                        "InstanceResultNoArgSync",
                        "InstanceResultWithArgSync",
                        "InstanceNoResultNoArgSync",
                        "InstanceNoResultWithArgSync",
                        "InstanceResultNoArg",
                        "InstanceResultWithArg",
                        "InstanceNoResultNoArg",
                        "InstanceNoResultWithArg",
                    },
                    activities);
            },
            new TemporalWorkerOptions().
                AddActivity(SimpleActivityWorkflow.ResultNoArgSync).
                AddActivity(SimpleActivityWorkflow.ResultWithArgSync).
                AddActivity(SimpleActivityWorkflow.NoResultNoArgSync).
                AddActivity(SimpleActivityWorkflow.NoResultWithArgSync).
                AddActivity(SimpleActivityWorkflow.ResultNoArgAsync).
                AddActivity(SimpleActivityWorkflow.ResultWithArgAsync).
                AddActivity(SimpleActivityWorkflow.NoResultNoArgAsync).
                AddActivity(SimpleActivityWorkflow.NoResultWithArgAsync).
                AddActivity(SimpleActivityWorkflow.ResultMultiArgSync).
                AddActivity(SimpleActivityWorkflow.NoResultMultiArgSync).
                AddActivity(act.InstanceResultNoArgSync).
                AddActivity(act.InstanceResultWithArgSync).
                AddActivity(act.InstanceNoResultNoArgSync).
                AddActivity(act.InstanceNoResultWithArgSync).
                AddActivity(act.InstanceResultNoArgAsync).
                AddActivity(act.InstanceResultWithArgAsync).
                AddActivity(act.InstanceNoResultNoArgAsync).
                AddActivity(act.InstanceNoResultWithArgAsync));
    }

    [Workflow]
    public class TimeoutActivityWorkflow
    {
        [Activity]
        public static Task RunUntilCanceledAsync() =>
            Task.Delay(Timeout.Infinite, ActivityExecutionContext.Current.CancellationToken);

        [WorkflowRun]
        public async Task RunAsync(bool local)
        {
            // Timeout after 10ms w/ no retry
            if (local)
            {
                await Workflow.ExecuteLocalActivityAsync(
                    () => RunUntilCanceledAsync(),
                    new()
                    {
                        StartToCloseTimeout = TimeSpan.FromMilliseconds(10),
                        RetryPolicy = new() { MaximumAttempts = 1 },
                    });
            }
            else
            {
                await Workflow.ExecuteActivityAsync(
                    () => RunUntilCanceledAsync(),
                    new()
                    {
                        StartToCloseTimeout = TimeSpan.FromMilliseconds(10),
                        RetryPolicy = new() { MaximumAttempts = 1 },
                    });
            }
        }
    }

    [Theory]
    [InlineData(true)]
    [InlineData(false)]
    public async Task ExecuteWorkflowAsync_TimeoutActivity_TimesOut(bool local)
    {
        await ExecuteWorkerAsync<TimeoutActivityWorkflow>(
            async worker =>
            {
                var wfExc = await Assert.ThrowsAsync<WorkflowFailedException>(() =>
                    Env.Client.ExecuteWorkflowAsync(
                        (TimeoutActivityWorkflow wf) => wf.RunAsync(local),
                        new(id: $"workflow-{Guid.NewGuid()}", taskQueue: worker.Options.TaskQueue!)));
                var actExc = Assert.IsType<ActivityFailureException>(wfExc.InnerException);
                var toExc = Assert.IsType<TimeoutFailureException>(actExc.InnerException);
                Assert.Equal(TimeoutType.StartToClose, toExc.TimeoutType);
            },
            new TemporalWorkerOptions().AddActivity(TimeoutActivityWorkflow.RunUntilCanceledAsync));
    }

    [Workflow]
    public class CancelActivityWorkflow
    {
        [Activity]
        public static Task RunUntilCanceledAsync() =>
            Task.Delay(Timeout.Infinite, ActivityExecutionContext.Current.CancellationToken);

        [WorkflowRun]
        public async Task RunAsync(Input input)
        {
            using var tokenSource = CancellationTokenSource.CreateLinkedTokenSource(
                Workflow.CancellationToken);
            // Cancel before if desired
            if (input.BeforeStart)
            {
                tokenSource.Cancel();
            }
            Task activity;
            if (input.Local)
            {
                activity = Workflow.ExecuteLocalActivityAsync(
                    () => RunUntilCanceledAsync(),
                    new()
                    {
                        StartToCloseTimeout = TimeSpan.FromMinutes(10),
                        RetryPolicy = new() { MaximumAttempts = 1 },
                        CancellationToken = tokenSource.Token,
                    });
            }
            else
            {
                activity = Workflow.ExecuteActivityAsync(
                    () => RunUntilCanceledAsync(),
                    new()
                    {
                        StartToCloseTimeout = TimeSpan.FromMinutes(10),
                        RetryPolicy = new() { MaximumAttempts = 1 },
                        CancellationToken = tokenSource.Token,
                    });
            }
            // If not cancel before, wait one ms (i.e. roll the task over), then cancel
            if (!input.BeforeStart)
            {
                await Workflow.DelayAsync(1);
                tokenSource.Cancel();
            }
            await activity;
        }

        public record Input(bool Local, bool BeforeStart);
    }

    [Theory]
    [InlineData(true)]
    [InlineData(false)]
    public async Task ExecuteWorkflowAsync_CancelActivity_Cancels(bool local)
    {
        await ExecuteWorkerAsync<CancelActivityWorkflow>(
            async worker =>
            {
                // Regular cancel after start
                var wfExc = await Assert.ThrowsAsync<WorkflowFailedException>(() =>
                    Env.Client.ExecuteWorkflowAsync(
                        (CancelActivityWorkflow wf) => wf.RunAsync(new(local, false)),
                        new(id: $"workflow-{Guid.NewGuid()}", taskQueue: worker.Options.TaskQueue!)
                        {
                            // Lowering for quicker LA result
                            TaskTimeout = TimeSpan.FromSeconds(2),
                        }));
                var actExc = Assert.IsType<ActivityFailureException>(wfExc.InnerException);
                Assert.IsType<CanceledFailureException>(actExc.InnerException);

                // Cancel before start
                wfExc = await Assert.ThrowsAsync<WorkflowFailedException>(() =>
                    Env.Client.ExecuteWorkflowAsync(
                        (CancelActivityWorkflow wf) => wf.RunAsync(new(local, true)),
                        new(id: $"workflow-{Guid.NewGuid()}", taskQueue: worker.Options.TaskQueue!)
                        {
                            // Lowering for quicker LA result
                            TaskTimeout = TimeSpan.FromSeconds(2),
                        }));
                var cancelExc = Assert.IsType<CanceledFailureException>(wfExc.InnerException);
                Assert.Contains("cancelled before scheduled", cancelExc.Message);
            },
            new TemporalWorkerOptions().AddActivity(CancelActivityWorkflow.RunUntilCanceledAsync));
    }

    [Workflow]
    public class SimpleChildWorkflow
    {
        [Workflow]
        public class ResultNoArg
        {
            [WorkflowRun]
            public async Task<string> RunAsync() => "1";
        }

        [Workflow]
        public class ResultWithArg
        {
            [WorkflowRun]
            public async Task<string> RunAsync(string arg)
            {
                Assert.Equal("2", arg);
                return "3";
            }
        }

        [Workflow]
        public class NoResultNoArg
        {
            [WorkflowRun]
            public Task RunAsync() => Task.CompletedTask;
        }

        [Workflow]
        public class NoResultWithArg
        {
            [WorkflowRun]
            public async Task RunAsync(string arg) => Assert.Equal("4", arg);
        }

        [Workflow]
        public class ResultMultiArg
        {
            [WorkflowRun]
            public async Task<string> RunAsync(string arg1, string arg2)
            {
                Assert.Equal("5", arg1);
                Assert.Equal("6", arg2);
                return "7";
            }
        }

        [Workflow]
        public class NoResultMultiArg
        {
            [WorkflowRun]
            public async Task RunAsync(string arg1, string arg2)
            {
                Assert.Equal("8", arg1);
                Assert.Equal("9", arg2);
            }
        }

        [WorkflowRun]
        public async Task RunAsync()
        {
#pragma warning disable SA1118 // Don't want so many lines
            // Intentionally not making options var because I want to confirm new() { ... } works
            Assert.Equal("1", await Workflow.ExecuteChildWorkflowAsync(
                (ResultNoArg wf) => wf.RunAsync(), new() { RunTimeout = TimeSpan.FromHours(1) }));
            Assert.Equal("3", await Workflow.ExecuteChildWorkflowAsync(
                (ResultWithArg wf) => wf.RunAsync("2"), new() { RunTimeout = TimeSpan.FromHours(1) }));
            await Workflow.ExecuteChildWorkflowAsync(
                (NoResultNoArg wf) => wf.RunAsync(), new() { RunTimeout = TimeSpan.FromHours(1) });
            await Workflow.ExecuteChildWorkflowAsync(
                (NoResultWithArg wf) => wf.RunAsync("4"), new() { RunTimeout = TimeSpan.FromHours(1) });
            Assert.Equal("7", await Workflow.ExecuteChildWorkflowAsync<string>(
                WorkflowDefinition.Create(typeof(ResultMultiArg)).Name!,
                new object?[] { "5", "6" },
                new() { RunTimeout = TimeSpan.FromHours(1) }));
            await Workflow.ExecuteChildWorkflowAsync(
                WorkflowDefinition.Create(typeof(NoResultMultiArg)).Name!,
                new object?[] { "8", "9" },
                new() { RunTimeout = TimeSpan.FromHours(1) });
#pragma warning restore SA1118
        }
    }

    [Fact]
    public async Task ExecuteWorkflowAsync_SimpleChild_ExecutesProperly()
    {
        await ExecuteWorkerAsync<SimpleChildWorkflow>(
            async worker =>
            {
                var handle = await Env.Client.StartWorkflowAsync(
                    (SimpleChildWorkflow wf) => wf.RunAsync(),
                    new(id: $"workflow-{Guid.NewGuid()}", taskQueue: worker.Options.TaskQueue!));
                await handle.GetResultAsync();
                var children = new List<string>();
                await foreach (var evt in handle.FetchHistoryEventsAsync())
                {
                    var attr = evt.ChildWorkflowExecutionStartedEventAttributes;
                    if (attr != null)
                    {
                        children.Add(attr.WorkflowType.Name);
                    }
                }
                Assert.Equal(
                    new List<string>()
                    {
                        "ResultNoArg",
                        "ResultWithArg",
                        "NoResultNoArg",
                        "NoResultWithArg",
                        "ResultMultiArg",
                        "NoResultMultiArg",
                    },
                    children);
            },
            new TemporalWorkerOptions().
                AddWorkflow<SimpleChildWorkflow.ResultNoArg>().
                AddWorkflow<SimpleChildWorkflow.ResultWithArg>().
                AddWorkflow<SimpleChildWorkflow.NoResultNoArg>().
                AddWorkflow<SimpleChildWorkflow.NoResultWithArg>().
                AddWorkflow<SimpleChildWorkflow.ResultMultiArg>().
                AddWorkflow<SimpleChildWorkflow.NoResultMultiArg>());
    }

    [Workflow]
    public class TimeoutChildWorkflow
    {
        [Workflow]
        public class ChildWorkflow
        {
            [WorkflowRun]
            public Task RunAsync() => Workflow.DelayAsync(Timeout.Infinite);
        }

        [WorkflowRun]
        public Task RunAsync() =>
            // Timeout after 10ms
            Workflow.ExecuteChildWorkflowAsync(
                (ChildWorkflow wf) => wf.RunAsync(),
                new() { RunTimeout = TimeSpan.FromMilliseconds(10) });
    }

    [Fact]
    public async Task ExecuteWorkflowAsync_TimeoutChild_TimesOut()
    {
        await ExecuteWorkerAsync<TimeoutChildWorkflow>(
            async worker =>
            {
                var wfExc = await Assert.ThrowsAsync<WorkflowFailedException>(() =>
                    Env.Client.ExecuteWorkflowAsync(
                        (TimeoutChildWorkflow wf) => wf.RunAsync(),
                        new(id: $"workflow-{Guid.NewGuid()}", taskQueue: worker.Options.TaskQueue!)));
                var actExc = Assert.IsType<ChildWorkflowFailureException>(wfExc.InnerException);
                var toExc = Assert.IsType<TimeoutFailureException>(actExc.InnerException);
                Assert.Equal(TimeoutType.StartToClose, toExc.TimeoutType);
            },
            new TemporalWorkerOptions().AddWorkflow<TimeoutChildWorkflow.ChildWorkflow>());
    }

    [Workflow]
    public class CancelChildWorkflow
    {
        [Workflow]
        public class ChildWorkflow
        {
            [WorkflowRun]
            public Task RunAsync() => Workflow.DelayAsync(Timeout.Infinite);
        }

        [WorkflowRun]
        public async Task RunAsync(bool beforeStart)
        {
            using var tokenSource = CancellationTokenSource.CreateLinkedTokenSource(
                Workflow.CancellationToken);
            // Cancel before if desired
            if (beforeStart)
            {
                tokenSource.Cancel();
            }
            var handle = await Workflow.StartChildWorkflowAsync(
                (ChildWorkflow wf) => wf.RunAsync(),
                new() { CancellationToken = tokenSource.Token });
            // If not cancel before, cancel now
            if (!beforeStart)
            {
                tokenSource.Cancel();
            }
            await handle.GetResultAsync();
        }
    }

    [Fact]
    public async Task ExecuteWorkflowAsync_CancelChild_Cancels()
    {
        await ExecuteWorkerAsync<CancelChildWorkflow>(
            async worker =>
            {
                // Regular cancel after start
                var wfExc = await Assert.ThrowsAsync<WorkflowFailedException>(() =>
                    Env.Client.ExecuteWorkflowAsync(
                        (CancelChildWorkflow wf) => wf.RunAsync(false),
                        new(id: $"workflow-{Guid.NewGuid()}", taskQueue: worker.Options.TaskQueue!)));
                var childExc = Assert.IsType<ChildWorkflowFailureException>(wfExc.InnerException);
                Assert.IsType<CanceledFailureException>(childExc.InnerException);

                // Cancel before start
                wfExc = await Assert.ThrowsAsync<WorkflowFailedException>(() =>
                    Env.Client.ExecuteWorkflowAsync(
                        (CancelChildWorkflow wf) => wf.RunAsync(true),
                        new(id: $"workflow-{Guid.NewGuid()}", taskQueue: worker.Options.TaskQueue!)));
                var cancelExc = Assert.IsType<CanceledFailureException>(wfExc.InnerException);
                Assert.Contains("cancelled before scheduled", cancelExc.Message);
            },
            new TemporalWorkerOptions().AddWorkflow<CancelChildWorkflow.ChildWorkflow>());
    }

    [Workflow]
    public class SignalChildWorkflow
    {
        [Workflow]
        public class ChildWorkflow
        {
            private string lastSignal = "<unset>";

            [WorkflowRun]
            public Task RunAsync() => Workflow.DelayAsync(Timeout.Infinite);

            [WorkflowSignal]
            public async Task SomeSignalAsync(string value) => lastSignal = value;

            [WorkflowQuery]
            public string LastSignal() => lastSignal;
        }

        private ChildWorkflowHandle<ChildWorkflow>? child;

        [WorkflowRun]
        public async Task RunAsync()
        {
            child = await Workflow.StartChildWorkflowAsync((ChildWorkflow wf) => wf.RunAsync());
            await Workflow.DelayAsync(Timeout.Infinite);
        }

        [WorkflowSignal]
        public Task SignalChildAsync(string value)
        {
            if (child == null)
            {
                throw new ApplicationFailureException("Child not started");
            }
            return child.SignalAsync(wf => wf.SomeSignalAsync(value));
        }

        [WorkflowQuery]
        public string? ChildId() => child?.Id;
    }

    [Fact]
    public async Task ExecuteWorkflowAsync_SignalChild_SignalsProperly()
    {
        await ExecuteWorkerAsync<SignalChildWorkflow>(
            async worker =>
            {
                // Start and wait for child to have started
                var handle = await Env.Client.StartWorkflowAsync(
                    (SignalChildWorkflow wf) => wf.RunAsync(),
                    new(id: $"workflow-{Guid.NewGuid()}", taskQueue: worker.Options.TaskQueue!));
                var childId = await AssertMore.EventuallyAsync(async () =>
                {
                    var childId = await handle.QueryAsync(wf => wf.ChildId());
                    Assert.NotNull(childId);
                    return childId!;
                });

                // Signal and wait for signal received
                await handle.SignalAsync(wf => wf.SignalChildAsync("some value"));
                await AssertMore.EqualEventuallyAsync(
                    "some value",
                    () => Env.Client.GetWorkflowHandle<SignalChildWorkflow.ChildWorkflow>(childId).
                        QueryAsync(wf => wf.LastSignal()));
            },
            new TemporalWorkerOptions().AddWorkflow<SignalChildWorkflow.ChildWorkflow>());
    }

    [Workflow]
    public class AlreadyStartedChildWorkflow
    {
        [Workflow]
        public class ChildWorkflow
        {
            [WorkflowRun]
            public Task RunAsync() => Workflow.DelayAsync(Timeout.Infinite);
        }

        [WorkflowRun]
        public async Task RunAsync()
        {
            // Try to start a child workflow twice with the same ID
            var handle = await Workflow.StartChildWorkflowAsync(
                (ChildWorkflow wf) => wf.RunAsync());
            await Workflow.StartChildWorkflowAsync(
                (ChildWorkflow wf) => wf.RunAsync(), new() { Id = handle.Id });
        }
    }

    [Fact]
    public async Task ExecuteWorkflowAsync_AlreadyStartedChild_FailsProperly()
    {
        await ExecuteWorkerAsync<AlreadyStartedChildWorkflow>(
            async worker =>
            {
                // Regular cancel after start
                var wfExc = await Assert.ThrowsAsync<WorkflowFailedException>(() =>
                    Env.Client.ExecuteWorkflowAsync(
                        (AlreadyStartedChildWorkflow wf) => wf.RunAsync(),
                        new(id: $"workflow-{Guid.NewGuid()}", taskQueue: worker.Options.TaskQueue!)));
                Assert.IsType<FailureException>(wfExc.InnerException);
                Assert.Contains("already started", wfExc.InnerException.Message);
            },
            new TemporalWorkerOptions().AddWorkflow<AlreadyStartedChildWorkflow.ChildWorkflow>());
    }

    [Workflow]
    public class ExternalWorkflow
    {
        [Workflow]
        public class OtherWorkflow
        {
            private string lastSignal = "<unset>";

            [WorkflowRun]
            public Task RunAsync() => Workflow.DelayAsync(Timeout.Infinite);

            [WorkflowSignal]
            public async Task SignalAsync(string value) => lastSignal = value;

            [WorkflowQuery]
            public string LastSignal() => lastSignal;
        }

        [WorkflowRun]
        public Task RunAsync() => Workflow.DelayAsync(Timeout.Infinite);

        [WorkflowSignal]
        public Task SignalExternalAsync(string otherId) =>
            Workflow.GetExternalWorkflowHandle<OtherWorkflow>(otherId).SignalAsync(
                wf => wf.SignalAsync("external signal"));

        [WorkflowSignal]
        public Task CancelExternalAsync(string otherId) =>
            Workflow.GetExternalWorkflowHandle(otherId).CancelAsync();
    }

    [Fact]
    public async Task ExecuteWorkflowAsync_External_SignalAndCancelSucceed()
    {
        await ExecuteWorkerAsync<ExternalWorkflow>(
            async worker =>
            {
                // Start other workflow
                var otherHandle = await Env.Client.StartWorkflowAsync(
                    (ExternalWorkflow.OtherWorkflow wf) => wf.RunAsync(),
                    new(id: $"workflow-{Guid.NewGuid()}", taskQueue: worker.Options.TaskQueue!));
                await AssertMore.StartedEventuallyAsync(otherHandle);

                // Start primary workflow
                var handle = await Env.Client.StartWorkflowAsync(
                    (ExternalWorkflow wf) => wf.RunAsync(),
                    new(id: $"workflow-{Guid.NewGuid()}", taskQueue: worker.Options.TaskQueue!));
                await AssertMore.StartedEventuallyAsync(handle);

                // Send a signal and confirm received
                await handle.SignalAsync(wf => wf.SignalExternalAsync(otherHandle.Id));
                await AssertMore.EqualEventuallyAsync(
                    "external signal",
                    () => otherHandle.QueryAsync(wf => wf.LastSignal()));

                // Cancel and confirm cancelled
                await handle.SignalAsync(wf => wf.CancelExternalAsync(otherHandle.Id));
                await AssertMore.EventuallyAsync(async () =>
                {
                    var exc = await Assert.ThrowsAsync<WorkflowFailedException>(() =>
                        otherHandle.GetResultAsync());
                    Assert.IsType<CanceledFailureException>(exc.InnerException);
                });
            },
            new TemporalWorkerOptions().AddWorkflow<ExternalWorkflow.OtherWorkflow>());
    }

    [Workflow]
    public class StackTraceWorkflow
    {
        [Activity]
        public static async Task WaitCancelActivityAsync()
        {
            while (!ActivityExecutionContext.Current.CancellationToken.IsCancellationRequested)
            {
                ActivityExecutionContext.Current.Heartbeat();
                await Task.Delay(100);
            }
        }

        [Workflow]
        public class WaitForeverWorkflow
        {
            [WorkflowRun]
            public Task RunAsync() => Workflow.DelayAsync(Timeout.Infinite);
        }

        private string status = "created";

        [WorkflowRun]
        public async Task RunAsync()
        {
            // Start multiple tasks and wait on them all
            await Task.WhenAll(
                Workflow.DelayAsync(TimeSpan.FromHours(2)),
                Workflow.ExecuteActivityAsync(
                    () => WaitCancelActivityAsync(),
                    new()
                    {
                        ScheduleToCloseTimeout = TimeSpan.FromHours(2),
                        HeartbeatTimeout = TimeSpan.FromSeconds(2),
                    }),
                Workflow.ExecuteChildWorkflowAsync((WaitForeverWorkflow wf) => wf.RunAsync()),
                WaitForever());
        }

        [WorkflowQuery]
        public string Status() => status;

        private async Task WaitForever()
        {
            status = "waiting";
            await Workflow.WaitConditionAsync(() => false);
        }
    }

    [Fact]
    public async Task ExecuteWorkflowAsync_StackTrace_FailsWhenDisabled()
    {
        await ExecuteWorkerAsync<StackTraceWorkflow>(
            async worker =>
            {
                // Start and wait until "waiting"
                var handle = await Env.Client.StartWorkflowAsync(
                    (StackTraceWorkflow wf) => wf.RunAsync(),
                    new(id: $"workflow-{Guid.NewGuid()}", taskQueue: worker.Options.TaskQueue!));
                await AssertMore.EqualEventuallyAsync(
                    "waiting", () => handle.QueryAsync(wf => wf.Status()));
                var exc = await Assert.ThrowsAsync<WorkflowQueryFailedException>(
                    () => handle.QueryAsync<string>("__stack_trace", Array.Empty<object?>()));
                Assert.Contains("stack traces are not enabled", exc.Message);
            },
            new TemporalWorkerOptions().
                AddActivity(StackTraceWorkflow.WaitCancelActivityAsync).
                AddWorkflow<StackTraceWorkflow.WaitForeverWorkflow>());
    }

    [Fact]
    public async Task ExecuteWorkflowAsync_StackTrace_ReportedProperlyWhenEnabled()
    {
        await ExecuteWorkerAsync<StackTraceWorkflow>(
            async worker =>
            {
                // Start and wait until "waiting"
                var handle = await Env.Client.StartWorkflowAsync(
                    (StackTraceWorkflow wf) => wf.RunAsync(),
                    new(id: $"workflow-{Guid.NewGuid()}", taskQueue: worker.Options.TaskQueue!));
                await AssertMore.EqualEventuallyAsync(
                    "waiting", () => handle.QueryAsync(wf => wf.Status()));
                // Issue stack trace query
                var trace = await handle.QueryAsync<string>("__stack_trace", Array.Empty<object?>());
                // Confirm our four tasks are the only ones there, are in order, and are waiting at
                // the expected spot
                var traces = trace.Split("\n\n");
                Assert.Equal(4, traces.Length);
                Assert.StartsWith(
                    "Task waiting at:\n   at Temporalio.Workflows.Workflow.DelayAsync",
                    traces[0]);
                Assert.StartsWith(
                    "Task waiting at:\n   at Temporalio.Workflows.Workflow.ExecuteActivityAsync",
                    traces[1]);
                Assert.StartsWith(
                    "Task waiting at:\n   at Temporalio.Workflows.Workflow.StartChildWorkflowAsync",
                    traces[2]);
                Assert.StartsWith(
                    "Task waiting at:\n   at Temporalio.Workflows.Workflow.WaitConditionAsync",
                    traces[3]);
            },
            new TemporalWorkerOptions() { WorkflowStackTrace = WorkflowStackTrace.Normal }.
                AddActivity(StackTraceWorkflow.WaitCancelActivityAsync).
                AddWorkflow<StackTraceWorkflow.WaitForeverWorkflow>());
    }

    public abstract class PatchWorkflowBase
    {
        [Activity]
        public static string PrePatchActivity() => "pre-patch";

        [Activity]
        public static string PostPatchActivity() => "post-patch";

        protected string ActivityResult { get; set; } = "<unset>";

        [WorkflowQuery]
        public string GetResult() => ActivityResult;

        [Workflow("PatchWorkflow")]
        public class PrePatchWorkflow : PatchWorkflowBase
        {
            [WorkflowRun]
            public async Task RunAsync() => ActivityResult = await Workflow.ExecuteActivityAsync(
                () => PrePatchActivity(),
                new() { ScheduleToCloseTimeout = TimeSpan.FromMinutes(5) });
        }

        [Workflow]
        public class PatchWorkflow : PatchWorkflowBase
        {
            [WorkflowRun]
            public async Task RunAsync()
            {
                if (Workflow.Patched("my-patch"))
                {
                    ActivityResult = await Workflow.ExecuteActivityAsync(
                        () => PostPatchActivity(),
                        new() { ScheduleToCloseTimeout = TimeSpan.FromMinutes(5) });
                }
                else
                {
                    ActivityResult = await Workflow.ExecuteActivityAsync(
                        () => PrePatchActivity(),
                        new() { ScheduleToCloseTimeout = TimeSpan.FromMinutes(5) });
                }
            }
        }

        [Workflow("PatchWorkflow")]
        public class DeprecatePatchWorkflow : PatchWorkflowBase
        {
            [WorkflowRun]
            public async Task RunAsync()
            {
                Workflow.DeprecatePatch("my-patch");
                ActivityResult = await Workflow.ExecuteActivityAsync(
                    () => PostPatchActivity(),
                    new() { ScheduleToCloseTimeout = TimeSpan.FromMinutes(5) });
            }
        }

        [Workflow("PatchWorkflow")]
        public class PostPatchWorkflow : PatchWorkflowBase
        {
            [WorkflowRun]
            public async Task RunAsync() => ActivityResult = await Workflow.ExecuteActivityAsync(
                () => PostPatchActivity(),
                new() { ScheduleToCloseTimeout = TimeSpan.FromMinutes(5) });
        }
    }

    [Fact]
    public async Task ExecuteWorkflowAsync_Patched_ProperlyHandled()
    {
        var workerOptions = new TemporalWorkerOptions($"tq-{Guid.NewGuid()}").
            AddActivity(PatchWorkflowBase.PrePatchActivity).
            AddActivity(PatchWorkflowBase.PostPatchActivity);
        async Task<string> ExecuteWorkflowAsync(string id)
        {
            var handle = await Env.Client.StartWorkflowAsync(
                (PatchWorkflowBase.PatchWorkflow wf) => wf.RunAsync(),
                new(id, taskQueue: workerOptions.TaskQueue!));
            await handle.GetResultAsync();
            return await handle.QueryAsync(wf => wf.GetResult());
        }
        Task<string> QueryWorkflowAsync(string id) =>
            Env.Client.GetWorkflowHandle<PatchWorkflowBase>(id).QueryAsync(wf => wf.GetResult());

        // Run pre-patch workflow
        var prePatchId = $"workflow-{Guid.NewGuid()}";
        await ExecuteWorkerAsync<PatchWorkflowBase.PrePatchWorkflow>(
            async worker =>
            {
                Assert.Equal("pre-patch", await ExecuteWorkflowAsync(prePatchId));
            },
            workerOptions);

        // Patch workflow and confirm pre-patch and patched work
        var patchedId = $"workflow-{Guid.NewGuid()}";
        await ExecuteWorkerAsync<PatchWorkflowBase.PatchWorkflow>(
            async worker =>
            {
                Assert.Equal("post-patch", await ExecuteWorkflowAsync(patchedId));
                Assert.Equal("pre-patch", await QueryWorkflowAsync(prePatchId));
            },
            workerOptions);

        // Deprecate patch and confirm patched and deprecated work, but not pre-patch
        var deprecatePatchId = $"workflow-{Guid.NewGuid()}";
        await ExecuteWorkerAsync<PatchWorkflowBase.DeprecatePatchWorkflow>(
            async worker =>
            {
                Assert.Equal("post-patch", await ExecuteWorkflowAsync(deprecatePatchId));
                Assert.Equal("post-patch", await QueryWorkflowAsync(patchedId));
                var exc = await Assert.ThrowsAsync<WorkflowQueryFailedException>(
                    () => QueryWorkflowAsync(prePatchId));
                Assert.Contains("Nondeterminism", exc.Message);
            },
            workerOptions);

        // Remove patch and confirm post patch and deprecated work, but not pre-patch or patched
        var postPatchPatchId = $"workflow-{Guid.NewGuid()}";
        await ExecuteWorkerAsync<PatchWorkflowBase.PostPatchWorkflow>(
            async worker =>
            {
                Assert.Equal("post-patch", await ExecuteWorkflowAsync(postPatchPatchId));
                Assert.Equal("post-patch", await QueryWorkflowAsync(deprecatePatchId));
                var exc = await Assert.ThrowsAsync<WorkflowQueryFailedException>(
                    () => QueryWorkflowAsync(prePatchId));
                Assert.Contains("Nondeterminism", exc.Message);
                exc = await Assert.ThrowsAsync<WorkflowQueryFailedException>(
                    () => QueryWorkflowAsync(patchedId));
                Assert.Contains("Nondeterminism", exc.Message);
            },
            workerOptions);
    }

    [Workflow]
    public class HeadersWithCodecWorkflow
    {
        public enum Kind
        {
            Normal,
            Child,
            Continued,
        }

        private bool done;

        [WorkflowRun]
        public async Task RunAsync(Kind kind)
        {
            // Just continue as new
            if (kind == Kind.Normal)
            {
                throw Workflow.CreateContinueAsNewException(
                    (HeadersWithCodecWorkflow wf) => wf.RunAsync(Kind.Continued));
            }
            // Activity, local activity, child, signal child in both ways
            if (kind == Kind.Continued)
            {
                await Workflow.ExecuteActivityAsync(
                    () => DoThing(),
                    new() { ScheduleToCloseTimeout = TimeSpan.FromMinutes(5) });
                await Workflow.ExecuteLocalActivityAsync(
                    () => DoThing(),
                    new() { ScheduleToCloseTimeout = TimeSpan.FromMinutes(5) });
                var handle = await Workflow.StartChildWorkflowAsync(
                    (HeadersWithCodecWorkflow wf) => wf.RunAsync(Kind.Child));
                await handle.SignalAsync(wf => wf.SignalAsync(false));
                await Workflow.GetExternalWorkflowHandle<HeadersWithCodecWorkflow>(handle.Id).
                    SignalAsync(wf => wf.SignalAsync(true));
                await handle.GetResultAsync();
            }
            // Wait for done
            await Workflow.WaitConditionAsync(() => done);
        }

        [WorkflowSignal]
        public async Task SignalAsync(bool done) => this.done = done;

        [WorkflowQuery]
        public string Query() => string.Empty;

        [WorkflowUpdate]
        public async Task<string> UpdateAsync(string param) => param;

        [WorkflowUpdateValidator(nameof(UpdateAsync))]
        public void ValidateUpdate(string param)
        {
        }

        [Activity]
        public static void DoThing()
        {
        }
    }

    [Fact]
    public async Task ExecuteWorkflowAsync_HeadersWithCodec_EncodedProperly()
    {
        // Create client with interceptor and codec
        var inOperations = new List<(string InOp, string OutOp)>();
        var intercept = new HeaderCallbackInterceptor()
        {
            OnOutbound = name => new Dictionary<string, Payload>()
            {
                ["operation"] = DataConverter.Default.PayloadConverter.ToPayload(name),
            },
            OnInbound = (name, headers) => inOperations.Add(
                (name, DataConverter.Default.PayloadConverter.ToValue<string>(headers!["operation"]))),
        };
        var newOptions = (TemporalClientOptions)Client.Options.Clone();
        newOptions.Interceptors = new[] { intercept };
        newOptions.DataConverter = DataConverter.Default with
        {
            PayloadCodec = new Converters.Base64PayloadCodec(),
        };
        var client = new TemporalClient(Client.Connection, newOptions);

        await ExecuteWorkerAsync<HeadersWithCodecWorkflow>(
            async worker =>
            {
                // Start workflow, wait for child to be started, send query and signal
                var handle = await client.StartWorkflowAsync(
                    (HeadersWithCodecWorkflow wf) => wf.RunAsync(HeadersWithCodecWorkflow.Kind.Normal),
                    new(id: $"workflow-{Guid.NewGuid()}", taskQueue: worker.Options.TaskQueue!));
                await AssertMore.ChildStartedEventuallyAsync(handle);
                await handle.QueryAsync(wf => wf.Query());
                await handle.ExecuteUpdateAsync(wf => wf.UpdateAsync("foo"));
                await handle.SignalAsync(wf => wf.SignalAsync(true));
                await handle.GetResultAsync();

                // Sort the operations and confirm all the expected ones are present
                var expectedInOperations = new List<(string InOp, string OutOp)>
                {
                    ("Activity:ExecuteActivity", "Workflow:ScheduleActivity"),
                    ("Activity:ExecuteActivity", "Workflow:ScheduleLocalActivity"),
                    ("Workflow:ExecuteWorkflow", "Client:StartWorkflow"),
                    ("Workflow:ExecuteWorkflow", "Workflow:ContinueAsNew"),
                    ("Workflow:ExecuteWorkflow", "Workflow:StartChildWorkflow"),
                    ("Workflow:HandleQuery", "Client:QueryWorkflow"),
                    ("Workflow:ValidateUpdate", "Client:StartWorkflowUpdate"),
                    ("Workflow:HandleUpdate", "Client:StartWorkflowUpdate"),
                    ("Workflow:HandleSignal", "Client:SignalWorkflow"),
                    ("Workflow:HandleSignal", "Workflow:SignalChildWorkflow"),
                    ("Workflow:HandleSignal", "Workflow:SignalExternalWorkflow"),
                };
                inOperations.Sort();
                expectedInOperations.Sort();
                Assert.Equal(expectedInOperations, inOperations);

                // Also confirm all headers in history are encoded
                var decodedHeaderOperations = new List<string>();
                async Task AddHeaders(params IDictionary<string, Payload>?[] headerSets)
                {
                    foreach (var headers in headerSets)
                    {
                        if (headers != null && headers.TryGetValue("operation", out var value))
                        {
                            decodedHeaderOperations!.Add(
                                await newOptions!.DataConverter.ToValueAsync<string>(value));
                        }
                    }
                }
                // Collect continued run only
                await foreach (var evt in handle.FetchHistoryEventsAsync())
                {
                    await AddHeaders(
                        evt.ActivityTaskScheduledEventAttributes?.Header.Fields,
                        evt.SignalExternalWorkflowExecutionInitiatedEventAttributes?.Header?.Fields,
                        evt.StartChildWorkflowExecutionInitiatedEventAttributes?.Header?.Fields,
                        evt.WorkflowExecutionSignaledEventAttributes?.Header?.Fields,
                        evt.WorkflowExecutionStartedEventAttributes?.Header?.Fields);
                }
                var expectedDecodedHeaderOperations = new List<string>
                {
                    "Client:SignalWorkflow",
                    "Workflow:ContinueAsNew",
                    "Workflow:ScheduleActivity",
                    "Workflow:SignalChildWorkflow",
                    "Workflow:SignalExternalWorkflow",
                    "Workflow:StartChildWorkflow",
                };
                decodedHeaderOperations.Sort();
                expectedDecodedHeaderOperations.Sort();
                Assert.Equal(expectedDecodedHeaderOperations, decodedHeaderOperations);
            },
            new TemporalWorkerOptions().AddActivity(HeadersWithCodecWorkflow.DoThing),
            client);
    }

    public record SimpleValue(string SomeString);

    [Workflow]
    public class RawValueWorkflow
    {
        [Activity]
        public static RawValue DoActivity(IRawValue param)
        {
            Assert.Equal(
                new SimpleValue("to activity"),
                ActivityExecutionContext.Current.PayloadConverter.ToValue<SimpleValue>(param));
            return ActivityExecutionContext.Current.PayloadConverter.ToRawValue(
                new SimpleValue("from activity"));
        }

        private bool finish;

        [WorkflowRun]
        public async Task<RawValue> RunAsync(IRawValue param)
        {
            // Confirm param
            Assert.Equal(
                new SimpleValue("to workflow"),
                Workflow.PayloadConverter.ToValue<SimpleValue>(param));

            // Check activity with raw types
            var rawResult = await Workflow.ExecuteActivityAsync(
                () => DoActivity(Workflow.PayloadConverter.ToRawValue(new SimpleValue("to activity"))),
                new() { ScheduleToCloseTimeout = TimeSpan.FromMinutes(5) });
            Assert.Equal(
                new SimpleValue("from activity"),
                Workflow.PayloadConverter.ToValue<SimpleValue>(rawResult));

            // Check activity with actual types
            var result = await Workflow.ExecuteActivityAsync<SimpleValue>(
                "DoActivity",
                new[] { new SimpleValue("to activity") },
                new() { ScheduleToCloseTimeout = TimeSpan.FromMinutes(5) });
            Assert.Equal(new SimpleValue("from activity"), result);

            // Wait for finish and return value
            await Workflow.WaitConditionAsync(() => finish);
            return Workflow.PayloadConverter.ToRawValue(new SimpleValue("from workflow"));
        }

        [WorkflowSignal]
        public async Task SignalAsync(IRawValue param)
        {
            Assert.Equal(
                new SimpleValue("to signal"),
                Workflow.PayloadConverter.ToValue<SimpleValue>(param));
        }

        // Intentionally return IRawValue and accept RawValue to confirm they work right
        [WorkflowQuery]
        public IRawValue Query(RawValue param)
        {
            Assert.Equal(
                new SimpleValue("to query"),
                Workflow.PayloadConverter.ToValue<SimpleValue>(param));
            return Workflow.PayloadConverter.ToRawValue(new SimpleValue("from query"));
        }

        [WorkflowSignal]
        public async Task FinishAsync() => finish = true;
    }

    [Fact]
    public async Task ExecuteWorkflowAsync_RawValue_ConvertsProperly()
    {
        var converter = DataConverter.Default.PayloadConverter;
        await ExecuteWorkerAsync<RawValueWorkflow>(
            async worker =>
            {
                // Check workflow with raw types
                var rawHandle = await Env.Client.StartWorkflowAsync(
                    (RawValueWorkflow wf) => wf.RunAsync(converter.ToRawValue(new SimpleValue("to workflow"))),
                    new(id: $"workflow-{Guid.NewGuid()}", taskQueue: worker.Options.TaskQueue!));
                await rawHandle.SignalAsync(
                    wf => wf.SignalAsync(converter.ToRawValue(new SimpleValue("to signal"))));
                var rawQueryResult = await rawHandle.QueryAsync(
                    wf => wf.Query(converter.ToRawValue(new SimpleValue("to query"))));
                Assert.Equal(new SimpleValue("from query"), converter.ToValue<SimpleValue>(rawQueryResult));
                await rawHandle.SignalAsync(wf => wf.FinishAsync());
                var rawResult = await rawHandle.GetResultAsync();
                Assert.Equal(new SimpleValue("from workflow"), converter.ToValue<SimpleValue>(rawResult));

                // Check workflow with actual types
                var handle = await Env.Client.StartWorkflowAsync(
                    "RawValueWorkflow",
                    new[] { new SimpleValue("to workflow") },
                    new(id: $"workflow-{Guid.NewGuid()}", taskQueue: worker.Options.TaskQueue!));
                await handle.SignalAsync("Signal", new[] { new SimpleValue("to signal") });
                var queryResult = await handle.QueryAsync<SimpleValue>("Query", new[] { new SimpleValue("to query") });
                Assert.Equal(new SimpleValue("from query"), queryResult);
                await handle.SignalAsync("Finish", Array.Empty<object?>());
                var result = await rawHandle.GetResultAsync<SimpleValue>();
                Assert.Equal(new SimpleValue("from workflow"), result);
            },
            new TemporalWorkerOptions().AddActivity(RawValueWorkflow.DoActivity));
    }

    [Workflow]
    public interface INonDynamicWorkflow
    {
        [WorkflowQuery]
        IList<string> Events { get; }

        [WorkflowRun]
        Task<string> RunAsync(string arg);

        [WorkflowSignal]
        Task FinishAsync();

        [WorkflowSignal]
        Task SomeSignalAsync(string arg);

        [WorkflowQuery]
        string SomeQuery(string arg);

        [WorkflowUpdate]
        Task<string> SomeUpdateAsync(string arg);
    }

    [Workflow(Dynamic = true)]
    public class DynamicWorkflow
    {
        private bool finish;

        [WorkflowQuery]
        public IList<string> Events { get; } = new List<string>();

        [WorkflowRun]
        public async Task<string> RunAsync(IRawValue[] args)
        {
            Events.Add($"workflow-{Workflow.Info.WorkflowType}: " +
                Workflow.PayloadConverter.ToValue<string>(args.Single()));
            Events.Add(await Workflow.ExecuteActivityAsync(
                () => NonDynamicActivity("activity arg"),
                new() { ScheduleToCloseTimeout = TimeSpan.FromMinutes(5) }));
            await Workflow.WaitConditionAsync(() => finish);
            return "done";
        }

        [WorkflowSignal]
        public async Task FinishAsync() => finish = true;

        [WorkflowSignal(Dynamic = true)]
        public async Task DynamicSignalAsync(string signalName, IRawValue[] args)
        {
            Events.Add($"signal-{signalName}: " +
                Workflow.PayloadConverter.ToValue<string>(args.Single()));
        }

        [WorkflowQuery(Dynamic = true)]
        public string DynamicQuery(string queryName, IRawValue[] args)
        {
            Events.Add($"query-{queryName}: " +
                Workflow.PayloadConverter.ToValue<string>(args.Single()));
            return "done";
        }

        [WorkflowUpdate(Dynamic = true)]
        public async Task<string> DynamicUpdateAsync(string updateName, IRawValue[] args)
        {
            Events.Add($"update-{updateName}: " +
                Workflow.PayloadConverter.ToValue<string>(args.Single()));
            return "done";
        }

        [Activity]
        public static string NonDynamicActivity(string arg) => throw new NotImplementedException();

        [Activity(Dynamic = true)]
        public static string DynamicActivity(IRawValue[] args)
        {
            var type = ActivityExecutionContext.Current.Info.ActivityType;
            var arg = ActivityExecutionContext.Current.PayloadConverter.ToValue<string>(args.Single());
            return $"activity-{type}: {arg}";
        }
    }

    [Fact]
    public async Task ExecuteWorkflowAsync_Dynamic_CalledProperly()
    {
        await ExecuteWorkerAsync<DynamicWorkflow>(
            async worker =>
            {
                // Start, send signal, send query, finish (signal), wait for complete, fetch
                // events (signal)
                var handle = await Env.Client.StartWorkflowAsync(
                    (INonDynamicWorkflow wf) => wf.RunAsync("workflow arg"),
                    new(id: $"workflow-{Guid.NewGuid()}", taskQueue: worker.Options.TaskQueue!));
                await handle.SignalAsync(wf => wf.SomeSignalAsync("signal arg"));
                Assert.Equal("done", await handle.QueryAsync(wf => wf.SomeQuery("query arg")));
                Assert.Equal("done", await handle.ExecuteUpdateAsync(wf => wf.SomeUpdateAsync("update arg")));
                await handle.SignalAsync(wf => wf.FinishAsync());
                Assert.Equal("done", await handle.GetResultAsync());
                Assert.Equal(
                    new List<string>
                    {
                        "activity-NonDynamicActivity: activity arg",
                        "query-SomeQuery: query arg",
                        "signal-SomeSignal: signal arg",
                        "update-SomeUpdate: update arg",
                        "workflow-NonDynamicWorkflow: workflow arg",
                    },
                    (await handle.QueryAsync(wf => wf.Events)).OrderBy(v => v).ToList());
            },
            new TemporalWorkerOptions().AddActivity(DynamicWorkflow.DynamicActivity));
    }

    [Workflow]
    public class DynamicHandlersWorkflow
    {
        [WorkflowQuery]
        public IList<string> Events { get; } = new List<string>();

        [WorkflowRun]
        public Task RunAsync() => Workflow.WaitConditionAsync(() => false);

        [WorkflowSignal]
        public async Task SetHandlersAsync()
        {
            Workflow.DynamicSignal = WorkflowSignalDefinition.CreateWithoutAttribute(
                null, async (string signalName, IRawValue[] args) =>
                {
                    Events.Add($"signal-{signalName}: " +
                        Workflow.PayloadConverter.ToValue<string>(args.Single()));
                });
            Workflow.DynamicQuery = WorkflowQueryDefinition.CreateWithoutAttribute(
                null, (string queryName, IRawValue[] args) =>
                {
                    Events.Add($"query-{queryName}: " +
                        Workflow.PayloadConverter.ToValue<string>(args.Single()));
                    return "done";
                });
            Workflow.DynamicUpdate = WorkflowUpdateDefinition.CreateWithoutAttribute(
                null, async (string updateName, IRawValue[] args) =>
                {
                    Events.Add($"update-{updateName}: " +
                        Workflow.PayloadConverter.ToValue<string>(args.Single()));
                    return "done";
                });
        }

        [WorkflowSignal]
        public async Task UnsetHandlersAsync()
        {
            Workflow.DynamicSignal = null;
            Workflow.DynamicQuery = null;
            Workflow.DynamicUpdate = null;
        }
    }

    [Fact]
    public async Task ExecuteWorkflowAsync_DynamicHandlers_AddedRemovedProperly()
    {
        await ExecuteWorkerAsync<DynamicHandlersWorkflow>(
            async worker =>
            {
                // Start
                var handle = await Env.Client.StartWorkflowAsync(
                    (DynamicHandlersWorkflow wf) => wf.RunAsync(),
                    new(id: $"workflow-{Guid.NewGuid()}", taskQueue: worker.Options.TaskQueue!));

                // Confirm signal/query unhandled
                await handle.SignalAsync("SomeSignal1", new[] { "signal arg 1" });
                var queryExc = await Assert.ThrowsAsync<WorkflowQueryFailedException>(
                    () => handle.QueryAsync<string>("SomeQuery1", new[] { "query arg 1" }));
                Assert.Contains("not found", queryExc.Message);
                var updateExc = await Assert.ThrowsAsync<WorkflowUpdateFailedException>(
                    () => handle.ExecuteUpdateAsync<string>("SomeUpdate1", new[] { "update arg 1" }));
                Assert.Contains("not found", updateExc.InnerException?.Message);
                Assert.Empty(await handle.QueryAsync(wf => wf.Events));

                // Add handlers, and confirm all signals are drained to it and it handles
                // queries/updates
                await handle.SignalAsync(wf => wf.SetHandlersAsync());
                await handle.SignalAsync("SomeSignal2", new[] { "signal arg 2" });
                Assert.Equal(
                    "done", await handle.QueryAsync<string>("SomeQuery2", new[] { "query arg 2" }));
                Assert.Equal(
                    "done", await handle.ExecuteUpdateAsync<string>("SomeUpdate1", new[] { "update arg 1" }));
                var expectedEvents = new List<string>
                {
                    "query-SomeQuery2: query arg 2",
                    "signal-SomeSignal1: signal arg 1",
                    "signal-SomeSignal2: signal arg 2",
                    "update-SomeUpdate1: update arg 1",
                };
                Assert.Equal(
                    expectedEvents,
                    (await handle.QueryAsync(wf => wf.Events)).OrderBy(v => v).ToList());

                // Remove handlers and confirm things go back to unhandled
                await handle.SignalAsync(wf => wf.UnsetHandlersAsync());
                await handle.SignalAsync("SomeSignal3", new[] { "signal arg 3" });
                queryExc = await Assert.ThrowsAsync<WorkflowQueryFailedException>(
                    () => handle.QueryAsync<string>("SomeQuery3", new[] { "query arg 3" }));
                Assert.Contains("not found", queryExc.Message);
                updateExc = await Assert.ThrowsAsync<WorkflowUpdateFailedException>(
                    () => handle.ExecuteUpdateAsync<string>("SomeUpdate1", new[] { "update arg 1" }));
                Assert.Contains("not found", updateExc.InnerException?.Message);
                Assert.Equal(
                    expectedEvents,
                    (await handle.QueryAsync(wf => wf.Events)).OrderBy(v => v).ToList());
            });
    }

    [Workflow]
    public class TaskEventsWorkflow
    {
        [WorkflowRun]
        public async Task RunAsync()
        {
            // Wait for cancel, then throw a task failure
            try
            {
                await Workflow.DelayAsync(TimeSpan.FromDays(5));
            }
            catch (TaskCanceledException)
            {
                throw new InvalidOperationException("Intentional task failure");
            }
        }
    }

    [Fact]
    public async Task ExecuteWorkflowAsync_TaskEvents_AreRecordedProperly()
    {
        // Track events
        var workerOptions = new TemporalWorkerOptions();
        var startingEvents = new ConcurrentQueue<WorkflowTaskStartingEventArgs>();
        var completedEvents = new ConcurrentQueue<WorkflowTaskCompletedEventArgs>();
        EventHandler<WorkflowTaskStartingEventArgs> startingHandler = (_, e) => startingEvents.Enqueue(e);
        EventHandler<WorkflowTaskCompletedEventArgs> completedHandler = (_, e) => completedEvents.Enqueue(e);
        workerOptions.WorkflowTaskStarting += startingHandler;
        workerOptions.WorkflowTaskCompleted += completedHandler;

        // Run worker
        await ExecuteWorkerAsync<TaskEventsWorkflow>(
            async worker =>
            {
                // Remove the handlers to prove that altering event takes no effect after start
                workerOptions.WorkflowTaskStarting -= startingHandler;
                workerOptions.WorkflowTaskCompleted -= completedHandler;

                // Start
                var handle = await Env.Client.StartWorkflowAsync(
                    (TaskEventsWorkflow wf) => wf.RunAsync(),
                    new(id: $"workflow-{Guid.NewGuid()}", taskQueue: worker.Options.TaskQueue!));

                // Wait for timer start to appear in history
                await AssertMore.HasEventEventuallyAsync(handle, e => e.TimerStartedEventAttributes != null);

                // Confirm events
                Assert.Single(startingEvents);
                Assert.Equal("TaskEventsWorkflow", startingEvents.Single().WorkflowDefinition.Name);
                Assert.Equal(handle.Id, startingEvents.Single().WorkflowInfo.WorkflowId);
                Assert.Equal(handle.ResultRunId, startingEvents.Single().WorkflowInfo.RunId);
                Assert.Single(completedEvents);
                Assert.Equal(handle.Id, completedEvents.Single().WorkflowInfo.WorkflowId);
                Assert.Null(completedEvents.Single().TaskFailureException);

                // Now cancel, wait for task failure in history, and confirm task failure appears in
                // events
                await handle.CancelAsync();
                await AssertTaskFailureContainsEventuallyAsync(handle, "Intentional task failure");
                Assert.True(startingEvents.Count >= 2);
                Assert.True(completedEvents.Count >= 2);
                var exc = Assert.IsType<InvalidOperationException>(completedEvents.ElementAt(1).TaskFailureException);
                Assert.Equal("Intentional task failure", exc.Message);
            },
            workerOptions);
    }

    public class DuplicateActivities
    {
        private readonly string returnValue;

        public DuplicateActivities(string returnValue) => this.returnValue = returnValue;

        [Activity]
        public string DoThing() => returnValue;
    }

    [Workflow]
    public class DuplicateActivityWorkflow
    {
        [WorkflowRun]
        public async Task<string[]> RunAsync(string taskQueue1, string taskQueue2)
        {
            return new[]
            {
                await Workflow.ExecuteActivityAsync(
                    (DuplicateActivities act) => act.DoThing(),
                    new()
                    {
                        TaskQueue = taskQueue1,
                        ScheduleToCloseTimeout = TimeSpan.FromHours(1),
                    }),
                await Workflow.ExecuteActivityAsync(
                    (DuplicateActivities act) => act.DoThing(),
                    new()
                    {
                        TaskQueue = taskQueue2,
                        ScheduleToCloseTimeout = TimeSpan.FromHours(1),
                    }),
            };
        }
    }

    [Fact]
    public async Task ExecuteWorkflowAsync_DuplicateActivity_DoesNotCacheInstance()
    {
        await ExecuteWorkerAsync<DuplicateActivityWorkflow>(
            async worker1 =>
            {
                await ExecuteWorkerAsync<DuplicateActivityWorkflow>(
                    async worker2 =>
                    {
                        var ret = await Env.Client.ExecuteWorkflowAsync(
                            (DuplicateActivityWorkflow wf) =>
                                wf.RunAsync(worker1.Options.TaskQueue!, worker2.Options.TaskQueue!),
                            new(id: $"workflow-{Guid.NewGuid()}", taskQueue: worker1.Options.TaskQueue!));
                        Assert.Equal(new[] { "instance1", "instance2" }, ret);
                    },
                    new TemporalWorkerOptions().AddAllActivities(new DuplicateActivities("instance2")));
            },
            new TemporalWorkerOptions().AddAllActivities(new DuplicateActivities("instance1")));
    }

    public static class CustomMetricsActivities
    {
        [Activity]
        public static void DoActivity()
        {
            var counter = ActivityExecutionContext.Current.MetricMeter.CreateCounter<int>(
                "my-activity-counter",
                "my-activity-unit",
                "my-activity-description");
            counter.Add(12);
            counter.Add(34, new Dictionary<string, object>() { { "my-activity-extra-tag", 12.34 } });
        }
    }

    [Workflow]
    public class CustomMetricsWorkflow
    {
        [WorkflowRun]
        public async Task RunAsync()
        {
            await Workflow.ExecuteActivityAsync(
                () => CustomMetricsActivities.DoActivity(),
                new() { ScheduleToCloseTimeout = TimeSpan.FromHours(1) });

            var histogram = Workflow.MetricMeter.CreateHistogram<int>(
                "my-workflow-histogram",
                "my-workflow-unit",
                "my-workflow-description");
            histogram.Record(56);
            histogram.
                WithTags(new Dictionary<string, object>() { { "my-workflow-extra-tag", 1234 } }).
                Record(78);
        }
    }

    [Fact]
    public async Task ExecuteWorkflowAsync_CustomMetrics_WorksWithPrometheus()
    {
        // Create a new runtime with a Prometheus server
        var promAddr = $"127.0.0.1:{TestUtils.FreePort()}";
        var runtime = new TemporalRuntime(new()
        {
            Telemetry = new()
            {
                // We'll also test the metric prefix
                Metrics = new() { Prometheus = new(promAddr), MetricPrefix = "foo_" },
            },
        });
        var client = await TemporalClient.ConnectAsync(
            new()
            {
                TargetHost = Client.Connection.Options.TargetHost,
                Namespace = Client.Options.Namespace,
                Runtime = runtime,
            });

        await ExecuteWorkerAsync<CustomMetricsWorkflow>(
            async worker =>
            {
                // Let's record a gauge at the runtime level
                var gauge = runtime.MetricMeter.
                    WithTags(new Dictionary<string, object>() { { "my-runtime-extra-tag", true } }).
                    CreateGauge<int>("my-runtime-gauge", description: "my-runtime-description");
                gauge.Set(90);

                // Run workflow
                await client.ExecuteWorkflowAsync(
                    (CustomMetricsWorkflow wf) => wf.RunAsync(),
                    new(id: $"workflow-{Guid.NewGuid()}", taskQueue: worker.Options.TaskQueue!));

                // Get Prometheus dump
                using var httpClient = new HttpClient();
                var resp = await httpClient.GetAsync(new Uri($"http://{promAddr}/metrics"));
                var body = await resp.Content.ReadAsStringAsync();
                var bodyLines = body.Split(new[] { "\r\n", "\n" }, StringSplitOptions.None);
                // Intentionally naive metric checker
                void AssertMetricExists(
                    string name,
                    IEnumerable<KeyValuePair<string, string>> atLeastLabels,
                    int value) => Assert.Contains(bodyLines, line =>
                {
                    // Must have metric name
                    if (!line.StartsWith(name + "{"))
                    {
                        return false;
                    }
                    // Must have labels (which we don't escape in this test)
                    foreach (var pair in atLeastLabels)
                    {
                        if (!line.Contains($"{pair.Key}=\"{pair.Value}\""))
                        {
                            return false;
                        }
                    }
                    return line.EndsWith($" {value}");
                });
                void AssertMetricDescriptionExists(string name, string description) =>
                    Assert.Contains($"# HELP {name} {description}", bodyLines);

                // Check some metrics are as we expect
                AssertMetricDescriptionExists("my_runtime_gauge", "my-runtime-description");
                AssertMetricExists(
                    "my_runtime_gauge",
                    new Dictionary<string, string>()
                    {
                        { "my_runtime_extra_tag", "true" },
                        // Let's also check the global service name label
                        { "service_name", "temporal-core-sdk" },
                    },
                    90);
                AssertMetricDescriptionExists(
                    "my_workflow_histogram", "my-workflow-description");
                AssertMetricExists(
                    "my_workflow_histogram_sum",
                    new Dictionary<string, string>(),
                    56);
                AssertMetricExists(
                    "my_workflow_histogram_sum",
                    new Dictionary<string, string>() { { "my_workflow_extra_tag", "1234" } },
                    78);
                AssertMetricDescriptionExists(
                    "my_activity_counter", "my-activity-description");
                AssertMetricExists(
                    "my_activity_counter",
                    new Dictionary<string, string>(),
                    12);
                AssertMetricExists(
                    "my_activity_counter",
                    new Dictionary<string, string>() { { "my_activity_extra_tag", "12.34" } },
                    34);

                // Also check a Temporal metric got its prefix
                AssertMetricExists(
                    "foo_workflow_completed",
                    new Dictionary<string, string>() { { "workflow_type", "CustomMetricsWorkflow" } },
                    1);
            },
            new TemporalWorkerOptions().AddActivity(CustomMetricsActivities.DoActivity),
            client);
    }

    [Fact]
    public async Task ExecuteWorkflowAsync_CustomMetrics_WorksWithCustomMeter()
    {
        // Create runtime/client with capturing meter
        var meter = new TestUtils.CaptureMetricMeter();
        var runtime = new TemporalRuntime(new()
        {
            Telemetry = new()
            {
                Metrics = new() { CustomMetricMeter = meter, MetricPrefix = "some-prefix_" },
            },
        });
        var client = await TemporalClient.ConnectAsync(
            new()
            {
                TargetHost = Client.Connection.Options.TargetHost,
                Namespace = Client.Options.Namespace,
                Runtime = runtime,
            });

        // Run workflow
        var taskQueue = string.Empty;
        await ExecuteWorkerAsync<CustomMetricsWorkflow>(
            async worker =>
            {
                taskQueue = worker.Options.TaskQueue!;
                await client.ExecuteWorkflowAsync(
                    (CustomMetricsWorkflow wf) => wf.RunAsync(),
                    new(id: $"workflow-{Guid.NewGuid()}", taskQueue: worker.Options.TaskQueue!));
            },
            new TemporalWorkerOptions().AddActivity(CustomMetricsActivities.DoActivity),
            client);
        // Workflow histogram with some extra sanity checks
        var metric = Assert.Single(meter.Metrics, m =>
            m.Name == "my-workflow-histogram" &&
            m.Unit == "my-workflow-unit" &&
            m.Description == "my-workflow-description");
        Assert.Single(metric.Values, v =>
            v.Tags.Contains(new("namespace", client.Options.Namespace)) &&
            v.Tags.Contains(new("task_queue", taskQueue)) &&
            v.Tags.Contains(new("workflow_type", "CustomMetricsWorkflow")) &&
            !v.Tags.ContainsKey("my-workflow-extra-tag") &&
            (long)v.Value == 56);
        Assert.Single(metric.Values, v =>
            v.Tags.Contains(new("my-workflow-extra-tag", 1234L)) &&
            (long)v.Value == 78);
        // Activity counter
        metric = Assert.Single(meter.Metrics, m =>
            m.Name == "my-activity-counter" &&
            m.Unit == "my-activity-unit" &&
            m.Description == "my-activity-description");
        Assert.Single(metric.Values, v =>
            v.Tags.Contains(new("namespace", client.Options.Namespace)) &&
            v.Tags.Contains(new("task_queue", taskQueue)) &&
            v.Tags.Contains(new("activity_type", "DoActivity")) &&
            !v.Tags.ContainsKey("my-activity-extra-tag") &&
            (long)v.Value == 12);
        Assert.Single(metric.Values, v =>
            v.Tags.Contains(new("my-activity-extra-tag", 12.34D)) &&
            (long)v.Value == 34);
        // Check Temporal metric
        metric = Assert.Single(meter.Metrics, m => m.Name == "some-prefix_workflow_completed");
        Assert.Single(metric.Values, v =>
            v.Tags.Contains(new("workflow_type", "CustomMetricsWorkflow")) &&
            (long)v.Value == 1);
    }

    [Fact]
    public async Task ExecuteWorkflowAsync_CustomMetrics_FloatsAndDurations()
    {
        var timeSpan = new TimeSpan(2, 0, 0, 3, 4);
        async Task<TestUtils.CaptureMetricMeter> DoStuffAsync(CustomMetricMeterOptions.DurationFormat durationFormat)
        {
            var meter = new TestUtils.CaptureMetricMeter();
            var runtime = new TemporalRuntime(new()
            {
                Telemetry = new()
                {
                    Metrics = new()
                    {
                        CustomMetricMeter = meter,
                        CustomMetricMeterOptions = new() { HistogramDurationFormat = durationFormat },
                    },
                },
            });
            var client = await TemporalClient.ConnectAsync(
                new()
                {
                    TargetHost = Client.Connection.Options.TargetHost,
                    Namespace = Client.Options.Namespace,
                    Runtime = runtime,
                });
            var taskQueue = string.Empty;
            await ExecuteWorkerAsync<SimpleWorkflow>(
                async worker =>
                {
                    taskQueue = worker.Options.TaskQueue!;
                    await client.ExecuteWorkflowAsync(
                        (SimpleWorkflow wf) => wf.RunAsync("Temporal"),
                        new(id: $"workflow-{Guid.NewGuid()}", taskQueue));
                },
                client: client);
            // Also, add some manual types beyond the defaults tested in other tests
            runtime.MetricMeter.CreateHistogram<double>("my-histogram-float").Record(1.23);
            runtime.MetricMeter.CreateHistogram<TimeSpan>("my-histogram-duration").Record(timeSpan);
            runtime.MetricMeter.CreateGauge<double>("my-gauge-float").Set(4.56);
            return meter;
        }

        // Do stuff with ms duration format, check metrics
        var meter = await DoStuffAsync(CustomMetricMeterOptions.DurationFormat.IntegerMilliseconds);
        Assert.Single(
            Assert.Single(meter.Metrics, v =>
                v.Name == "temporal_workflow_task_execution_latency" && v.Unit == "ms").Values,
            v => v.Value is long val);
        Assert.Single(
            Assert.Single(meter.Metrics, v => v.Name == "my-histogram-float").Values,
            v => v.Value is double val && val == 1.23);
        Assert.Single(
            Assert.Single(meter.Metrics, v => v.Name == "my-histogram-duration").Values,
            v => v.Value is long val && val == (long)timeSpan.TotalMilliseconds);
        Assert.Single(
            Assert.Single(meter.Metrics, v => v.Name == "my-gauge-float").Values,
            v => v.Value is double val && val == 4.56);

        // Do it again with seconds
        meter = await DoStuffAsync(CustomMetricMeterOptions.DurationFormat.FloatSeconds);
        // Took less than 5s
        Assert.Single(
            Assert.Single(meter.Metrics, v =>
                v.Name == "temporal_workflow_task_execution_latency" && v.Unit == "s").Values,
            v => v.Value is double val && val < 5);
        Assert.Single(
            Assert.Single(meter.Metrics, v => v.Name == "my-histogram-duration").Values,
            v => v.Value is double val && val == timeSpan.TotalSeconds);

        // Do it again with TimeSpan
        meter = await DoStuffAsync(CustomMetricMeterOptions.DurationFormat.TimeSpan);
        // Took less than 5s
        Assert.Single(
            Assert.Single(meter.Metrics, v =>
                v.Name == "temporal_workflow_task_execution_latency" && v.Unit == "duration").Values,
            v => v.Value is TimeSpan val && val < TimeSpan.FromSeconds(5));
        Assert.Single(
            Assert.Single(meter.Metrics, v => v.Name == "my-histogram-duration").Values,
            v => v.Value is TimeSpan val && val == timeSpan);
    }

    [Workflow]
    public class LastFailureWorkflow
    {
        [WorkflowRun]
        public async Task RunAsync()
        {
            // First attempt fail, second attempt confirm failure is present
            if (Workflow.Info.Attempt == 1)
            {
                throw new ApplicationFailureException(
                    "Intentional failure", details: new[] { "some detail" });
            }
            var err = Assert.IsType<ApplicationFailureException>(Workflow.Info.LastFailure);
            Assert.Equal("Intentional failure", err.Message);
            Assert.Equal("some detail", err.Details.ElementAt<string>(0));
        }
    }

    [Fact]
    public async Task ExecuteWorkflowAsync_LastFailure_ProperlyPresent()
    {
        await ExecuteWorkerAsync<LastFailureWorkflow>(async worker =>
        {
            await Env.Client.ExecuteWorkflowAsync(
                (LastFailureWorkflow wf) => wf.RunAsync(),
                new(id: $"workflow-{Guid.NewGuid()}", taskQueue: worker.Options.TaskQueue!)
                {
                    RetryPolicy = new() { MaximumAttempts = 2 },
                });
        });
    }

    [Workflow]
    public class LastResultWorkflow
    {
        [WorkflowRun]
        public async Task<string> RunAsync()
        {
            var maybeLastResult = Workflow.Info.LastResult?.SingleOrDefault();
            if (maybeLastResult is { } lastResult)
            {
                var lastResultStr = Workflow.PayloadConverter.ToValue<string>(lastResult);
                return $"last result: {lastResultStr}";
            }
            return "no result";
        }
    }

    [Fact]
    public async Task ExecuteWorkflowAsync_LastResult_ProperlyPresent()
    {
        await TestUtils.AssertNoSchedulesAsync(Client);

        await ExecuteWorkerAsync<LastResultWorkflow>(async worker =>
        {
            // Create schedule, trigger twice, confirm second got result of first
            var schedAction = ScheduleActionStartWorkflow.Create(
                (LastResultWorkflow wf) => wf.RunAsync(),
                new WorkflowOptions(id: $"workflow-{Guid.NewGuid()}", taskQueue: worker.Options.TaskQueue!));
            var sched = await Client.CreateScheduleAsync(
                "sched-id",
                new(schedAction, new ScheduleSpec()) { State = new() { Paused = true } });
            async Task<string[]> AllResultsAsync()
            {
                var desc = await sched.DescribeAsync();
                return await Task.WhenAll(desc.Info.RecentActions.Select(async res =>
                {
                    var action = res.Action as ScheduleActionExecutionStartWorkflow;
                    var handle = Client.GetWorkflowHandle(
                        action!.WorkflowId) with
                    { ResultRunId = action.FirstExecutionRunId };
                    return await handle.GetResultAsync<string>();
                }));
            }

            // Check first result
            await sched.TriggerAsync();
            await AssertMore.EqualEventuallyAsync(new string[] { "no result" }, AllResultsAsync);

            // Check both results
            await sched.TriggerAsync();
            await AssertMore.EqualEventuallyAsync(
                new string[] { "no result", "last result: no result" },
                AllResultsAsync);
        });

        await TestUtils.DeleteAllSchedulesAsync(Client);
    }

    [Workflow]
    public class UpdateWorkflow
    {
        [WorkflowRun]
        public Task RunAsync() => Workflow.DelayAsync(Timeout.Infinite);

        [WorkflowUpdate]
        public Task DoUpdateNoParamNoResponseAsync() => Task.CompletedTask;

        [WorkflowUpdate]
        public async Task<string> DoUpdateNoParamResponseAsync() =>
            $"no-param-response: {Workflow.Info.WorkflowId}";

        [WorkflowUpdate("some-update-name")]
        public async Task DoUpdateOneParamNoResponseAsync(string param)
        {
            switch (param)
            {
                case "update-application-failure":
                    throw new ApplicationFailureException("Intentional update application failure");
                case "update-invalid-operation-new-task":
                    // We have to have a sleep to roll the task over, or this update will never even
                    // be in history
                    await Workflow.DelayAsync(1);
                    throw new InvalidOperationException("Intentional update invalid operation");
                case "update-invalid-operation-same-task":
                    throw new InvalidOperationException("Intentional update invalid operation");
                case "update-continue-as-new":
                    await Workflow.DelayAsync(1);
                    throw Workflow.CreateContinueAsNewException((UpdateWorkflow wf) => wf.RunAsync());
            }
        }

        [WorkflowUpdate]
        public async Task<string> DoUpdateOneParamResponseAsync(string param) =>
            $"one-param-response: {param}";

        [WorkflowUpdateValidator(nameof(DoUpdateOneParamNoResponseAsync))]
        public void ValidateDoUpdateOneParamNoResponse(string param)
        {
            switch (param)
            {
                case "validate-application-failure":
                    throw new ApplicationFailureException("Intentional validator application failure");
                case "validate-invalid-operation":
                    throw new InvalidOperationException("Intentional validator invalid operation");
                case "validate-continue-as-new":
                    throw Workflow.CreateContinueAsNewException((UpdateWorkflow wf) => wf.RunAsync());
            }
        }

        [WorkflowUpdate]
        public async Task DoUpdateLongWaitAsync()
        {
            Waiting = true;
            await Workflow.DelayAsync(TimeSpan.FromHours(1));
        }

        [WorkflowQuery]
        public bool Waiting { get; private set; }

        [WorkflowUpdate]
        public async Task DoUpdateValidatorCommandsAsync() => throw new InvalidOperationException();

        [WorkflowUpdateValidator(nameof(DoUpdateValidatorCommandsAsync))]
        public void ValidateDoUpdateValidatorCommands() => _ = Workflow.DelayAsync(5000);

        [WorkflowUpdate]
        public Task DoUpdateFailOutsideAsync() =>
            throw new InvalidOperationException("Intentional update invalid operation");
    }

    [Fact]
    public async Task ExecuteWorkflowAsync_Updates_AllOverloadsWork()
    {
        await ExecuteWorkerAsync<UpdateWorkflow>(async worker =>
        {
            // Start the workflow
            var handle = await Env.Client.StartWorkflowAsync(
                (UpdateWorkflow wf) => wf.RunAsync(),
                new(id: $"workflow-{Guid.NewGuid()}", taskQueue: worker.Options.TaskQueue!));

            // Make all possible overload calls via start then get response
            await (await ((WorkflowHandle)handle).StartUpdateAsync(
                (UpdateWorkflow wf) => wf.DoUpdateNoParamNoResponseAsync(),
                new(WorkflowUpdateStage.Accepted))).GetResultAsync();
            Assert.Equal(
                $"no-param-response: {handle.Id}",
                await (await ((WorkflowHandle)handle).StartUpdateAsync(
                    (UpdateWorkflow wf) => wf.DoUpdateNoParamResponseAsync(),
                    new(WorkflowUpdateStage.Accepted))).GetResultAsync());
            await (await ((WorkflowHandle)handle).StartUpdateAsync(
                (UpdateWorkflow wf) => wf.DoUpdateOneParamNoResponseAsync("some-param"),
                new(WorkflowUpdateStage.Accepted))).GetResultAsync();
            await (await ((WorkflowHandle)handle).StartUpdateAsync(
                (UpdateWorkflow wf) => wf.DoUpdateOneParamNoResponseAsync("some-param"),
                new(WorkflowUpdateStage.Accepted))).GetResultAsync();
            Assert.Equal(
                "one-param-response: some-param",
                await (await ((WorkflowHandle)handle).StartUpdateAsync(
                    (UpdateWorkflow wf) => wf.DoUpdateOneParamResponseAsync("some-param"),
                    new(WorkflowUpdateStage.Accepted))).GetResultAsync());
            await (await handle.StartUpdateAsync(
                "some-update-name",
                new[] { "some-param" },
                new(WorkflowUpdateStage.Accepted))).GetResultAsync();
            Assert.Equal(
                "one-param-response: some-param",
                await (await handle.StartUpdateAsync<string>(
                    "DoUpdateOneParamResponse",
                    new[] { "some-param" },
                    new(WorkflowUpdateStage.Accepted))).GetResultAsync());
            await (await handle.StartUpdateAsync(
                wf => wf.DoUpdateNoParamNoResponseAsync(),
                new(WorkflowUpdateStage.Accepted))).GetResultAsync();
            Assert.Equal(
                $"no-param-response: {handle.Id}",
                await (await handle.StartUpdateAsync(
                    wf => wf.DoUpdateNoParamResponseAsync(),
                    new(WorkflowUpdateStage.Accepted))).GetResultAsync());

            // Make all possible overload calls via execute
            await ((WorkflowHandle)handle).ExecuteUpdateAsync(
                (UpdateWorkflow wf) => wf.DoUpdateNoParamNoResponseAsync());
            Assert.Equal(
                $"no-param-response: {handle.Id}",
                await ((WorkflowHandle)handle).ExecuteUpdateAsync(
                    (UpdateWorkflow wf) => wf.DoUpdateNoParamResponseAsync()));
            await ((WorkflowHandle)handle).ExecuteUpdateAsync(
                (UpdateWorkflow wf) => wf.DoUpdateOneParamNoResponseAsync("some-param"));
            await ((WorkflowHandle)handle).ExecuteUpdateAsync(
                (UpdateWorkflow wf) => wf.DoUpdateOneParamNoResponseAsync("some-param"));
            Assert.Equal(
                "one-param-response: some-param",
                await ((WorkflowHandle)handle).ExecuteUpdateAsync(
                    (UpdateWorkflow wf) => wf.DoUpdateOneParamResponseAsync("some-param")));
            await handle.ExecuteUpdateAsync(
                "some-update-name", new[] { "some-param" });
            Assert.Equal(
                "one-param-response: some-param",
                await handle.ExecuteUpdateAsync<string>(
                    "DoUpdateOneParamResponse", new[] { "some-param" }));
            await handle.ExecuteUpdateAsync(
                wf => wf.DoUpdateNoParamNoResponseAsync());
            Assert.Equal(
                $"no-param-response: {handle.Id}",
                await handle.ExecuteUpdateAsync(
                    wf => wf.DoUpdateNoParamResponseAsync()));

            // Make updates, then get handles manually, then get response
            await handle.GetUpdateHandle((await handle.StartUpdateAsync(
                wf => wf.DoUpdateNoParamNoResponseAsync(),
                new(WorkflowUpdateStage.Accepted))).Id).GetResultAsync();
            Assert.Equal(
                $"no-param-response: {handle.Id}",
                await handle.GetUpdateHandle<string>((await handle.StartUpdateAsync(
                    wf => wf.DoUpdateNoParamResponseAsync(),
                    new(WorkflowUpdateStage.Accepted))).Id).GetResultAsync());
            Assert.Equal(
                $"no-param-response: {handle.Id}",
                await handle.GetUpdateHandle((await handle.StartUpdateAsync(
                    wf => wf.DoUpdateNoParamResponseAsync(),
                    new(WorkflowUpdateStage.Accepted))).Id).GetResultAsync<string>());
        });
    }

    [Fact]
    public async Task ExecuteWorkflowAsync_Updates_ExceptionsHandledProperly()
    {
        await ExecuteWorkerAsync<UpdateWorkflow>(async worker =>
        {
            // Start the workflow
            var handle = await Env.Client.StartWorkflowAsync(
                (UpdateWorkflow wf) => wf.RunAsync(),
                new(id: $"workflow-{Guid.NewGuid()}", taskQueue: worker.Options.TaskQueue!));

            // Validator app exception
            var updateExc = await Assert.ThrowsAsync<WorkflowUpdateFailedException>(
                () => handle.ExecuteUpdateAsync(wf =>
                    wf.DoUpdateOneParamNoResponseAsync("validate-application-failure")));
            var appExc = Assert.IsType<ApplicationFailureException>(updateExc.InnerException);
            Assert.Equal("Intentional validator application failure", appExc.Message);

            // Validator non-Temporal exception
            updateExc = await Assert.ThrowsAsync<WorkflowUpdateFailedException>(
                () => handle.ExecuteUpdateAsync(wf =>
                    wf.DoUpdateOneParamNoResponseAsync("validate-invalid-operation")));
            appExc = Assert.IsType<ApplicationFailureException>(updateExc.InnerException);
            Assert.Equal("Intentional validator invalid operation", appExc.Message);
            Assert.Equal("InvalidOperationException", appExc.ErrorType);

            // Validator continue as new exception treated like non-Temporal exception
            updateExc = await Assert.ThrowsAsync<WorkflowUpdateFailedException>(
                () => handle.ExecuteUpdateAsync(wf =>
                    wf.DoUpdateOneParamNoResponseAsync("validate-continue-as-new")));
            appExc = Assert.IsType<ApplicationFailureException>(updateExc.InnerException);
            Assert.Equal("ContinueAsNewException", appExc.ErrorType);

            // Check history and confirm none of those validator exceptions made it to history
            await foreach (var evt in handle.FetchHistoryEventsAsync())
            {
                Assert.Null(evt.WorkflowExecutionUpdateAcceptedEventAttributes);
            }

            // Update app exception
            updateExc = await Assert.ThrowsAsync<WorkflowUpdateFailedException>(
                () => handle.ExecuteUpdateAsync(wf =>
                    wf.DoUpdateOneParamNoResponseAsync("update-application-failure")));
            appExc = Assert.IsType<ApplicationFailureException>(updateExc.InnerException);
            Assert.Equal("Intentional update application failure", appExc.Message);

            // Check history and confirm there is an update accepted and failed
            var foundUpdateAccepted = false;
            var foundUpdateFailed = false;
            await foreach (var evt in handle.FetchHistoryEventsAsync())
            {
                if (evt.WorkflowExecutionUpdateAcceptedEventAttributes is { } accepted)
                {
                    foundUpdateAccepted = true;
                }
                if (evt.WorkflowExecutionUpdateCompletedEventAttributes is { } completed)
                {
                    Assert.Equal("Intentional update application failure", completed.Outcome?.Failure?.Message);
                    foundUpdateFailed = true;
                }
            }
            Assert.True(foundUpdateAccepted);
            Assert.True(foundUpdateFailed);

            // Update invalid operation after accepted - fails workflow task
            await handle.StartUpdateAsync(
                wf => wf.DoUpdateOneParamNoResponseAsync("update-invalid-operation-new-task"),
                new(WorkflowUpdateStage.Accepted));
            await AssertTaskFailureContainsEventuallyAsync(handle, "Intentional update invalid operation");
            // Terminate the handle so it doesn't keep failing
            await handle.TerminateAsync();

            // Update invalid operation same task as accepted - fails workflow task
            handle = await Env.Client.StartWorkflowAsync(
                (UpdateWorkflow wf) => wf.RunAsync(),
                new(id: $"workflow-{Guid.NewGuid()}", taskQueue: worker.Options.TaskQueue!));
            // Run in background and check task
            _ = Task.Run(() => handle.ExecuteUpdateAsync(wf =>
                wf.DoUpdateOneParamNoResponseAsync("update-invalid-operation-same-task")));
            await AssertTaskFailureContainsEventuallyAsync(
                handle, "Intentional update invalid operation");
            // Terminate the handle so it doesn't keep failing
            await handle.TerminateAsync();

            // Update continue as new
            handle = await Env.Client.StartWorkflowAsync(
                (UpdateWorkflow wf) => wf.RunAsync(),
                new(id: $"workflow-{Guid.NewGuid()}", taskQueue: worker.Options.TaskQueue!));
            await handle.StartUpdateAsync(
                wf => wf.DoUpdateOneParamNoResponseAsync("update-continue-as-new"),
                new(WorkflowUpdateStage.Accepted));
            await AssertTaskFailureContainsEventuallyAsync(handle, "Continue as new");
            await handle.TerminateAsync();

            // Fail update outside of "async" task part
            handle = await Env.Client.StartWorkflowAsync(
                (UpdateWorkflow wf) => wf.RunAsync(),
                new(id: $"workflow-{Guid.NewGuid()}", taskQueue: worker.Options.TaskQueue!));
            // Run in background and check task
            _ = Task.Run(() => handle.ExecuteUpdateAsync(wf => wf.DoUpdateFailOutsideAsync()));
            await AssertTaskFailureContainsEventuallyAsync(
                handle, "Intentional update invalid operation");
            // Terminate the handle so it doesn't keep failing
            await handle.TerminateAsync();

            // TODO(cretz): Test admitted wait stage when implemented server side (waiting on
            // https://github.com/temporalio/temporal/issues/4979)
        });
    }

    [Fact]
    public async Task ExecuteWorkflowAsync_Updates_DuplicateMemoized()
    {
        await ExecuteWorkerAsync<UpdateWorkflow>(async worker =>
        {
            // Start the workflow
            var handle = await Env.Client.StartWorkflowAsync(
                (UpdateWorkflow wf) => wf.RunAsync(),
                new(id: $"workflow-{Guid.NewGuid()}", taskQueue: worker.Options.TaskQueue!));

            // Run an update with an ID
            var result1 = await handle.ExecuteUpdateAsync(
                wf => wf.DoUpdateOneParamResponseAsync("first-param"), new(id: "my-update-id"));
            var result2 = await handle.ExecuteUpdateAsync(
                wf => wf.DoUpdateOneParamResponseAsync("second-param"), new(id: "my-update-id"));
            // Confirm that the first result is the same as the second without running (i.e. doesn't
            // return second-param)
            Assert.Equal("one-param-response: first-param", result1);
            Assert.Equal(result1, result2);
        });
    }

    [Fact]
    public async Task ExecuteWorkflowAsync_Updates_ValidatorCreatesCommands()
    {
        await ExecuteWorkerAsync<UpdateWorkflow>(async worker =>
        {
            // Start the workflow
            var handle = await Env.Client.StartWorkflowAsync(
                (UpdateWorkflow wf) => wf.RunAsync(),
                new(id: $"workflow-{Guid.NewGuid()}", taskQueue: worker.Options.TaskQueue!));
            // Do an update in the background
            _ = Task.Run(() => handle.ExecuteUpdateAsync(wf => wf.DoUpdateValidatorCommandsAsync()));
            // Confirm task fails
            await AssertTaskFailureContainsEventuallyAsync(
                handle, "Update validator for DoUpdateValidatorCommands created workflow commands");
        });
    }

    [Fact]
    public async Task ExecuteWorkflowAsync_Updates_CancelWhileUpdating()
    {
        // TODO(cretz): This is a known server issue that poll does not stop when workflow does
        // await ExecuteWorkerAsync<UpdateWorkflow>(async worker =>
        // {
        //     // Start the workflow
        //     var handle = await Env.Client.StartWorkflowAsync(
        //         (UpdateWorkflow wf) => wf.RunAsync(),
        //         new(id: $"workflow-{Guid.NewGuid()}", taskQueue: worker.Options.TaskQueue!));
        //     // Start update and wait until waiting
        //     var updateHandle = await handle.StartUpdateAsync(wf => wf.DoUpdateWaitABitAsync());
        //     await AssertMore.EqualEventuallyAsync(true, () => handle.QueryAsync(wf => wf.Waiting));
        //     // Cancel the workflow and wait for update complete
        //     await handle.CancelAsync();
        //     Assert.IsType<CanceledFailureException>((await Assert.ThrowsAsync<WorkflowFailedException>(
        //         () => handle.GetResultAsync())).InnerException);
        //     await updateHandle.GetResultAsync();
        // });
    }

    [Fact]
    public async Task ExecuteWorkflowAsync_Updates_TerminateWhileUpdating()
    {
        // TODO(cretz): This is a known server issue that poll does not stop when workflow does
        // await ExecuteWorkerAsync<UpdateWorkflow>(async worker =>
        // {
        //     // Start the workflow
        //     var handle = await Env.Client.StartWorkflowAsync(
        //         (UpdateWorkflow wf) => wf.RunAsync(),
        //         new(id: $"workflow-{Guid.NewGuid()}", taskQueue: worker.Options.TaskQueue!));
        //     // Start update and wait until waiting
        //     var updateHandle = await handle.StartUpdateAsync(wf => wf.DoUpdateWaitABitAsync());
        //     await AssertMore.EqualEventuallyAsync(true, () => handle.QueryAsync(wf => wf.Waiting));
        //     // Cancel the workflow and wait for update complete
        //     await handle.TerminateAsync();
        //     Assert.IsType<TerminatedFailureException>((await Assert.ThrowsAsync<WorkflowFailedException>(
        //         () => handle.GetResultAsync())).InnerException);
        //     await updateHandle.GetResultAsync();
        // });
    }

    [Fact]
    public async Task ExecuteWorkflowAsync_Updates_RejectsWithNoValidatorOnBadArgument()
    {
        await ExecuteWorkerAsync<UpdateWorkflow>(async worker =>
        {
            // Start the workflow
            var handle = await Env.Client.StartWorkflowAsync(
                (UpdateWorkflow wf) => wf.RunAsync(),
                new(id: $"workflow-{Guid.NewGuid()}", taskQueue: worker.Options.TaskQueue!));
            // Send untyped update with an int instead of string
            var exc = await Assert.ThrowsAsync<WorkflowUpdateFailedException>(() =>
                handle.ExecuteUpdateAsync("some-update-name", new object?[] { 123 }));
            Assert.Contains("failure decoding parameters", exc.InnerException?.Message);
            // Send untyped update with no arguments when one is expected
            exc = await Assert.ThrowsAsync<WorkflowUpdateFailedException>(() =>
                handle.ExecuteUpdateAsync("some-update-name", Array.Empty<object?>()));
            Assert.Contains("given 0 parameter(s)", exc.InnerException?.Message);

            // Check history and confirm no update was accepted
            await foreach (var evt in handle.FetchHistoryEventsAsync())
            {
                Assert.Null(evt.WorkflowExecutionUpdateAcceptedEventAttributes);
            }
        });
    }

    [Fact]
    public async Task ExecuteWorkflowAsync_Updates_ClientCanceled()
    {
        await ExecuteWorkerAsync<UpdateWorkflow>(async worker =>
        {
            var handle = await Env.Client.StartWorkflowAsync(
                (UpdateWorkflow wf) => wf.RunAsync(),
                new(id: $"workflow-{Guid.NewGuid()}", taskQueue: worker.Options.TaskQueue!));

            using var updateCancelSource = new CancellationTokenSource();
            // Start update that waits until started and confirm it reached workflow
            var updateTask = Task.Run(
                () => handle.ExecuteUpdateAsync(
                    wf => wf.DoUpdateLongWaitAsync(),
                    new() { Rpc = new() { CancellationToken = updateCancelSource.Token } }));
            await AssertMore.EqualEventuallyAsync(true, () => handle.QueryAsync(wf => wf.Waiting));

            // Cancel and confirm error
            updateCancelSource.Cancel();
            await Assert.ThrowsAsync<WorkflowUpdateRpcTimeoutOrCanceledException>(() => updateTask);
        });
    }

    [Fact]
    public async Task ExecuteWorkflowAsync_Updates_ClientTimedOut()
    {
        // Don't even need to run worker for this one
        var handle = await Env.Client.StartWorkflowAsync(
            (UpdateWorkflow wf) => wf.RunAsync(),
            new(id: $"workflow-{Guid.NewGuid()}", taskQueue: $"tq-{Guid.NewGuid()}"));

        // Run update that times out
        await Assert.ThrowsAsync<WorkflowUpdateRpcTimeoutOrCanceledException>(() =>
            handle.ExecuteUpdateAsync(
                wf => wf.DoUpdateLongWaitAsync(),
                new() { Rpc = new() { Timeout = TimeSpan.FromMilliseconds(50) } }));
    }

    [Workflow]
    public class ImmediatelyCompleteUpdateAndWorkflow
    {
        [WorkflowRun]
        public async Task<string> RunAsync() => "workflow-done";

        [WorkflowQuery]
        public string GotUpdate { get; set; } = "no";

        [WorkflowUpdate]
        public async Task<string> UpdateAsync()
        {
            GotUpdate = "yes";
            return "update-done";
        }
    }

    [Fact]
    public async Task ExecuteWorkflowAsync_Updates_BeforeWorkflowStart()
    {
        // In order to confirm that all started workflows get updates before the
        // workflow completes, this test will start a workflow and start an
        // update. Only then will it start the worker to process both in the
        // task. The workflow and update should both succeed properly. This also
        // invokes a query to confirm update mutation. We do this with the cache
        // off to confirm replay behavior.

        // Start workflow
        var taskQueue = $"tq-{Guid.NewGuid()}";
        var handle = await Client.StartWorkflowAsync(
            (ImmediatelyCompleteUpdateAndWorkflow wf) => wf.RunAsync(),
            new(id: $"wf-{Guid.NewGuid()}", taskQueue));

        // Execute update in the background
        var updateId = $"upd-{Guid.NewGuid()}";
        var updateTask = Task.Run(() =>
            handle.ExecuteUpdateAsync(wf => wf.UpdateAsync(), new(updateId)));

        // Wait until server says it is admitted
        await AssertMore.EventuallyAsync(async () =>
        {
            try
            {
                var resp = await Client.WorkflowService.PollWorkflowExecutionUpdateAsync(new()
                {
                    Identity = Client.Connection.Options.Identity,
                    Namespace = Client.Options.Namespace,
                    UpdateRef = new()
                    {
                        UpdateId = updateId,
                        WorkflowExecution = new() { WorkflowId = handle.Id },
                    },
                });
                Assert.Equal(UpdateWorkflowExecutionLifecycleStage.Admitted, resp.Stage);
            }
            catch (Exception e)
            {
                // Throw XUnit exception so it doesn't fail this eventually call
                throw new Xunit.Sdk.XunitException("Failed polling", e);
            }
        });

        // Start no-cache worker on the task queue
        await ExecuteWorkerAsync<ImmediatelyCompleteUpdateAndWorkflow>(
            async worker =>
            {
                // Confirm things completed as expected
                Assert.Equal("workflow-done", await handle.GetResultAsync());
                Assert.Equal("update-done", await updateTask);
                Assert.Equal("yes", await handle.QueryAsync(wf => wf.GotUpdate));
            },
            new(taskQueue) { MaxCachedWorkflows = 0 });
    }

    [Workflow]
    public class CurrentBuildIdWorkflow
    {
        [Activity]
        public static string SayHi() => "hi";

        private bool doFinish;

        [WorkflowRun]
        public async Task RunAsync()
        {
            await Workflow.DelayAsync(1);
            if (Workflow.CurrentBuildId == "1.0")
            {
                await Workflow.ExecuteActivityAsync(
                    () => SayHi(),
                    new() { ScheduleToCloseTimeout = TimeSpan.FromHours(1) });
            }
            await Workflow.WaitConditionAsync(() => doFinish);
        }

        [WorkflowSignal]
        public async Task Finish() => doFinish = true;

        [WorkflowQuery]
        public string GetBuildId() => Workflow.CurrentBuildId;
    }

    [Fact]
    public async Task ExecuteWorkflowAsync_CurrentBuildId_SetProperly()
    {
        var tq = $"tq-{Guid.NewGuid()}";
        var handle =
            await ExecuteWorkerAsync<CurrentBuildIdWorkflow,
                WorkflowHandle<CurrentBuildIdWorkflow>>(
            async worker =>
            {
                // Start the workflow
                var handle = await Env.Client.StartWorkflowAsync(
                    (CurrentBuildIdWorkflow wf) => wf.RunAsync(),
                    new(id: $"workflow-{Guid.NewGuid()}", taskQueue: worker.Options.TaskQueue!));
                Assert.Equal("1.0", await handle.QueryAsync(wf => wf.GetBuildId()));
                return handle;
            },
            new(tq) { BuildId = "1.0" });

        await Env.Client.WorkflowService.ResetStickyTaskQueueAsync(new()
        {
            Namespace = Env.Client.Options.Namespace,
            Execution = new() { WorkflowId = handle.Id },
        });

        await ExecuteWorkerAsync<CurrentBuildIdWorkflow>(
            async worker =>
            {
                Assert.NotNull(handle);
                Assert.Equal("1.0", await handle.QueryAsync(wf => wf.GetBuildId()));
                await handle.SignalAsync(wf => wf.Finish());
                Assert.Equal("1.1", await handle.QueryAsync(wf => wf.GetBuildId()));
                await handle.GetResultAsync();
                Assert.Equal("1.1", await handle.QueryAsync(wf => wf.GetBuildId()));
            },
            new(tq) { BuildId = "1.1" });
    }

    public abstract class FailureTypesWorkflow
    {
        public abstract Task RunAsync(Scenario scenario);

        [WorkflowSignal]
        public Task SignalAsync(Scenario scenario) => ApplyScenario(scenario);

        [WorkflowUpdate]
        public async Task UpdateAsync(Scenario scenario)
        {
            // We have to rollover the task so the task failure isn't treated as
            // non-acceptance
            await Workflow.DelayAsync(1);
            await ApplyScenario(scenario);
        }

        protected static async Task ApplyScenario(Scenario scenario)
        {
            switch (scenario)
            {
                case Scenario.ThrowMyException:
                    throw new MyException();
                case Scenario.CauseNonDeterminism:
                    // Only sleep if not replaying
                    if (!Workflow.Unsafe.IsReplaying)
                    {
                        await Workflow.DelayAsync(1);
                    }
                    break;
                case Scenario.WaitForever:
                    await Workflow.WaitConditionAsync(() => false);
                    break;
                default:
                    throw new NotImplementedException();
            }
        }

        public enum Scenario
        {
            ThrowMyException,
            CauseNonDeterminism,
            WaitForever,
        }

        public class MyException : Exception
        {
            public MyException()
                : base("Intentional exception")
            {
            }
        }
    }

    [Workflow]
    public class FailureTypesUnconfiguredWorkflow : FailureTypesWorkflow
    {
        [WorkflowRun]
        public override Task RunAsync(Scenario scenario) => ApplyScenario(scenario);
    }

    [Workflow(FailureExceptionTypes = new[] { typeof(MyException), typeof(WorkflowNondeterminismException) })]
    public class FailureTypesConfiguredExplicitlyWorkflow : FailureTypesWorkflow
    {
        [WorkflowRun]
        public override Task RunAsync(Scenario scenario) => ApplyScenario(scenario);
    }

    [Workflow(FailureExceptionTypes = new[] { typeof(Exception) })]
    public class FailureTypesConfiguredInheritedWorkflow : FailureTypesWorkflow
    {
        [WorkflowRun]
        public override Task RunAsync(Scenario scenario) => ApplyScenario(scenario);
    }

    [Fact]
    public async Task ExecuteWorkflowAsync_FailureTypes_Configured()
    {
        Task AssertScenario<T>(
            bool expectTaskFail,
            string failMessageContains,
            Type? workerLevelFailureExceptionType,
            FailureTypesWorkflow.Scenario? workflowScenario = null,
            FailureTypesWorkflow.Scenario? signalScenario = null,
            FailureTypesWorkflow.Scenario? updateScenario = null)
            where T : FailureTypesWorkflow => ExecuteWorkerAsync<T>(
            async worker =>
            {
                // Start workflow
                var handle = await Client.StartWorkflowAsync<T>(
                    wf => wf.RunAsync(workflowScenario ?? FailureTypesWorkflow.Scenario.WaitForever),
                    new(id: $"workflow-{Guid.NewGuid()}", taskQueue: worker.Options.TaskQueue!));
                if (signalScenario is { } signalScenarioNotNull)
                {
                    await handle.SignalAsync(wf => wf.SignalAsync(signalScenarioNotNull));
                }
                if (updateScenario is { } updateScenarioNotNull)
                {
                    // Don't care about handle, we'll re-attach later
                    await handle.StartUpdateAsync(
                        wf => wf.UpdateAsync(updateScenarioNotNull),
                        new(id: "my-update-1", waitForStage: WorkflowUpdateStage.Accepted));
                }

                // Expect a task or exception fail
                if (expectTaskFail)
                {
                    await AssertTaskFailureContainsEventuallyAsync(handle, failMessageContains);
                }
                else
                {
                    // Update does not throw on non-determinism, the workflow does instead
                    var outerExc = await Assert.ThrowsAnyAsync<TemporalException>(
                        () => updateScenario == FailureTypesWorkflow.Scenario.ThrowMyException ?
                            handle.GetUpdateHandle("my-update-1").GetResultAsync() :
                            handle.GetResultAsync());
                    var appExc = Assert.IsType<ApplicationFailureException>(outerExc.InnerException);
                    Assert.Contains(failMessageContains, appExc.Message);
                }
            },
            options: new()
            {
                // Disable cache so non-determinism can happen in same worker
                MaxCachedWorkflows = 0,
                WorkflowFailureExceptionTypes = workerLevelFailureExceptionType == null ?
                    null : new[] { workerLevelFailureExceptionType },
            });

        async Task RunScenario<T>(
            FailureTypesWorkflow.Scenario scenario,
            bool expectTaskFail = false,
            Type? workerLevelFailureExceptionType = null)
            where T : FailureTypesWorkflow
        {
            var failMessageContains = scenario == FailureTypesWorkflow.Scenario.ThrowMyException ?
                "Intentional exception" : "Nondeterminism";

            // Run for workflow, signal, and update
            await AssertScenario<T>(
                expectTaskFail,
                failMessageContains,
                workerLevelFailureExceptionType,
                workflowScenario: scenario);
            await AssertScenario<T>(
                expectTaskFail,
                failMessageContains,
                workerLevelFailureExceptionType,
                signalScenario: scenario);
            await AssertScenario<T>(
                expectTaskFail,
                failMessageContains,
                workerLevelFailureExceptionType,
                updateScenario: scenario);
        }

        // Run all tasks concurrently
        var tasks = new[]
        {
            // When unconfigured completely, confirm task fails for all three interactions
            RunScenario<FailureTypesUnconfiguredWorkflow>(
                scenario: FailureTypesWorkflow.Scenario.ThrowMyException,
                expectTaskFail: true),
            RunScenario<FailureTypesUnconfiguredWorkflow>(
                scenario: FailureTypesWorkflow.Scenario.CauseNonDeterminism,
                expectTaskFail: true),

            // When configured at the worker level explicitly
            RunScenario<FailureTypesUnconfiguredWorkflow>(
                scenario: FailureTypesWorkflow.Scenario.ThrowMyException,
                workerLevelFailureExceptionType: typeof(FailureTypesWorkflow.MyException)),
            RunScenario<FailureTypesUnconfiguredWorkflow>(
                scenario: FailureTypesWorkflow.Scenario.CauseNonDeterminism,
                workerLevelFailureExceptionType: typeof(WorkflowNondeterminismException)),

            // When configured at the worker level inherited
            RunScenario<FailureTypesUnconfiguredWorkflow>(
                scenario: FailureTypesWorkflow.Scenario.ThrowMyException,
                workerLevelFailureExceptionType: typeof(Exception)),
            RunScenario<FailureTypesUnconfiguredWorkflow>(
                scenario: FailureTypesWorkflow.Scenario.CauseNonDeterminism,
                workerLevelFailureExceptionType: typeof(Exception)),

            // When configured at the workflow level explicitly
            RunScenario<FailureTypesConfiguredExplicitlyWorkflow>(
                scenario: FailureTypesWorkflow.Scenario.ThrowMyException),
            RunScenario<FailureTypesConfiguredExplicitlyWorkflow>(
                scenario: FailureTypesWorkflow.Scenario.CauseNonDeterminism),

            // When configured at the workflow level inherited
            RunScenario<FailureTypesConfiguredInheritedWorkflow>(
                scenario: FailureTypesWorkflow.Scenario.ThrowMyException),
            RunScenario<FailureTypesConfiguredInheritedWorkflow>(
                scenario: FailureTypesWorkflow.Scenario.CauseNonDeterminism),
        };
        await Task.WhenAll(tasks);
    }

    [Workflow(FailureExceptionTypes = new[] { typeof(Exception) })]
    public class FailOnBadInputWorkflow
    {
        [WorkflowRun]
        public Task RunAsync(string param) => Task.CompletedTask;
    }

    [Workflow("FailureTypeWorkflow\nWithNewline1", FailureExceptionTypes = new[] { typeof(WorkflowNondeterminismException) })]
    public class FailureTypeWorkflowWithNewline1 : FailureTypesWorkflow
    {
        [WorkflowRun]
        public override Task RunAsync(Scenario scenario) => ApplyScenario(scenario);
    }

    [Workflow("FailureTypeWorkflow\nWithNewline2", FailureExceptionTypes = new[] { typeof(WorkflowNondeterminismException) })]
    public class FailureTypeWorkflowWithNewline2 : FailureTypesWorkflow
    {
        [WorkflowRun]
        public override Task RunAsync(Scenario scenario) => ApplyScenario(scenario);
    }

    [Fact]
    public async Task ExecuteWorkflowAsync_FailureTypes_MultipleNonDetWithNewlines()
    {
        var workerOptions = new TemporalWorkerOptions($"tq-{Guid.NewGuid()}")
        {
            // Disable cache to force replay and non-determinism
            MaxCachedWorkflows = 0,
        };
        workerOptions.AddWorkflow<FailureTypeWorkflowWithNewline1>();
        workerOptions.AddWorkflow<FailureTypeWorkflowWithNewline2>();
        using var worker = new TemporalWorker(Client, workerOptions);
        await worker.ExecuteAsync(async () =>
        {
            var wfExc = await Assert.ThrowsAsync<WorkflowFailedException>(() =>
                Client.ExecuteWorkflowAsync(
                    (FailureTypeWorkflowWithNewline1 wf) =>
                        wf.RunAsync(FailureTypesWorkflow.Scenario.CauseNonDeterminism),
                    new(id: $"workflow-{Guid.NewGuid()}", taskQueue: worker.Options.TaskQueue!)));
            Assert.Contains(
                "Nondeterminism",
                Assert.IsType<ApplicationFailureException>(wfExc.InnerException).Message);
            wfExc = await Assert.ThrowsAsync<WorkflowFailedException>(() =>
                Client.ExecuteWorkflowAsync(
                    (FailureTypeWorkflowWithNewline2 wf) =>
                        wf.RunAsync(FailureTypesWorkflow.Scenario.CauseNonDeterminism),
                    new(id: $"workflow-{Guid.NewGuid()}", taskQueue: worker.Options.TaskQueue!)));
            Assert.Contains(
                "Nondeterminism",
                Assert.IsType<ApplicationFailureException>(wfExc.InnerException).Message);
        });
    }

    [Fact]
    public async Task ExecuteWorkflowAsync_BadInput_CanFailWorkflow()
    {
        await ExecuteWorkerAsync<FailOnBadInputWorkflow>(async worker =>
        {
            var wfExc = await Assert.ThrowsAsync<WorkflowFailedException>(() =>
                Client.ExecuteWorkflowAsync(
                    "FailOnBadInputWorkflow",
                    new object?[] { 1234 },
                    new(id: $"workflow-{Guid.NewGuid()}", taskQueue: worker.Options.TaskQueue!)));
            Assert.Contains(
                "failure decoding parameters",
                Assert.IsType<ApplicationFailureException>(wfExc.InnerException).Message);
        });
    }

    [Workflow]
    public class WaitOnSignalWorkflow
    {
        private bool complete;

        [WorkflowRun]
        public Task RunAsync() => Workflow.WaitConditionAsync(() => complete);

        [WorkflowSignal]
        public async Task CompleteAsync() => complete = true;
    }

    [Fact]
    public async Task ExecuteWorkflowAsync_WorkerClientReplacement_UsesNewClient()
    {
        // We are going to create a second ephemeral server and start a workflow on each server.
        // The worker will start with a client on the first, then we'll swap the clients, signal
        // both workflows, and confirm the second workflow completes as expected.
        await using var otherEnv = await Temporalio.Testing.WorkflowEnvironment.StartLocalAsync();

        // Start both workflows on different servers
        var taskQueue = $"tq-{Guid.NewGuid()}";
        var handle1 = await Client.StartWorkflowAsync(
            (WaitOnSignalWorkflow wf) => wf.RunAsync(),
            new(id: $"workflow-{Guid.NewGuid()}", taskQueue));
        var handle2 = await otherEnv.Client.StartWorkflowAsync(
            (WaitOnSignalWorkflow wf) => wf.RunAsync(),
            new(id: $"workflow-{Guid.NewGuid()}", taskQueue));

        // Run the worker on the first env
        await ExecuteWorkerAsync<WaitOnSignalWorkflow>(
        async worker =>
        {
            // Confirm the first workflow has completed a task but not the second workflow
            await AssertMore.HasEventEventuallyAsync(handle1, e => e.WorkflowTaskCompletedEventAttributes != null);
            await foreach (var evt in handle2.FetchHistoryEventsAsync())
            {
                Assert.Null(evt.WorkflowTaskCompletedEventAttributes);
            }

            // Now replace the client
            worker.Client = otherEnv.Client;

            // Signal both which should allow the current poll to wake up and it'll be a task
            // failure when trying to submit that to the new client which is ignored. But also the
            // new client will poll for the new workflow, which we will wait for it to complete.
            await handle1.SignalAsync(wf => wf.CompleteAsync());
            await handle2.SignalAsync(wf => wf.CompleteAsync());

            // Now confirm the other workflow completes
            await handle2.GetResultAsync();
            await handle1.TerminateAsync();
        },
        new(taskQueue)
        {
            MaxCachedWorkflows = 0,
            MaxConcurrentWorkflowTaskPolls = 1,
        });
    }

    [Workflow]
    public class CallWorkflowInWaitConditionWorkflow
    {
        [WorkflowRun]
        public async Task RunAsync() => await Workflow.WaitConditionAsync(
            () => !string.IsNullOrEmpty(Workflow.Info.WorkflowId));
    }

    [Fact]
    public async Task ExecuteWorkflowAsync_WaitConditionCallingWorkflow_WorksProperly()
    {
        await ExecuteWorkerAsync<CallWorkflowInWaitConditionWorkflow>(async worker =>
        {
            await Client.ExecuteWorkflowAsync(
                (CallWorkflowInWaitConditionWorkflow wf) => wf.RunAsync(),
                new(id: $"workflow-{Guid.NewGuid()}", taskQueue: worker.Options.TaskQueue!));
        });
    }

    [Workflow]
    public class WaitConditionExceptionWorkflow
    {
        [WorkflowRun]
        public async Task RunAsync() => await Workflow.WaitConditionAsync(
            () => throw new ApplicationFailureException("Intentional error"));
    }

    [Fact]
    public async Task ExecuteWorkflowAsync_WaitConditionExceptionWorkflow_WorksProperly()
    {
        await ExecuteWorkerAsync<WaitConditionExceptionWorkflow>(async worker =>
        {
            var handle = await Client.StartWorkflowAsync(
                (WaitConditionExceptionWorkflow wf) => wf.RunAsync(),
                new(id: $"workflow-{Guid.NewGuid()}", taskQueue: worker.Options.TaskQueue!));
            await AssertTaskFailureContainsEventuallyAsync(handle, "Intentional error");
        });
    }

    [Workflow]
    public class NextRetryDelayWorkflow
    {
        [Activity]
        public static void NextRetryDelayActivity()
        {
            throw new ApplicationFailureException(
                "Intentional error", nextRetryDelay: TimeSpan.FromMilliseconds(5));
        }

        [WorkflowRun]
        public async Task RunAsync()
        {
            // Run the activity max attempt two
            await Workflow.ExecuteActivityAsync(
                () => NextRetryDelayActivity(),
                new()
                {
                    StartToCloseTimeout = TimeSpan.FromHours(1),
                    RetryPolicy = new() { MaximumAttempts = 2 },
                });
        }
    }

    [Fact]
    public async Task ExecuteWorkflowAsync_NextRetryDelay_SetOnError()
    {
        await ExecuteWorkerAsync<NextRetryDelayWorkflow>(
            async worker =>
            {
                var exc = await Assert.ThrowsAsync<WorkflowFailedException>(() =>
                    Env.Client.ExecuteWorkflowAsync(
                        (NextRetryDelayWorkflow wf) => wf.RunAsync(),
                        new(id: $"workflow-{Guid.NewGuid()}", taskQueue: worker.Options.TaskQueue!)));
                var exc2 = Assert.IsType<ActivityFailureException>(exc.InnerException);
                var exc3 = Assert.IsType<ApplicationFailureException>(exc2.InnerException);
                Assert.Equal("Intentional error", exc3.Message);
                Assert.Equal(TimeSpan.FromMilliseconds(5), exc3.NextRetryDelay);
            },
            new TemporalWorkerOptions().AddActivity(NextRetryDelayWorkflow.NextRetryDelayActivity));
    }

    [Workflow]
    public class ConditionBounceWorkflow
    {
        private int workflowCounter;
        private int signalCounter;

        [WorkflowRun]
        public async Task RunAsync()
        {
            while (workflowCounter < 5)
            {
                var counterBefore = workflowCounter;
                await Workflow.WaitConditionAsync(() => workflowCounter > counterBefore);
                signalCounter++;
            }
        }

        [WorkflowSignal]
        public async Task DoSignalAsync()
        {
            while (signalCounter < 5)
            {
                workflowCounter++;
                var counterBefore = signalCounter;
                await Workflow.WaitConditionAsync(() => signalCounter > counterBefore);
            }
        }
    }

    [Fact]
    public async Task ExecuteWorkflowAsync_ConditionBounce_ProperlyReschedules()
    {
        await ExecuteWorkerAsync<ConditionBounceWorkflow>(
            async worker =>
            {
                var handle = await Env.Client.StartWorkflowAsync(
                    (ConditionBounceWorkflow wf) => wf.RunAsync(),
                    new(id: $"workflow-{Guid.NewGuid()}", taskQueue: worker.Options.TaskQueue!));
                await AssertMore.HasEventEventuallyAsync(
                    handle, evt => evt.WorkflowTaskCompletedEventAttributes != null);
                await handle.SignalAsync(wf => wf.DoSignalAsync());
                await handle.GetResultAsync();
            });
    }

    [Fact]
    public async Task ExecuteAsync_InvalidWorker_Fails()
    {
        // Try to run a worker on an invalid namespace
        var options = (TemporalClientOptions)Client.Options.Clone();
        options.Namespace = "does-not-exist";
        var client = new TemporalClient(Client.Connection, options);
        using var worker = new TemporalWorker(
            client,
            new TemporalWorkerOptions("some-task-queue").AddWorkflow<SimpleWorkflow>());
        var err = await Assert.ThrowsAsync<InvalidOperationException>(
            () => worker.ExecuteAsync(() => Task.Delay(2000)));
        Assert.Contains("Worker validation failed", err.Message);
    }

    [Workflow]
    public class CurrentUpdateWorkflow
    {
        private readonly List<Task<string>> pendingGetUpdateIdTasks = new();

        [WorkflowRun]
        public async Task<string[]> RunAsync()
        {
            // Confirm no info
            Assert.Null(Workflow.CurrentUpdateInfo);

            // Wait for all tasks then return full set
            await Workflow.WaitConditionAsync(() => pendingGetUpdateIdTasks.Count == 5);
            var res = await Task.WhenAll(pendingGetUpdateIdTasks);

            // Confirm again null then return
            Assert.Null(Workflow.CurrentUpdateInfo);
            return res;
        }

        [WorkflowUpdate]
        public async Task<string> DoUpdateAsync()
        {
            Assert.Equal("DoUpdate", Workflow.CurrentUpdateInfo?.Name);
            // Check that the simple helper awaited has the ID
            Assert.Equal(Workflow.CurrentUpdateInfo?.Id, await GetUpdateIdAsync());

            // Also schedule the task and wait for it in the main workflow to confirm it still gets
            // the update ID
            pendingGetUpdateIdTasks.Add(Task.Factory.StartNew(() => GetUpdateIdAsync()).Unwrap());

            // Return
            return Workflow.CurrentUpdateInfo?.Id ??
                throw new InvalidOperationException("Missing update");
        }

        [WorkflowUpdateValidator(nameof(DoUpdateAsync))]
        public void ValidateDoUpdate() =>
            Assert.Equal("DoUpdate", Workflow.CurrentUpdateInfo?.Name);

        private async Task<string> GetUpdateIdAsync()
        {
            await Workflow.DelayAsync(1);
            return Workflow.CurrentUpdateInfo?.Id ??
                throw new InvalidOperationException("Missing update");
        }
    }

    [Fact]
    public async Task ExecuteWorkflowAsync_CurrentUpdate_HasInfo()
    {
        await ExecuteWorkerAsync<CurrentUpdateWorkflow>(
            async worker =>
            {
                // Start
                var handle = await Client.StartWorkflowAsync(
                    (CurrentUpdateWorkflow wf) => wf.RunAsync(),
                    new(id: $"workflow-{Guid.NewGuid()}", taskQueue: worker.Options.TaskQueue!));

                // Issue 5 updates concurrently and confirm they have the right IDs
                var expected = new[] { "update1", "update2", "update3", "update4", "update5" };
                var actual = await Task.WhenAll(
                    handle.ExecuteUpdateAsync(wf => wf.DoUpdateAsync(), new("update1")),
                    handle.ExecuteUpdateAsync(wf => wf.DoUpdateAsync(), new("update2")),
                    handle.ExecuteUpdateAsync(wf => wf.DoUpdateAsync(), new("update3")),
                    handle.ExecuteUpdateAsync(wf => wf.DoUpdateAsync(), new("update4")),
                    handle.ExecuteUpdateAsync(wf => wf.DoUpdateAsync(), new("update5")));
                Assert.Equal(
                    new[] { "update1", "update2", "update3", "update4", "update5" }.ToHashSet(),
                    actual.ToHashSet());
                Assert.Equal(
                    new[] { "update1", "update2", "update3", "update4", "update5" }.ToHashSet(),
                    (await handle.GetResultAsync()).ToHashSet());
            });
    }

    [Workflow]
    public class CoroutinesAfterCompleteWorkflow
    {
        [Activity]
        public static string SomeActivity(string param) => param;

        private string? completeWorkflowWith;
        private string? completeUpdateWith;
        private bool workflowCompleted;

        [WorkflowRun]
        public async Task<string> RunAsync()
        {
            await Workflow.WaitConditionAsync(() => completeWorkflowWith != null);
            await Workflow.ExecuteLocalActivityAsync(
                () => SomeActivity("activity-from-workflow"),
                new() { StartToCloseTimeout = TimeSpan.FromSeconds(30) });
            completeUpdateWith = "complete-update";
            workflowCompleted = true;
            return completeWorkflowWith!;
        }

        [WorkflowUpdate]
        public async Task<string> DoUpdateAsync()
        {
            completeWorkflowWith = "complete-workflow";
            await Workflow.WaitConditionAsync(() => completeUpdateWith != null);
            return completeUpdateWith!;
        }

        [WorkflowSignal]
        public async Task DoErroringSignalAsync(bool waitWorkflowComplete)
        {
            completeWorkflowWith = "complete-workflow";
            if (waitWorkflowComplete)
            {
                await Workflow.WaitConditionAsync(() => workflowCompleted);
            }
            throw new ApplicationFailureException("Intentional error from signal");
        }
    }

    [Fact]
    public async Task ExecuteWorkflowAsync_UpdateAfterComplete_ProcessesProperly()
    {
        // Confirm that an update that returns after the workflow returns properly has its result
        await ExecuteWorkerAsync<CoroutinesAfterCompleteWorkflow>(
            async worker =>
            {
                // Start
                var handle = await Client.StartWorkflowAsync(
                    (CoroutinesAfterCompleteWorkflow wf) => wf.RunAsync(),
                    new(id: $"workflow-{Guid.NewGuid()}", taskQueue: worker.Options.TaskQueue!));
                // Start update, wait on workflow and update
                var updateHandle = await handle.StartUpdateAsync(
                    wf => wf.DoUpdateAsync(), new(WorkflowUpdateStage.Accepted));
                Assert.Equal("complete-workflow", await handle.GetResultAsync());
                Assert.Equal("complete-update", await updateHandle.GetResultAsync());
            },
            new TemporalWorkerOptions().AddActivity(CoroutinesAfterCompleteWorkflow.SomeActivity));

        // There have been three stages in .NET SDK lifetime for post-completion commands:
        //   1. pre-dotnet-flag - All code before any command reordering occurred
        //   2. post-dotnet-flag - When .NET applied its own lang flag and did command reordering
        //   3. post-core-flag - Current (as of this writing) core behavior to set flag and reorder
        // The JSON files referenced below are histories of the same run as the workflow run above
        // at each of the three stages. We replay to confirm new code works with old history.
        var replayer = new WorkflowReplayer(
            new WorkflowReplayerOptions().AddWorkflow<CoroutinesAfterCompleteWorkflow>());
        await replayer.ReplayWorkflowAsync(WorkflowHistory.FromJson(
            "some-id", TestUtils.ReadAllFileText("Histories/update-after-complete.pre-dotnet-flag.json")));
        await replayer.ReplayWorkflowAsync(WorkflowHistory.FromJson(
            "some-id", TestUtils.ReadAllFileText("Histories/update-after-complete.post-dotnet-flag.json")));
        await replayer.ReplayWorkflowAsync(WorkflowHistory.FromJson(
            "some-id", TestUtils.ReadAllFileText("Histories/update-after-complete.post-core-flag.json")));
    }

    [Fact]
    public async Task ExecuteWorkflowAsync_MultiComplete_ProcessesProperly()
    {
        // Confirm that multi-complete with success first properly succeeds
        await ExecuteWorkerAsync<CoroutinesAfterCompleteWorkflow>(
            async worker =>
            {
                // Start
                var handle = await Client.StartWorkflowAsync(
                    (CoroutinesAfterCompleteWorkflow wf) => wf.RunAsync(),
                    new(id: $"workflow-{Guid.NewGuid()}", taskQueue: worker.Options.TaskQueue!));
                // Issue signal, wait on workflow
                await handle.SignalAsync(wf => wf.DoErroringSignalAsync(true));
                Assert.Equal("complete-workflow", await handle.GetResultAsync());
            },
            new TemporalWorkerOptions().AddActivity(CoroutinesAfterCompleteWorkflow.SomeActivity));

        // Confirm that multi-complete with failure first properly fails
        await ExecuteWorkerAsync<CoroutinesAfterCompleteWorkflow>(
            async worker =>
            {
                // Start
                var handle = await Client.StartWorkflowAsync(
                    (CoroutinesAfterCompleteWorkflow wf) => wf.RunAsync(),
                    new(id: $"workflow-{Guid.NewGuid()}", taskQueue: worker.Options.TaskQueue!));
                // Issue signal, wait on workflow
                await handle.SignalAsync(wf => wf.DoErroringSignalAsync(false));
                await Assert.ThrowsAsync<WorkflowFailedException>(() => handle.GetResultAsync());
            },
            new TemporalWorkerOptions().AddActivity(CoroutinesAfterCompleteWorkflow.SomeActivity));

        // There have been three stages in .NET SDK lifetime for post-completion commands:
        //   1. pre-dotnet-flag - All code before any command reordering occurred
        //   2. post-dotnet-flag - When .NET applied its own lang flag and did command reordering
        //   3. post-core-flag - Current (as of this writing) core behavior to set flag and reorder
        // The JSON files referenced below are histories of the same runs as the workflow runs above
        // at each of the three stages. We replay to confirm new code works with old history.
        var replayer = new WorkflowReplayer(
            new WorkflowReplayerOptions().AddWorkflow<CoroutinesAfterCompleteWorkflow>());
        await replayer.ReplayWorkflowAsync(WorkflowHistory.FromJson(
            "some-id", TestUtils.ReadAllFileText("Histories/multi-complete-fail-after.pre-dotnet-flag.json")));
        await replayer.ReplayWorkflowAsync(WorkflowHistory.FromJson(
            "some-id", TestUtils.ReadAllFileText("Histories/multi-complete-fail-after.post-dotnet-flag.json")));
        await replayer.ReplayWorkflowAsync(WorkflowHistory.FromJson(
            "some-id", TestUtils.ReadAllFileText("Histories/multi-complete-fail-after.post-core-flag.json")));
        await replayer.ReplayWorkflowAsync(WorkflowHistory.FromJson(
            "some-id", TestUtils.ReadAllFileText("Histories/multi-complete-fail-before.pre-dotnet-flag.json")));
        await replayer.ReplayWorkflowAsync(WorkflowHistory.FromJson(
            "some-id", TestUtils.ReadAllFileText("Histories/multi-complete-fail-before.post-dotnet-flag.json")));
        await replayer.ReplayWorkflowAsync(WorkflowHistory.FromJson(
            "some-id", TestUtils.ReadAllFileText("Histories/multi-complete-fail-before.post-core-flag.json")));
    }

    public class CallbackActivities
    {
        private readonly Func<string, Task<string>> func;

        public CallbackActivities(Func<string, Task<string>> func) => this.func = func;

        [Activity]
        public Task<string> DoActivityAsync(string param) => func(param);
    }

    [Workflow]
    public class StdlibSemaphoreWorkflow : IDisposable
    {
        private readonly SemaphoreSlim semaSlim = new(1, 1);
        private readonly System.Threading.Semaphore semaHeavy = new(1, 1);

        [WorkflowRun]
        public Task RunAsync() => Workflow.WaitConditionAsync(() => CompletedUpdates.Count == 3);

        [WorkflowQuery]
        public List<string> CompletedUpdates { get; } = new();

        [WorkflowUpdate]
        public async Task UpdateWithAsyncSlim()
        {
            await semaSlim.WaitAsync();
            try
            {
                CompletedUpdates.Add(await Workflow.ExecuteActivityAsync(
                    (CallbackActivities act) => act.DoActivityAsync(Workflow.CurrentUpdateInfo!.Id),
                    new() { StartToCloseTimeout = TimeSpan.FromMinutes(10) }));
            }
            finally
            {
                semaSlim.Release();
            }
        }

        [WorkflowUpdate]
        public async Task UpdateWithSyncSlim()
        {
#pragma warning disable CA1849, VSTHRD103 // Intentionally block thread
            semaSlim.Wait();
#pragma warning restore CA1849, VSTHRD103
            try
            {
                CompletedUpdates.Add(await Workflow.ExecuteActivityAsync(
                    (CallbackActivities act) => act.DoActivityAsync(Workflow.CurrentUpdateInfo!.Id),
                    new() { StartToCloseTimeout = TimeSpan.FromMinutes(10) }));
            }
            finally
            {
                semaSlim.Release();
            }
        }

        [WorkflowUpdate]
        public async Task UpdateWithUsing()
        {
            using var ignore = new Locker(semaSlim);
            CompletedUpdates.Add(await Workflow.ExecuteActivityAsync(
                (CallbackActivities act) => act.DoActivityAsync(Workflow.CurrentUpdateInfo!.Id),
                new() { StartToCloseTimeout = TimeSpan.FromMinutes(10) }));
        }

        [WorkflowUpdate]
        public async Task UpdateWithHeavy()
        {
            semaHeavy.WaitOne();
            try
            {
                CompletedUpdates.Add(await Workflow.ExecuteActivityAsync(
                    (CallbackActivities act) => act.DoActivityAsync(Workflow.CurrentUpdateInfo!.Id),
                    new() { StartToCloseTimeout = TimeSpan.FromMinutes(10) }));
            }
            finally
            {
                semaHeavy.Release();
            }
        }

        public void Dispose()
        {
            Dispose(true);
            GC.SuppressFinalize(this);
        }

        protected virtual void Dispose(bool disposing)
        {
            semaSlim.Dispose();
            semaHeavy.Dispose();
        }

        private class Locker : IDisposable
        {
            private readonly SemaphoreSlim sema;

            public Locker(SemaphoreSlim sema)
            {
                this.sema = sema;
                sema.Wait();
            }

            public void Dispose() => sema.Release();
        }
    }

    [Fact]
    public async Task ExecuteWorkflowAsync_StdlibSemaphore_AsyncSlimWorks()
    {
        var complete0 = new TaskCompletionSource<string>();
        var complete1 = new TaskCompletionSource<string>();
        var complete2 = new TaskCompletionSource<string>();
        var acts = new CallbackActivities(async param =>
        {
            switch (param)
            {
                case "update-0":
                    return await complete0.Task;
                case "update-1":
                    return await complete1.Task;
                case "update-2":
                    return await complete2.Task;
                default:
                    throw new ArgumentException("Bad param");
            }
        });
        await ExecuteWorkerAsync<StdlibSemaphoreWorkflow>(
            async worker =>
            {
                // Start
                var handle = await Client.StartWorkflowAsync(
                    (StdlibSemaphoreWorkflow wf) => wf.RunAsync(),
                    new(id: $"workflow-{Guid.NewGuid()}", taskQueue: worker.Options.TaskQueue!));
                // Start 3 updates
                await handle.StartUpdateAsync(
                    wf => wf.UpdateWithAsyncSlim(),
                    new(id: "update-0", waitForStage: WorkflowUpdateStage.Accepted));
                await handle.StartUpdateAsync(
                    wf => wf.UpdateWithAsyncSlim(),
                    new(id: "update-1", waitForStage: WorkflowUpdateStage.Accepted));
                await handle.StartUpdateAsync(
                    wf => wf.UpdateWithAsyncSlim(),
                    new(id: "update-2", waitForStage: WorkflowUpdateStage.Accepted));
                // Complete the tasks out of order but confirm the results are in order
                complete2.SetResult("done-2");
                complete1.SetResult("done-1");
                // Sleep a tad
                await Task.Delay(100);
                complete0.SetResult("done-0");
                await handle.GetResultAsync();
                Assert.Equal(
                    new List<string> { "done-0", "done-1", "done-2" },
                    await handle.QueryAsync(wf => wf.CompletedUpdates));
            },
            new TemporalWorkerOptions().AddAllActivities(acts));
    }

    [Fact]
    public async Task ExecuteWorkflowAsync_StdlibSemaphore_NonAsyncDeadlocks()
    {
        async Task AssertDeadlocks(Expression<Func<StdlibSemaphoreWorkflow, Task>> updateExpr)
        {
            // Since this is just going to deadlock forever, we need to run the worker in the
            // background
            var handleCompletion = new TaskCompletionSource<WorkflowHandle>();
            _ = Task.Run(() => ExecuteWorkerAsync<StdlibSemaphoreWorkflow>(
                async worker =>
                {
                    // Start
                    var handle = await Client.StartWorkflowAsync(
                        (StdlibSemaphoreWorkflow wf) => wf.RunAsync(),
                        new($"wf-{Guid.NewGuid()}", taskQueue: worker.Options.TaskQueue!));
                    await AssertMore.HasEventEventuallyAsync(
                        handle, evt => evt.WorkflowTaskCompletedEventAttributes != null);

                    // Run two updates in background
                    _ = Task.Run(() =>
                        handle.StartUpdateAsync(
                            updateExpr,
                            new(id: "update-0", waitForStage: WorkflowUpdateStage.Accepted)));
                    _ = Task.Run(() =>
                        handle.StartUpdateAsync(
                            updateExpr,
                            new(id: "update-1", waitForStage: WorkflowUpdateStage.Accepted)));

                    // Send handle back to check
                    handleCompletion.SetResult(handle);
                    // This will never complete
                    await handle.GetResultAsync();
                },
                new TemporalWorkerOptions().AddAllActivities(new CallbackActivities(async ignore =>
                {
                    await Task.Delay(Timeout.Infinite, ActivityExecutionContext.Current.CancellationToken);
                    return "never-reached";
                }))));

            // Wait for deadlock, ignore the hanging worker
            await AssertTaskFailureContainsEventuallyAsync(
                await handleCompletion.Task, "deadlocked");
        }

        // Run the three deadlocking scenarios concurrently since they are slow
        await Task.WhenAll(
            AssertDeadlocks(wf => wf.UpdateWithSyncSlim()),
            AssertDeadlocks(wf => wf.UpdateWithUsing()),
            AssertDeadlocks(wf => wf.UpdateWithHeavy()));
    }

    [Workflow]
    public sealed class SemaphoreWorkflow : IDisposable
    {
        private readonly Semaphore? semaphore;
        private readonly Mutex? mutex;
        private readonly Dictionary<int, CancellationTokenSource> cancellations = new();

        [WorkflowInit]
        public SemaphoreWorkflow(int? semaphoreCount)
        {
            semaphore = semaphoreCount is { } initialCount ? new(initialCount) : null;
            mutex = semaphoreCount == null ? new() : null;
        }

        public void Dispose()
        {
            foreach (var source in cancellations.Values)
            {
                source.Dispose();
            }
        }

        [WorkflowRun]
        public Task RunAsync(int? semaphoreCount) => Workflow.WaitConditionAsync(() => false);

        [WorkflowQuery]
        public List<int> Waiting { get; } = new();

        [WorkflowQuery]
        public List<int> Completed { get; } = new();

        [WorkflowUpdate]
        public async Task UpdateAsync(Update update)
        {
            // Create cancellation token if needed
            CancellationToken? cancellationToken = null;
            if (update.CanCancelManually)
            {
                cancellationToken = (cancellations[update.Number] = new()).Token;
            }

            // Do the wait
            bool acquired;
            try
            {
                if (update.TimeoutMs is { } timeoutMs)
                {
                    if (update.TimeoutTimeSpan != null)
                    {
                        throw new ApplicationFailureException("Cannot have MS and timespan");
                    }
                    acquired = await WaitAsync(timeoutMs, cancellationToken);
                }
                else if (update.TimeoutTimeSpan is { } timeoutTimeSpan)
                {
                    acquired = await WaitAsync(timeoutTimeSpan, cancellationToken);
                }
                else
                {
                    await WaitAsync(cancellationToken);
                    acquired = true;
                }
            }
            catch (TaskCanceledException e)
            {
                throw new ApplicationFailureException("Acquire canceled", e);
            }
            if (!acquired)
            {
                throw new ApplicationFailureException("Failed to acquire");
            }

            // Invoke activity, update completion, and return
            Waiting.Add(update.Number);
            try
            {
                await Workflow.ExecuteActivityAsync(
                    (Activities acts) => acts.DoActivityAsync(update.Number),
                    new() { StartToCloseTimeout = TimeSpan.FromMinutes(30) });
                Completed.Add(update.Number);
            }
            finally
            {
                Release();
                Waiting.Remove(update.Number);
            }
        }

        [WorkflowSignal]
        public async Task CancelUpdateAsync(int number) => cancellations[number].Cancel();

#pragma warning disable VSTHRD110 // Returning tasks is ok
        private Task WaitAsync(CancellationToken? cancellationToken = null) =>
            semaphore?.WaitAsync(cancellationToken) ?? mutex!.WaitOneAsync(cancellationToken);

        private Task<bool> WaitAsync(
            int millisecondsTimeout,
            CancellationToken? cancellationToken = null) =>
            semaphore?.WaitAsync(millisecondsTimeout, cancellationToken) ??
                mutex!.WaitOneAsync(millisecondsTimeout, cancellationToken);

        private Task<bool> WaitAsync(
            TimeSpan timeout,
            CancellationToken? cancellationToken = null) =>
            semaphore?.WaitAsync(timeout, cancellationToken) ??
                mutex!.WaitOneAsync(timeout, cancellationToken);
#pragma warning restore VSTHRD110

        private void Release()
        {
            semaphore?.Release();
            mutex?.ReleaseMutex();
        }

        public record Update(int Number)
        {
            public int? TimeoutMs { get; init; }

            public TimeSpan? TimeoutTimeSpan { get; init; }

            public bool CanCancelManually { get; init; }
        }

        public class Activities
        {
            public Activities(int maxUpdates) =>
                UpdateCompletions = Enumerable.Range(0, maxUpdates).
                    ToDictionary(i => i, i => new TaskCompletionSource());

            public Dictionary<int, TaskCompletionSource> UpdateCompletions { get; }

            [Activity]
            public Task DoActivityAsync(int number) => UpdateCompletions[number].Task;
        }
    }

    [Fact]
    public async Task ExecuteWorkflowAsync_Semaphore_MultipleWaiters()
    {
        // This is a basic test of semaphore usage. We will make a semaphore with 2 allowed and 5
        // provided and confirm as we complete some that others can go.
        var acts = new SemaphoreWorkflow.Activities(5);
        await ExecuteWorkerAsync<SemaphoreWorkflow>(
            async worker =>
            {
                // Start semaphore workflow with 5 updates, max 2 at a time
                var handle = await Client.StartWorkflowAsync(
                    (SemaphoreWorkflow wf) => wf.RunAsync(2),
                    new($"wf-{Guid.NewGuid()}", taskQueue: worker.Options.TaskQueue!));
                await Task.WhenAll(Enumerable.Range(0, 5).Select(i =>
                    handle.StartUpdateAsync(
                        wf => wf.UpdateAsync(new(i)),
                        new(WorkflowUpdateStage.Accepted))));

                // Confirm there are 2 waiting. We intentionally do this without an "eventually"
                // because the acceptance of the updates is enough to put them all at this expected
                // state.
                var waiting1 = await handle.QueryAsync(wf => wf.Waiting);
                Assert.True(waiting1.Count == 2);

                // Unblock them and confirm the next two are set
                acts.UpdateCompletions[waiting1[0]].SetResult();
                acts.UpdateCompletions[waiting1[1]].SetResult();
                var waiting2 = await AssertMore.EventuallyAsync(async () =>
                {
                    var waiting = await handle.QueryAsync(wf => wf.Waiting);
                    Assert.True(waiting.Count == 2);
                    Assert.DoesNotContain(waiting, waiting1.Contains);
                    return waiting;
                });
                Assert.All(
                    await handle.QueryAsync(wf => wf.Completed),
                    v => Assert.Contains(v, waiting1));

                // Now just complete the rest
                foreach (var comp in acts.UpdateCompletions.Values)
                {
                    if (comp.Task.Status != TaskStatus.RanToCompletion)
                    {
                        comp.SetResult();
                    }
                }

                // Confirm completions
                var completed = await AssertMore.EventuallyAsync(async () =>
                {
                    var completed = await handle.QueryAsync(wf => wf.Completed);
                    Assert.True(completed.Count == 5);
                    return completed;
                });
                Assert.All(completed.GetRange(0, 2), v => Assert.Contains(v, waiting1));
                Assert.DoesNotContain(completed.GetRange(2, 3), waiting1.Contains);
            },
            new TemporalWorkerOptions().AddAllActivities(acts));
    }

    [Fact]
    public async Task ExecuteWorkflowAsync_Mutex_MultipleWaiters()
    {
        // This is a basic test of mutex usage. We will make a mutex with 3 updates and confirm
        // that each proceeds one at a time.
        var acts = new SemaphoreWorkflow.Activities(3);
        await ExecuteWorkerAsync<SemaphoreWorkflow>(
            async worker =>
            {
                // Start semaphore workflow with 3 updates
                var handle = await Client.StartWorkflowAsync(
                    (SemaphoreWorkflow wf) => wf.RunAsync(null),
                    new($"wf-{Guid.NewGuid()}", taskQueue: worker.Options.TaskQueue!));
                await Task.WhenAll(Enumerable.Range(0, 3).Select(i =>
                    handle.StartUpdateAsync(
                        wf => wf.UpdateAsync(new(i)),
                        new(WorkflowUpdateStage.Accepted))));

                // Confirm only 1 waiting
                var waiting1 = Assert.Single(await handle.QueryAsync(wf => wf.Waiting));

                // Unblock, wait for next one waiting
                acts.UpdateCompletions[waiting1].SetResult();
                var waiting2 = await AssertMore.EventuallyAsync(async () =>
                {
                    var waiting = Assert.Single(await handle.QueryAsync(wf => wf.Waiting));
                    Assert.NotEqual(waiting, waiting1);
                    return waiting;
                });

                // Unblock, wait for final one waiting
                acts.UpdateCompletions[waiting2].SetResult();
                var waiting3 = await AssertMore.EventuallyAsync(async () =>
                {
                    var waiting = Assert.Single(await handle.QueryAsync(wf => wf.Waiting));
                    Assert.NotEqual(waiting, waiting1);
                    Assert.NotEqual(waiting, waiting2);
                    return waiting;
                });

                // Unblock and confirm completions
                acts.UpdateCompletions[waiting3].SetResult();
                var completed = await AssertMore.EventuallyAsync(async () =>
                {
                    var completed = await handle.QueryAsync(wf => wf.Completed);
                    Assert.True(completed.Count == 3);
                    return completed;
                });
                Assert.Contains(0, completed);
                Assert.Contains(1, completed);
                Assert.Contains(2, completed);
            },
            new TemporalWorkerOptions().AddAllActivities(acts));
    }

    [Theory]
    // 0 means non-blocking
    [InlineData(0, true)]
    [InlineData(0, false)]
    // 100ms is a normal timer
    [InlineData(100, true)]
    [InlineData(100, false)]
    public async Task ExecuteWorkflowAsync_Semaphore_Timeout(int timeoutMs, bool useTimeoutMs)
    {
        SemaphoreWorkflow.Update NewNoTimeoutUpdate(int number) => new(number)
        {
            TimeoutMs = useTimeoutMs ? timeoutMs : null,
            TimeoutTimeSpan = useTimeoutMs ? null : TimeSpan.FromMilliseconds(timeoutMs),
        };
        // This tests that non-blocking wait works. We will make a semaphore with 1 allowed and
        // submit a non-blocking update to it. We will do the same then again and confirm the update
        // fails acquiring.
        var acts = new SemaphoreWorkflow.Activities(1);
        await ExecuteWorkerAsync<SemaphoreWorkflow>(
            async worker =>
            {
                try
                {
                    var handle = await Client.StartWorkflowAsync(
                        (SemaphoreWorkflow wf) => wf.RunAsync(1),
                        new($"wf-{Guid.NewGuid()}", taskQueue: worker.Options.TaskQueue!));
                    // This update can start
                    var updateParam1 = NewNoTimeoutUpdate(0);
                    await handle.StartUpdateAsync(
                        wf => wf.UpdateAsync(updateParam1),
                        new(WorkflowUpdateStage.Accepted));
                    Assert.Single(await handle.QueryAsync(wf => wf.Waiting), 0);
                    // This update should fail
                    var updateParam2 = NewNoTimeoutUpdate(1);
                    var exc = await Assert.ThrowsAsync<WorkflowUpdateFailedException>(
                        () => handle.ExecuteUpdateAsync(wf => wf.UpdateAsync(updateParam2)));
                    Assert.Equal(
                        "Failed to acquire",
                        Assert.IsType<ApplicationFailureException>(exc.InnerException).Message);
                    // Whether the timeout was 0 or not affects whether a timer was started, so
                    // confirm that
                    Assert.Equal(
                        timeoutMs != 0,
                        (await handle.FetchHistoryAsync()).Events.Any(
                            evt => evt.TimerStartedEventAttributes != null));
                }
                finally
                {
                    acts.UpdateCompletions[0].SetResult();
                }
            },
            new TemporalWorkerOptions().AddAllActivities(acts));
    }

    [SkippableTheory]
    [InlineData(true)]
    [InlineData(false)]
    public async Task ExecuteWorkflowAsync_Semaphore_Cancellation(bool useWorkflowCancellation)
    {
        if (useWorkflowCancellation)
        {
            throw new SkipException(
                "Unable to cancel workflow for this test: https://github.com/temporalio/sdk-core/issues/772");
        }
        // This tests that cancellation works. We will make a semaphore with 1 allowed and submit 2
        // updates. The second update will wait, and we will cancel the wait.
        var acts = new SemaphoreWorkflow.Activities(1);
        await ExecuteWorkerAsync<SemaphoreWorkflow>(
            async worker =>
            {
                try
                {
                    var handle = await Client.StartWorkflowAsync(
                        (SemaphoreWorkflow wf) => wf.RunAsync(1),
                        new($"wf-{Guid.NewGuid()}", taskQueue: worker.Options.TaskQueue!));
                    await handle.StartUpdateAsync(
                        wf => wf.UpdateAsync(new(0)),
                        new(WorkflowUpdateStage.Accepted));
                    var update2 = await handle.StartUpdateAsync(
                        wf => wf.UpdateAsync(new(1) { CanCancelManually = true }),
                        new(WorkflowUpdateStage.Accepted));
                    Assert.Equal(0, (await handle.QueryAsync(wf => wf.Waiting)).First());

                    // Cancel and confirm result
                    if (useWorkflowCancellation)
                    {
                        await handle.CancelAsync();
                    }
                    else
                    {
                        await handle.SignalAsync(wf => wf.CancelUpdateAsync(1));
                    }
                    var exc = await Assert.ThrowsAsync<WorkflowUpdateFailedException>(
                        () => update2.GetResultAsync());
                    Assert.Equal(
                        "Acquire canceled",
                        Assert.IsType<ApplicationFailureException>(exc.InnerException).Message);
                }
                finally
                {
                    acts.UpdateCompletions[0].SetResult();
                }
            },
            new TemporalWorkerOptions().AddAllActivities(acts));
    }

    [Workflow]
    public class UnfinishedHandlersWorkflow
    {
        public enum WorkflowFinish
        {
            Succeed,
            Fail,
            Cancel,
        }

        private bool startedHandler;
        private bool handlerMayReturn;
        private bool handlerFinished;

        public UnfinishedHandlersWorkflow()
        {
            // Add manual update/signal handlers
            Workflow.Updates["MyUpdateManual"] = WorkflowUpdateDefinition.CreateWithoutAttribute(
                "MyUpdateManual", DoUpdateOrSignal, null);
            Workflow.Updates["MyUpdateManualAbandon"] = WorkflowUpdateDefinition.CreateWithoutAttribute(
                "MyUpdateManualAbandon", DoUpdateOrSignal, null, HandlerUnfinishedPolicy.Abandon);
            Workflow.Signals["MySignalManual"] = WorkflowSignalDefinition.CreateWithoutAttribute(
                "MySignalManual", DoUpdateOrSignal);
            Workflow.Signals["MySignalManualAbandon"] = WorkflowSignalDefinition.CreateWithoutAttribute(
                "MySignalManualAbandon", DoUpdateOrSignal, HandlerUnfinishedPolicy.Abandon);
        }

        [WorkflowRun]
        public async Task<bool> RunAsync(bool waitAllHandlersFinished, WorkflowFinish finish)
        {
            // Wait for started and finished if requested
            await Workflow.WaitConditionAsync(() => startedHandler);
            if (waitAllHandlersFinished)
            {
                handlerMayReturn = true;
                await Workflow.WaitConditionAsync(() => Workflow.AllHandlersFinished);
            }

            // Cancel or fail
            if (finish == WorkflowFinish.Cancel)
            {
                await Workflow.ExecuteActivityAsync(
                    (Activities acts) => acts.CancelWorkflowAsync(),
                    new() { StartToCloseTimeout = TimeSpan.FromHours(1) });
                await Workflow.WaitConditionAsync(() => false);
            }
            else if (finish == WorkflowFinish.Fail)
            {
                throw new ApplicationFailureException("Intentional failure");
            }

            return handlerFinished;
        }

        [WorkflowUpdate]
        public Task MyUpdateAsync() => DoUpdateOrSignal();

        [WorkflowUpdate(UnfinishedPolicy = HandlerUnfinishedPolicy.Abandon)]
        public Task MyUpdateAbandonAsync() => DoUpdateOrSignal();

        [WorkflowSignal]
        public Task MySignalAsync() => DoUpdateOrSignal();

        [WorkflowSignal(UnfinishedPolicy = HandlerUnfinishedPolicy.Abandon)]
        public Task MySignalAbandonAsync() => DoUpdateOrSignal();

        private async Task DoUpdateOrSignal()
        {
            startedHandler = true;
            // Shield from cancellation
            await Workflow.WaitConditionAsync(() => handlerMayReturn, default(CancellationToken));
            handlerFinished = true;
        }

        public class Activities
        {
            private readonly ITemporalClient client;

            public Activities(ITemporalClient client) => this.client = client;

            [Activity]
            public Task CancelWorkflowAsync() =>
                client.GetWorkflowHandle(ActivityExecutionContext.Current.Info.WorkflowId).CancelAsync();
        }
    }

    [Theory]
    [InlineData(UnfinishedHandlersWorkflow.WorkflowFinish.Succeed)]
    [InlineData(UnfinishedHandlersWorkflow.WorkflowFinish.Fail)]
    [InlineData(UnfinishedHandlersWorkflow.WorkflowFinish.Cancel)]
    public async Task ExecuteWorkflowAsync_UnfinishedHandlers_WarnProperly(
        UnfinishedHandlersWorkflow.WorkflowFinish finish)
    {
        async Task AssertWarnings(
            Func<WorkflowHandle<UnfinishedHandlersWorkflow>, Task> interaction,
            bool waitAllHandlersFinished,
            bool shouldWarn,
            bool interactionShouldFailWithNotFound = false)
        {
            // If the finish is a failure, we never warn regardless
            if (finish == UnfinishedHandlersWorkflow.WorkflowFinish.Fail)
            {
                shouldWarn = false;
            }
            // Setup log capture
            var loggerFactory = new TestUtils.LogCaptureFactory(LoggerFactory);
            // Run the workflow
            var acts = new UnfinishedHandlersWorkflow.Activities(Client);
            await ExecuteWorkerAsync<UnfinishedHandlersWorkflow>(
                async worker =>
                {
                    // Start workflow
                    var handle = await Client.StartWorkflowAsync(
                        (UnfinishedHandlersWorkflow wf) => wf.RunAsync(waitAllHandlersFinished, finish),
                        new(id: $"wf-{Guid.NewGuid()}", taskQueue: worker.Options.TaskQueue!));
                    // Perform interaction
                    try
                    {
                        await interaction(handle);
                        Assert.False(interactionShouldFailWithNotFound);
                    }
                    catch (RpcException e) when (e.Code == RpcException.StatusCode.NotFound)
                    {
                        Assert.True(interactionShouldFailWithNotFound);
                    }
                    // Wait for workflow completion
                    try
                    {
                        await handle.GetResultAsync();
                        Assert.Equal(UnfinishedHandlersWorkflow.WorkflowFinish.Succeed, finish);
                    }
                    catch (WorkflowFailedException e) when (
                        e.InnerException is ApplicationFailureException appEx &&
                        appEx.Message == "Intentional failure")
                    {
                        Assert.Equal(UnfinishedHandlersWorkflow.WorkflowFinish.Fail, finish);
                    }
                    catch (WorkflowFailedException e) when (
                        e.InnerException is CanceledFailureException)
                    {
                        Assert.Equal(UnfinishedHandlersWorkflow.WorkflowFinish.Cancel, finish);
                    }
                },
                new TemporalWorkerOptions() { LoggerFactory = loggerFactory }.
                    AddAllActivities(acts));
            // Check warnings
            Assert.Equal(
                shouldWarn ? 1 : 0,
                loggerFactory.Logs.
                    Select(e => e.Formatted).
                    // We have to dedupe logs because cancel causes unhandled command which causes
                    // workflow complete to replay
                    Distinct().
                    Count(s => s.Contains("handlers are still running")));
        }

        // All update scenarios
        await AssertWarnings(
            interaction: h => h.ExecuteUpdateAsync(wf => wf.MyUpdateAsync()),
            waitAllHandlersFinished: false,
            shouldWarn: true,
            interactionShouldFailWithNotFound: true);
        await AssertWarnings(
            interaction: h => h.ExecuteUpdateAsync(wf => wf.MyUpdateAsync()),
            waitAllHandlersFinished: true,
            shouldWarn: false);
        await AssertWarnings(
            interaction: h => h.ExecuteUpdateAsync(wf => wf.MyUpdateAbandonAsync()),
            waitAllHandlersFinished: false,
            shouldWarn: false,
            interactionShouldFailWithNotFound: true);
        await AssertWarnings(
            interaction: h => h.ExecuteUpdateAsync(wf => wf.MyUpdateAbandonAsync()),
            waitAllHandlersFinished: true,
            shouldWarn: false);
        await AssertWarnings(
            interaction: h => h.ExecuteUpdateAsync("MyUpdateManual", Array.Empty<object?>()),
            waitAllHandlersFinished: false,
            shouldWarn: true,
            interactionShouldFailWithNotFound: true);
        await AssertWarnings(
            interaction: h => h.ExecuteUpdateAsync("MyUpdateManual", Array.Empty<object?>()),
            waitAllHandlersFinished: true,
            shouldWarn: false);
        await AssertWarnings(
            interaction: h => h.ExecuteUpdateAsync("MyUpdateManualAbandon", Array.Empty<object?>()),
            waitAllHandlersFinished: false,
            shouldWarn: false,
            interactionShouldFailWithNotFound: true);
        await AssertWarnings(
            interaction: h => h.ExecuteUpdateAsync("MyUpdateManualAbandon", Array.Empty<object?>()),
            waitAllHandlersFinished: true,
            shouldWarn: false);

        // All signal scenarios
        await AssertWarnings(
            interaction: h => h.SignalAsync(wf => wf.MySignalAsync()),
            waitAllHandlersFinished: false,
            shouldWarn: true);
        await AssertWarnings(
            interaction: h => h.SignalAsync(wf => wf.MySignalAsync()),
            waitAllHandlersFinished: true,
            shouldWarn: false);
        await AssertWarnings(
            interaction: h => h.SignalAsync(wf => wf.MySignalAbandonAsync()),
            waitAllHandlersFinished: false,
            shouldWarn: false);
        await AssertWarnings(
            interaction: h => h.SignalAsync(wf => wf.MySignalAbandonAsync()),
            waitAllHandlersFinished: true,
            shouldWarn: false);
        await AssertWarnings(
            interaction: h => h.SignalAsync("MySignalManual", Array.Empty<object?>()),
            waitAllHandlersFinished: false,
            shouldWarn: true);
        await AssertWarnings(
            interaction: h => h.SignalAsync("MySignalManual", Array.Empty<object?>()),
            waitAllHandlersFinished: true,
            shouldWarn: false);
        await AssertWarnings(
            interaction: h => h.SignalAsync("MySignalManualAbandon", Array.Empty<object?>()),
            waitAllHandlersFinished: false,
            shouldWarn: false);
        await AssertWarnings(
            interaction: h => h.SignalAsync("MySignalManualAbandon", Array.Empty<object?>()),
            waitAllHandlersFinished: true,
            shouldWarn: false);
    }

    [Workflow]
    public class IdConflictWorkflow
    {
        private string signal = "nothing";

        // Just wait forever
        [WorkflowRun]
        public Task RunAsync() => Workflow.WaitConditionAsync(() => false);

        [WorkflowSignal]
        public async Task TheSignal(string sig)
        {
            signal = sig;
        }

        [WorkflowQuery]
        public string GetSignal() => signal;
    }

    [Fact]
    public async Task ExecuteWorkflowAsync_IdConflictPolicy_ProperlyApplies()
    {
        await ExecuteWorkerAsync<IdConflictWorkflow>(async worker =>
        {
            // Start a workflow
            var handle = await Env.Client.StartWorkflowAsync(
                (IdConflictWorkflow wf) => wf.RunAsync(),
                new(id: $"wf-{Guid.NewGuid()}", taskQueue: worker.Options.TaskQueue!));
            handle = handle with { RunId = handle.ResultRunId };

            // Confirm another fails by default
            await Assert.ThrowsAsync<WorkflowAlreadyStartedException>(() =>
                Env.Client.StartWorkflowAsync(
                    (IdConflictWorkflow wf) => wf.RunAsync(),
                    new(id: handle.Id, taskQueue: worker.Options.TaskQueue!)));

            // Confirm fails if explicitly given that option
            await Assert.ThrowsAsync<WorkflowAlreadyStartedException>(() =>
                Env.Client.StartWorkflowAsync(
                    (IdConflictWorkflow wf) => wf.RunAsync(),
                    new(id: handle.Id, taskQueue: worker.Options.TaskQueue!)
                    {
                        IdConflictPolicy = WorkflowIdConflictPolicy.Fail,
                    }));
            // signal-with-start does not allow fail policy

            // Confirm gives back same handle if requested
            var newHandle = await Env.Client.StartWorkflowAsync(
                (IdConflictWorkflow wf) => wf.RunAsync(),
                new(id: handle.Id, taskQueue: worker.Options.TaskQueue!)
                {
                    IdConflictPolicy = WorkflowIdConflictPolicy.UseExisting,
                });
            newHandle = newHandle with { RunId = newHandle.ResultRunId };
            Assert.Equal(handle.RunId, newHandle.RunId);
            Assert.Equal(WorkflowExecutionStatus.Running, (await handle.DescribeAsync()).Status);
            Assert.Equal(WorkflowExecutionStatus.Running, (await newHandle.DescribeAsync()).Status);
            // Also with signal-with-start
            newHandle = await Env.Client.StartWorkflowAsync(
                (IdConflictWorkflow wf) => wf.RunAsync(),
                new(id: handle.Id, taskQueue: worker.Options.TaskQueue!)
                {
                    StartSignal = "TheSignal",
                    StartSignalArgs = new[] { "hi!" },
                    IdConflictPolicy = WorkflowIdConflictPolicy.UseExisting,
                });
            newHandle = newHandle with { RunId = newHandle.ResultRunId };
            Assert.Equal(handle.RunId, newHandle.RunId);
            Assert.Equal(WorkflowExecutionStatus.Running, (await handle.DescribeAsync()).Status);
            Assert.Equal(WorkflowExecutionStatus.Running, (await newHandle.DescribeAsync()).Status);

            // Confirm terminates and starts new if requested
            newHandle = await Env.Client.StartWorkflowAsync(
                (IdConflictWorkflow wf) => wf.RunAsync(),
                new(id: handle.Id, taskQueue: worker.Options.TaskQueue!)
                {
                    IdConflictPolicy = WorkflowIdConflictPolicy.TerminateExisting,
                });
            newHandle = newHandle with { RunId = newHandle.ResultRunId };
            Assert.NotEqual(handle.RunId, newHandle.RunId);
            Assert.Equal(WorkflowExecutionStatus.Terminated, (await handle.DescribeAsync()).Status);
            Assert.Equal(WorkflowExecutionStatus.Running, (await newHandle.DescribeAsync()).Status);
            // Also with signal-with-start
            newHandle = await Env.Client.StartWorkflowAsync(
                (IdConflictWorkflow wf) => wf.RunAsync(),
                new(id: handle.Id, taskQueue: worker.Options.TaskQueue!)
                {
                    StartSignal = "TheSignal",
                    StartSignalArgs = new[] { "hi!" },
                    IdConflictPolicy = WorkflowIdConflictPolicy.TerminateExisting,
                });
            newHandle = newHandle with { RunId = newHandle.ResultRunId };
            Assert.NotEqual(handle.RunId, newHandle.RunId);
            Assert.Equal(WorkflowExecutionStatus.Terminated, (await handle.DescribeAsync()).Status);
            Assert.Equal(WorkflowExecutionStatus.Running, (await newHandle.DescribeAsync()).Status);
            // Ensure it actually got the signal this time
            var queryRes = await newHandle.QueryAsync(wf => wf.GetSignal());
            Assert.Equal("hi!", queryRes);
        });
    }

    [Workflow]
    public class NullWithCodecWorkflow
    {
        [Activity]
        public static string? ReturnsNull() => null;

        [WorkflowRun]
        public async Task<string?> RunAsync(string? input)
        {
            Assert.Null(input);
            return await Workflow.ExecuteActivityAsync(
                () => ReturnsNull(),
                new() { StartToCloseTimeout = TimeSpan.FromSeconds(10) });
        }
    }

    [Fact]
    public async Task ExecuteWorkflowAsync_NullWithCodec_EncodedProperly()
    {
        // Need client with codec
        var newOptions = (TemporalClientOptions)Client.Options.Clone();
        newOptions.DataConverter = DataConverter.Default with
        {
            PayloadCodec = new Base64PayloadCodec(),
        };
        var client = new TemporalClient(Client.Connection, newOptions);

        // Run worker
        await ExecuteWorkerAsync<NullWithCodecWorkflow>(
            async worker =>
            {
                var handle = await client.StartWorkflowAsync(
                    (NullWithCodecWorkflow wf) => wf.RunAsync(null),
                    new(id: $"workflow-{Guid.NewGuid()}", taskQueue: worker.Options.TaskQueue!));
                var result = await handle.GetResultAsync();
                Assert.Null(result);
                // Confirm the codec is in use in history with the activity result
                ActivityTaskCompletedEventAttributes? attrs = null;
                await foreach (var evt in handle.FetchHistoryEventsAsync())
                {
                    if (evt.ActivityTaskCompletedEventAttributes is { } taskAttrs)
                    {
                        attrs = taskAttrs;
                        break;
                    }
                }
                Assert.Equal(
                    Base64PayloadCodec.EncodingName,
                    attrs?.Result?.Payloads_?.Single()?.Metadata?.GetValueOrDefault("encoding")?.ToStringUtf8());
            },
            new TemporalWorkerOptions().AddAllActivities<NullWithCodecWorkflow>(null),
            client);
    }

    [Workflow]
<<<<<<< HEAD
    public class ActivityFailToFailWorkflow
    {
        public static TaskCompletionSource WaitingForCancel { get; } = new();

        [Activity]
        public static async Task WaitForCancelAsync()
        {
            WaitingForCancel.SetResult();
            while (!ActivityExecutionContext.Current.CancellationToken.IsCancellationRequested)
            {
                ActivityExecutionContext.Current.Heartbeat();
                await Task.Delay(100);
            }
            throw new InvalidOperationException("Intentional exception");
        }

        [WorkflowRun]
        public Task RunAsync() =>
            Workflow.ExecuteActivityAsync(
                () => WaitForCancelAsync(),
                new()
                {
                    StartToCloseTimeout = TimeSpan.FromSeconds(10),
                    CancellationType = ActivityCancellationType.WaitCancellationCompleted,
                    RetryPolicy = new() { MaximumAttempts = 1 },
                    HeartbeatTimeout = TimeSpan.FromSeconds(1),
                });
    }

    public class CannotSerializeIntentionalFailureConverter : DefaultFailureConverter
    {
        public override Failure ToFailure(Exception exception, IPayloadConverter payloadConverter)
        {
            if (exception.Message == "Intentional exception")
            {
                throw new InvalidOperationException("Intentional conversion failure");
            }
            return base.ToFailure(exception, payloadConverter);
=======
    public class DetachedCancellationWorkflow
    {
        public class Activities
        {
            public TaskCompletionSource WaitingForCancel { get; } = new();

            public bool CleanupCalled { get; set; }

            [Activity]
            public async Task WaitForCancel()
            {
                WaitingForCancel.SetResult();
                await Task.Delay(
                    Timeout.Infinite,
                    ActivityExecutionContext.Current.CancellationToken);
            }

            [Activity]
            public void Cleanup() => CleanupCalled = true;
        }

        [WorkflowRun]
        public async Task RunAsync()
        {
            // Wait forever for cancellation, then cleanup
            try
            {
                await Workflow.ExecuteActivityAsync(
                    (Activities acts) => acts.WaitForCancel(),
                    new() { StartToCloseTimeout = TimeSpan.FromMinutes(10) });
            }
            catch (Exception e) when (TemporalException.IsCanceledException(e))
            {
                // Run cleanup with another token
                using var detachedCancelSource = new CancellationTokenSource();
                await Workflow.ExecuteActivityAsync(
                    (Activities acts) => acts.Cleanup(),
                    new()
                    {
                        StartToCloseTimeout = TimeSpan.FromMinutes(10),
                        CancellationToken = detachedCancelSource.Token,
                    });
                // Rethrow
                throw;
            }
>>>>>>> b33105e8
        }
    }

    [Fact]
<<<<<<< HEAD
    public async Task ExecuteWorkflowAsync_ActivityFailToFail_ProperlyHandled()
    {
        // Need client with failure converter
        var newOptions = (TemporalClientOptions)Client.Options.Clone();
        newOptions.DataConverter = DataConverter.Default with
        {
            FailureConverter = new CannotSerializeIntentionalFailureConverter(),
        };
        var client = new TemporalClient(Client.Connection, newOptions);
        await ExecuteWorkerAsync<ActivityFailToFailWorkflow>(
            async worker =>
            {
                var handle = await client.StartWorkflowAsync(
                    (ActivityFailToFailWorkflow wf) => wf.RunAsync(),
                    new(id: $"workflow-{Guid.NewGuid()}", taskQueue: worker.Options.TaskQueue!));
                // Wait until activity started
                await ActivityFailToFailWorkflow.WaitingForCancel.Task;
                // Issue cancel and wait result
                await handle.CancelAsync();
                var err = await Assert.ThrowsAsync<WorkflowFailedException>(() =>
                    handle.GetResultAsync());
                var errAct = Assert.IsType<ActivityFailureException>(err.InnerException);
                var errFail = Assert.IsType<ApplicationFailureException>(errAct.InnerException);
                Assert.Contains("Failed building completion", errFail.Message);
                Assert.Contains("Intentional conversion failure", errFail.Message);
            },
            new TemporalWorkerOptions().AddAllActivities<ActivityFailToFailWorkflow>(null),
            client);
=======
    public async Task ExecuteWorkflowAsync_DetachedCancellation_WorksProperly()
    {
        var activities = new DetachedCancellationWorkflow.Activities();
        await ExecuteWorkerAsync<DetachedCancellationWorkflow>(
            async worker =>
            {
                // Start workflow
                var handle = await Client.StartWorkflowAsync(
                    (DetachedCancellationWorkflow wf) => wf.RunAsync(),
                    new(id: $"workflow-{Guid.NewGuid()}", taskQueue: worker.Options.TaskQueue!));

                // Wait until waiting for cancel
                await activities.WaitingForCancel.Task;

                // Send workflow cancel
                await handle.CancelAsync();

                // Confirm canceled
                var exc = await Assert.ThrowsAsync<WorkflowFailedException>(
                    () => handle.GetResultAsync());
                Assert.IsType<CanceledFailureException>(exc.InnerException);

                // Confirm cleanup called
                Assert.True(activities.CleanupCalled);

                // Run through replayer to confirm deterministic on replay
                var history = await handle.FetchHistoryAsync();
                var replayer = new WorkflowReplayer(
                    new WorkflowReplayerOptions().AddWorkflow<DetachedCancellationWorkflow>());
                await replayer.ReplayWorkflowAsync(history);
            },
            new TemporalWorkerOptions().AddAllActivities(activities));
>>>>>>> b33105e8
    }

    internal static Task AssertTaskFailureContainsEventuallyAsync(
        WorkflowHandle handle, string messageContains)
    {
        return AssertMore.TaskFailureEventuallyAsync(
            handle,
            attrs => Assert.Contains(messageContains, attrs.Failure?.Message));
    }

    private Task<ValueTuple> ExecuteWorkerAsync<TWorkflow>(
        Func<TemporalWorker, Task> action,
        TemporalWorkerOptions? options = null,
        IWorkerClient? client = null) =>
        ExecuteWorkerAsync<TWorkflow, ValueTuple>(
            async (w) =>
            {
                await action(w);
                return ValueTuple.Create();
            },
            options,
            client);

    private async Task<TResult> ExecuteWorkerAsync<TWorkflow, TResult>(
        Func<TemporalWorker, Task<TResult>> action,
        TemporalWorkerOptions? options = null,
        IWorkerClient? client = null)
    {
        options ??= new();
        options = (TemporalWorkerOptions)options.Clone();
        options.TaskQueue ??= $"tq-{Guid.NewGuid()}";
        options.AddWorkflow<TWorkflow>();
        options.Interceptors ??= new[] { new XunitExceptionInterceptor() };
        using var worker = new TemporalWorker(client ?? Client, options);
        return await worker.ExecuteAsync(() => action(worker));
    }
}<|MERGE_RESOLUTION|>--- conflicted
+++ resolved
@@ -5794,7 +5794,6 @@
     }
 
     [Workflow]
-<<<<<<< HEAD
     public class ActivityFailToFailWorkflow
     {
         public static TaskCompletionSource WaitingForCancel { get; } = new();
@@ -5833,58 +5832,10 @@
                 throw new InvalidOperationException("Intentional conversion failure");
             }
             return base.ToFailure(exception, payloadConverter);
-=======
-    public class DetachedCancellationWorkflow
-    {
-        public class Activities
-        {
-            public TaskCompletionSource WaitingForCancel { get; } = new();
-
-            public bool CleanupCalled { get; set; }
-
-            [Activity]
-            public async Task WaitForCancel()
-            {
-                WaitingForCancel.SetResult();
-                await Task.Delay(
-                    Timeout.Infinite,
-                    ActivityExecutionContext.Current.CancellationToken);
-            }
-
-            [Activity]
-            public void Cleanup() => CleanupCalled = true;
-        }
-
-        [WorkflowRun]
-        public async Task RunAsync()
-        {
-            // Wait forever for cancellation, then cleanup
-            try
-            {
-                await Workflow.ExecuteActivityAsync(
-                    (Activities acts) => acts.WaitForCancel(),
-                    new() { StartToCloseTimeout = TimeSpan.FromMinutes(10) });
-            }
-            catch (Exception e) when (TemporalException.IsCanceledException(e))
-            {
-                // Run cleanup with another token
-                using var detachedCancelSource = new CancellationTokenSource();
-                await Workflow.ExecuteActivityAsync(
-                    (Activities acts) => acts.Cleanup(),
-                    new()
-                    {
-                        StartToCloseTimeout = TimeSpan.FromMinutes(10),
-                        CancellationToken = detachedCancelSource.Token,
-                    });
-                // Rethrow
-                throw;
-            }
->>>>>>> b33105e8
-        }
-    }
-
-    [Fact]
-<<<<<<< HEAD
+        }
+    }
+
+    [Fact]
     public async Task ExecuteWorkflowAsync_ActivityFailToFail_ProperlyHandled()
     {
         // Need client with failure converter
@@ -5913,7 +5864,58 @@
             },
             new TemporalWorkerOptions().AddAllActivities<ActivityFailToFailWorkflow>(null),
             client);
-=======
+    }
+
+    [Workflow]
+    public class DetachedCancellationWorkflow
+    {
+        public class Activities
+        {
+            public TaskCompletionSource WaitingForCancel { get; } = new();
+
+            public bool CleanupCalled { get; set; }
+
+            [Activity]
+            public async Task WaitForCancel()
+            {
+                WaitingForCancel.SetResult();
+                await Task.Delay(
+                    Timeout.Infinite,
+                    ActivityExecutionContext.Current.CancellationToken);
+            }
+
+            [Activity]
+            public void Cleanup() => CleanupCalled = true;
+        }
+
+        [WorkflowRun]
+        public async Task RunAsync()
+        {
+            // Wait forever for cancellation, then cleanup
+            try
+            {
+                await Workflow.ExecuteActivityAsync(
+                    (Activities acts) => acts.WaitForCancel(),
+                    new() { StartToCloseTimeout = TimeSpan.FromMinutes(10) });
+            }
+            catch (Exception e) when (TemporalException.IsCanceledException(e))
+            {
+                // Run cleanup with another token
+                using var detachedCancelSource = new CancellationTokenSource();
+                await Workflow.ExecuteActivityAsync(
+                    (Activities acts) => acts.Cleanup(),
+                    new()
+                    {
+                        StartToCloseTimeout = TimeSpan.FromMinutes(10),
+                        CancellationToken = detachedCancelSource.Token,
+                    });
+                // Rethrow
+                throw;
+            }
+        }
+    }
+
+    [Fact]
     public async Task ExecuteWorkflowAsync_DetachedCancellation_WorksProperly()
     {
         var activities = new DetachedCancellationWorkflow.Activities();
@@ -5946,7 +5948,6 @@
                 await replayer.ReplayWorkflowAsync(history);
             },
             new TemporalWorkerOptions().AddAllActivities(activities));
->>>>>>> b33105e8
     }
 
     internal static Task AssertTaskFailureContainsEventuallyAsync(
