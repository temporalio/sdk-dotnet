#pragma warning disable CA1724 // Don't care about name conflicts
#pragma warning disable SA1201, SA1204 // We want to have classes near their tests

namespace Temporalio.Tests.Worker;

using System.Threading.Tasks.Dataflow;
using Microsoft.Extensions.Logging;
using Temporalio.Activities;
using Temporalio.Api.Enums.V1;
using Temporalio.Api.History.V1;
using Temporalio.Client;
using Temporalio.Converters;
using Temporalio.Exceptions;
using Temporalio.Worker;
using Temporalio.Workflows;
using Xunit;
using Xunit.Abstractions;

public class WorkflowWorkerTests : WorkflowEnvironmentTestBase
{
    public WorkflowWorkerTests(ITestOutputHelper output, WorkflowEnvironment env)
        : base(output, env)
    {
    }

    [Workflow]
    public class SimpleWorkflow
    {
        [WorkflowRun]
        public Task<string> RunAsync(string name) => Task.FromResult($"Hello, {name}!");
    }

    [Fact]
    public async Task ExecuteWorkflowAsync_Simple_Succeeds()
    {
        await ExecuteWorkerAsync<SimpleWorkflow>(async worker =>
        {
            var result = await Env.Client.ExecuteWorkflowAsync(
<<<<<<< HEAD
                (SimpleWorkflow wf) => wf.RunAsync("Temporal"),
                new(id: $"workflow-{Guid.NewGuid()}", taskQueue: worker.Options.TaskQueue!));
=======
                SimpleWorkflow.Ref.RunAsync,
                "Temporal",
                new(id: $"dotnet-workflow-{Guid.NewGuid()}", taskQueue: worker.Options.TaskQueue!));
>>>>>>> c8c628de
            Assert.Equal("Hello, Temporal!", result);
        });
    }

    [Fact]
    public async Task ExecuteWorkflowAsync_ManualDefinition_Succeeds()
    {
        using var worker = new TemporalWorker(
            Client,
            new TemporalWorkerOptions($"tq-{Guid.NewGuid()}").
                AddWorkflow(WorkflowDefinition.Create(typeof(SimpleWorkflow), "other-name", null)));
        await worker.ExecuteAsync(async () =>
        {
            var result = await Env.Client.ExecuteWorkflowAsync<string>(
                "other-name",
                new[] { "Temporal" },
                new(id: $"workflow-{Guid.NewGuid()}", taskQueue: worker.Options.TaskQueue!));
            Assert.Equal("Hello, Temporal!", result);
        });
    }

    [Fact]
    public async Task ExecuteWorkflowAsync_UnknownWorkflow_ProperlyFails()
    {
        await ExecuteWorkerAsync<SimpleWorkflow>(async worker =>
        {
            var handle = await Env.Client.StartWorkflowAsync(
                "not-found-workflow",
                Array.Empty<object?>(),
                new(id: $"workflow-{Guid.NewGuid()}", taskQueue: worker.Options.TaskQueue!));
            await AssertTaskFailureContainsEventuallyAsync(handle, "not registered");
        });
    }

    [Workflow]
    public interface IInterfaceWorkflow
    {
        [WorkflowRun]
        Task<string> RunAsync();

        [Workflow("InterfaceWorkflow")]
        public class InterfaceWorkflow : IInterfaceWorkflow
        {
            [WorkflowRun]
            public Task<string> RunAsync() => Task.FromResult($"Hello, Temporal!");
        }
    }

    [Fact]
    public async Task ExecuteWorkflowAsync_Interface_Succeeds()
    {
        await ExecuteWorkerAsync<IInterfaceWorkflow.InterfaceWorkflow>(async worker =>
        {
            var result = await Env.Client.ExecuteWorkflowAsync(
                (IInterfaceWorkflow wf) => wf.RunAsync(),
                new(id: $"workflow-{Guid.NewGuid()}", taskQueue: worker.Options.TaskQueue!));
            Assert.Equal("Hello, Temporal!", result);
        });
    }

    [Workflow]
    public record RecordWorkflow
    {
        // TODO(cretz): When https://github.com/dotnet/csharplang/issues/7047 is done, test
        // [WorkflowInit] on record constructor
        [WorkflowRun]
        public Task<string> RunAsync() => Task.FromResult($"Hello, Temporal!");
    }

    [Fact]
    public async Task ExecuteWorkflowAsync_Record_Succeeds()
    {
        await ExecuteWorkerAsync<RecordWorkflow>(async worker =>
        {
            var result = await Env.Client.ExecuteWorkflowAsync(
                (RecordWorkflow wf) => wf.RunAsync(),
                new(id: $"workflow-{Guid.NewGuid()}", taskQueue: worker.Options.TaskQueue!));
            Assert.Equal("Hello, Temporal!", result);
        });
    }

#pragma warning disable IDE0250, CA1815, CA1815 // We don't care about struct rules here
    [Workflow]
    public struct StructWorkflow
    {
        [WorkflowRun]
        public Task<string> RunAsync() => Task.FromResult($"Hello, Temporal!");
    }
#pragma warning restore IDE0250, CA1815, CA1815

    [Fact]
    public async Task ExecuteWorkflowAsync_Struct_Succeeds()
    {
        await ExecuteWorkerAsync<StructWorkflow>(async worker =>
        {
            var result = await Env.Client.ExecuteWorkflowAsync(
                (StructWorkflow wf) => wf.RunAsync(),
                new(id: $"workflow-{Guid.NewGuid()}", taskQueue: worker.Options.TaskQueue!));
            Assert.Equal("Hello, Temporal!", result);
        });
    }

    [Workflow]
    public class WorkflowInitWorkflow
    {
        private readonly string name;

        [WorkflowInit]
        public WorkflowInitWorkflow(string name) => this.name = name;

        [WorkflowRun]
        public Task<string> RunAsync(string _) => Task.FromResult($"Hello, {name}!");
    }

    [Fact]
    public async Task ExecuteWorkflowAsync_WorkflowInit_Succeeds()
    {
        await ExecuteWorkerAsync<WorkflowInitWorkflow>(async worker =>
        {
            var result = await Env.Client.ExecuteWorkflowAsync(
                (WorkflowInitWorkflow wf) => wf.RunAsync("Temporal"),
                new(id: $"workflow-{Guid.NewGuid()}", taskQueue: worker.Options.TaskQueue!));
            Assert.Equal("Hello, Temporal!", result);
        });
    }

    [Workflow]
    public class WorkflowInitNoParamsWorkflow
    {
        [WorkflowInit]
        public WorkflowInitNoParamsWorkflow()
        {
        }

        [WorkflowRun]
        public Task<string> RunAsync() => Task.FromResult($"Hello, Temporal!");
    }

    [Fact]
    public async Task ExecuteWorkflowAsync_WorkflowInitNoParams_Succeeds()
    {
        await ExecuteWorkerAsync<WorkflowInitNoParamsWorkflow>(async worker =>
        {
            var result = await Env.Client.ExecuteWorkflowAsync(
                (WorkflowInitNoParamsWorkflow wf) => wf.RunAsync(),
                new(id: $"workflow-{Guid.NewGuid()}", taskQueue: worker.Options.TaskQueue!));
            Assert.Equal("Hello, Temporal!", result);
        });
    }

    [Workflow]
    public class StandardLibraryCallsWorkflow
    {
        [WorkflowRun]
        public async Task<string> RunAsync(Scenario scenario)
        {
            switch (scenario)
            {
                // Bad
                case Scenario.TaskDelay:
                    await Task.Delay(5000);
                    return "done";
                case Scenario.TaskRun:
                    return await Task.Run(async () => "done");
                case Scenario.TaskFactoryStartNewDefaultScheduler:
                    return await Task.Factory.StartNew(
                        () => "done", default, default, TaskScheduler.Default);
                case Scenario.TaskContinueWithDefaultScheduler:
                    return await Task.CompletedTask.ContinueWith(_ => "done", TaskScheduler.Default);
                case Scenario.TaskWaitAsync:
                    await Workflow.DelayAsync(10000).WaitAsync(TimeSpan.FromSeconds(3));
                    return "done";
                case Scenario.DataflowReceiveAsync:
                    var block = new BufferBlock<string>();
                    await block.SendAsync("done");
                    return await block.ReceiveAsync();

                // Good
                case Scenario.TaskFactoryStartNew:
                    return await Task.Factory.StartNew(() =>
                    {
                        Assert.True(Workflow.InWorkflow);
                        return "done";
                    });
                case Scenario.TaskStart:
                    var taskStart = new Task<string>(() => "done");
                    taskStart.Start();
                    return await taskStart;
                case Scenario.TaskContinueWith:
                    return await Task.CompletedTask.ContinueWith(_ => "done");
            }
            throw new InvalidOperationException("Unexpected completion");
        }

        public enum Scenario
        {
            // Bad
            TaskDelay,
            TaskRun,
            TaskFactoryStartNewDefaultScheduler,
            TaskContinueWithDefaultScheduler,
            TaskWaitAsync,
            // https://github.com/dotnet/runtime/issues/83159
            DataflowReceiveAsync,

            // Good
            TaskFactoryStartNew,
            TaskStart,
            TaskContinueWith,
        }
    }

    [Fact]
    public async Task ExecuteWorkflowAsync_StandardLibraryCalls_FailsTaskWhenInvalid()
    {
        Task AssertScenarioFailsTask(
            StandardLibraryCallsWorkflow.Scenario scenario, string exceptionContains) =>
            ExecuteWorkerAsync<StandardLibraryCallsWorkflow>(async worker =>
            {
                // Start the workflow
                var handle = await Env.Client.StartWorkflowAsync(
                    (StandardLibraryCallsWorkflow wf) => wf.RunAsync(scenario),
                    new(id: $"workflow-{Guid.NewGuid()}", taskQueue: worker.Options.TaskQueue!));

                // Make sure task failure occurs in history eventually
                await AssertTaskFailureContainsEventuallyAsync(handle, exceptionContains);
            });

        await AssertScenarioFailsTask(
            StandardLibraryCallsWorkflow.Scenario.TaskDelay, "non-deterministic");
        await AssertScenarioFailsTask(
            StandardLibraryCallsWorkflow.Scenario.TaskRun, "not scheduled on workflow scheduler");
        await AssertScenarioFailsTask(
            StandardLibraryCallsWorkflow.Scenario.TaskFactoryStartNewDefaultScheduler,
            "not scheduled on workflow scheduler");
        await AssertScenarioFailsTask(
            StandardLibraryCallsWorkflow.Scenario.TaskContinueWithDefaultScheduler,
            "not scheduled on workflow scheduler");
        await AssertScenarioFailsTask(
            StandardLibraryCallsWorkflow.Scenario.TaskWaitAsync, "non-deterministic");
        await AssertScenarioFailsTask(
            StandardLibraryCallsWorkflow.Scenario.DataflowReceiveAsync,
            "not scheduled on workflow scheduler");
    }

    [Fact]
    public async Task ExecuteWorkflowAsync_StandardLibraryCalls_SucceedWhenValid()
    {
        Task AssertScenarioSucceeds(StandardLibraryCallsWorkflow.Scenario scenario) =>
            ExecuteWorkerAsync<StandardLibraryCallsWorkflow>(async worker =>
            {
                var result = await Env.Client.ExecuteWorkflowAsync(
                    (StandardLibraryCallsWorkflow wf) => wf.RunAsync(scenario),
                    new(id: $"workflow-{Guid.NewGuid()}", taskQueue: worker.Options.TaskQueue!)
                    {
                        RunTimeout = TimeSpan.FromSeconds(10),
                    });
                Assert.Equal("done", result);
            });

        await AssertScenarioSucceeds(StandardLibraryCallsWorkflow.Scenario.TaskFactoryStartNew);
        await AssertScenarioSucceeds(StandardLibraryCallsWorkflow.Scenario.TaskStart);
        await AssertScenarioSucceeds(StandardLibraryCallsWorkflow.Scenario.TaskContinueWith);
    }

    [Workflow]
    public class InfoWorkflow
    {
        [WorkflowRun]
        public Task<WorkflowInfo> RunAsync() => Task.FromResult(Workflow.Info);
    }

    [Fact]
    public async Task ExecuteWorkflowAsync_Info_Succeeds()
    {
        await ExecuteWorkerAsync<InfoWorkflow>(async worker =>
        {
            var handle = await Env.Client.StartWorkflowAsync(
                (InfoWorkflow wf) => wf.RunAsync(),
                new(id: $"workflow-{Guid.NewGuid()}", taskQueue: worker.Options.TaskQueue!));
            var result = await handle.GetResultAsync();
            Assert.Equal(1, result.Attempt);
            Assert.Null(result.ContinuedRunID);
            Assert.Null(result.CronSchedule);
            Assert.Null(result.ExecutionTimeout);
            Assert.Equal(worker.Client.Options.Namespace, result.Namespace);
            Assert.Null(result.Parent);
            Assert.Null(result.RetryPolicy);
            Assert.Equal(handle.ResultRunID, result.RunID);
            Assert.Null(result.RunTimeout);
            Assert.InRange(
                result.StartTime,
                DateTime.UtcNow - TimeSpan.FromMinutes(5),
                DateTime.UtcNow + TimeSpan.FromMinutes(5));
            Assert.Equal(worker.Options.TaskQueue, result.TaskQueue);
            // TODO(cretz): Can assume default 10 in all test servers?
            Assert.Equal(TimeSpan.FromSeconds(10), result.TaskTimeout);
            Assert.Equal(handle.ID, result.WorkflowID);
            Assert.Equal("InfoWorkflow", result.WorkflowType);
        });
    }

    [Workflow]
    public class MultiParamWorkflow
    {
        [WorkflowRun]
        public Task<string> RunAsync(string param1, string param2) => Task.FromResult($"{param1}:{param2}");
    }

    [Fact]
    public async Task ExecuteWorkflowAsync_MultiParam_Succeeds()
    {
        await ExecuteWorkerAsync<MultiParamWorkflow>(async worker =>
        {
            var result = await Env.Client.ExecuteWorkflowAsync<string>(
                "MultiParamWorkflow",
                new string[] { "foo", "bar" },
                new(id: $"workflow-{Guid.NewGuid()}", taskQueue: worker.Options.TaskQueue!));
            Assert.Equal("foo:bar", result);
        });
    }

    [Workflow]
    public class DefaultParamWorkflow
    {
        [WorkflowRun]
        public Task<string> RunAsync(string param1, string param2 = "default") =>
            Task.FromResult($"{param1}:{param2}");
    }

    [Fact]
    public async Task ExecuteWorkflowAsync_DefaultParam_Succeeds()
    {
        await ExecuteWorkerAsync<DefaultParamWorkflow>(async worker =>
        {
            var result = await Env.Client.ExecuteWorkflowAsync<string>(
                "DefaultParamWorkflow",
                new string[] { "foo" },
                new(id: $"workflow-{Guid.NewGuid()}", taskQueue: worker.Options.TaskQueue!));
            Assert.Equal("foo:default", result);
        });
    }

    [Workflow]
    public class TimerWorkflow
    {
        [WorkflowRun]
        public async Task<string> RunAsync(Input input)
        {
            using var cancelSource = new CancellationTokenSource();
            if (input.CancelBefore)
            {
                cancelSource.Cancel();
            }
            else if (input.CancelAfterMS > 0)
            {
                _ = Workflow.DelayAsync(input.CancelAfterMS).ContinueWith(_ => cancelSource.Cancel());
            }
            try
            {
                await Workflow.DelayAsync(input.DelayMS, cancelSource.Token);
                return "done";
            }
            catch (TaskCanceledException)
            {
                return "cancelled";
            }
        }

        public record Input(
            int DelayMS,
            bool CancelBefore = false,
            int CancelAfterMS = 0);
    }

    [Fact]
    public async Task ExecuteWorkflowAsync_Timer_Succeeds()
    {
        await ExecuteWorkerAsync<TimerWorkflow>(async worker =>
        {
            var arg = new TimerWorkflow.Input(DelayMS: 100);
            var handle = await Env.Client.StartWorkflowAsync(
                (TimerWorkflow wf) => wf.RunAsync(arg),
                new(id: $"workflow-{Guid.NewGuid()}", taskQueue: worker.Options.TaskQueue!));
            Assert.Equal("done", await handle.GetResultAsync());
            // Check history has a timer start and a timer fire
            bool foundStart = false, foundFire = false;
            await foreach (var evt in handle.FetchHistoryEventsAsync())
            {
                if (evt.TimerStartedEventAttributes != null)
                {
                    Assert.False(foundStart);
                    foundStart = true;
                    Assert.Equal(
                        TimeSpan.FromMilliseconds(100),
                        evt.TimerStartedEventAttributes.StartToFireTimeout.ToTimeSpan());
                }
                else if (evt.TimerFiredEventAttributes != null)
                {
                    Assert.False(foundFire);
                    foundFire = true;
                }
            }
            Assert.True(foundStart);
            Assert.True(foundFire);
        });
    }

    [Fact]
    public async Task ExecuteWorkflowAsync_TimerCancelBefore_ProperlyCancelled()
    {
        await ExecuteWorkerAsync<TimerWorkflow>(async worker =>
        {
            var arg = new TimerWorkflow.Input(DelayMS: 10000, CancelBefore: true);
            var handle = await Env.Client.StartWorkflowAsync(
                (TimerWorkflow wf) => wf.RunAsync(arg),
                new(id: $"workflow-{Guid.NewGuid()}", taskQueue: worker.Options.TaskQueue!));
            Assert.Equal("cancelled", await handle.GetResultAsync());
            // Make sure no timer event in history
            await foreach (var evt in handle.FetchHistoryEventsAsync())
            {
                Assert.Null(evt.TimerStartedEventAttributes);
            }
        });
    }

    [Fact]
    public async Task ExecuteWorkflowAsync_TimerCancelAfter_ProperlyCancelled()
    {
        await ExecuteWorkerAsync<TimerWorkflow>(async worker =>
        {
            var arg = new TimerWorkflow.Input(DelayMS: 10000, CancelAfterMS: 100);
            var handle = await Env.Client.StartWorkflowAsync(
                (TimerWorkflow wf) => wf.RunAsync(arg),
                new(id: $"workflow-{Guid.NewGuid()}", taskQueue: worker.Options.TaskQueue!));
            Assert.Equal("cancelled", await handle.GetResultAsync());
            // Make sure there is a timer cancelled in history
            var found = false;
            await foreach (var evt in handle.FetchHistoryEventsAsync())
            {
                found = evt.TimerCanceledEventAttributes != null;
                if (found)
                {
                    break;
                }
            }
            Assert.True(found);
        });
    }

    [Fact]
    public async Task ExecuteWorkflowAsync_TimerInfinite_NeverCreatesTask()
    {
        await ExecuteWorkerAsync<TimerWorkflow>(async worker =>
        {
            var arg = new TimerWorkflow.Input(DelayMS: Timeout.Infinite, CancelAfterMS: 100);
            var handle = await Env.Client.StartWorkflowAsync(
                (TimerWorkflow wf) => wf.RunAsync(arg),
                new(id: $"workflow-{Guid.NewGuid()}", taskQueue: worker.Options.TaskQueue!));
            Assert.Equal("cancelled", await handle.GetResultAsync());
            // Only expect the one cancel timer, not the infinite one
            var timerCount = 0;
            await foreach (var evt in handle.FetchHistoryEventsAsync())
            {
                if (evt.TimerStartedEventAttributes != null)
                {
                    timerCount++;
                }
            }
            Assert.Equal(1, timerCount);
        });
    }

    [Fact]
    public async Task ExecuteWorkflowAsync_TimerNegative_FailsTask()
    {
        await ExecuteWorkerAsync<TimerWorkflow>(async worker =>
        {
            var arg = new TimerWorkflow.Input(DelayMS: -50);
            var handle = await Env.Client.StartWorkflowAsync(
                (TimerWorkflow wf) => wf.RunAsync(arg),
                new(id: $"workflow-{Guid.NewGuid()}", taskQueue: worker.Options.TaskQueue!));
            // Confirm WFT failure
            await AssertTaskFailureContainsEventuallyAsync(handle, "duration cannot be less than 0");
        });
    }

    [Fact]
    public async Task ExecuteWorkflowAsync_TimerZero_LikeOneMillisecond()
    {
        await ExecuteWorkerAsync<TimerWorkflow>(async worker =>
        {
            var arg = new TimerWorkflow.Input(DelayMS: 0);
            var handle = await Env.Client.StartWorkflowAsync(
                (TimerWorkflow wf) => wf.RunAsync(arg),
                new(id: $"workflow-{Guid.NewGuid()}", taskQueue: worker.Options.TaskQueue!));
            Assert.Equal("done", await handle.GetResultAsync());
            // Make sure the timer was set to 1ms
            var found = false;
            await foreach (var evt in handle.FetchHistoryEventsAsync())
            {
                if (evt.TimerStartedEventAttributes != null)
                {
                    found = true;
                    Assert.Equal(
                        TimeSpan.FromMilliseconds(1),
                        evt.TimerStartedEventAttributes.StartToFireTimeout.ToTimeSpan());
                }
            }
            Assert.True(found);
        });
    }

    [Workflow]
    public class CancelWorkflow
    {
        public static TaskCompletionSource? ActivityStarted { get; set; }

        private bool childWaiting;

        [Activity]
        public static async Task<string> SwallowCancelActivityAsync()
        {
            ActivityStarted!.SetResult();
            while (!ActivityExecutionContext.Current.CancellationToken.IsCancellationRequested)
            {
                ActivityExecutionContext.Current.Heartbeat();
                await Task.Delay(100);
            }
            return "cancelled";
        }

        [Workflow]
        public class SwallowCancelChildWorkflow
        {
            [WorkflowRun]
            public async Task<string> RunAsync()
            {
                try
                {
                    await Workflow.DelayAsync(Timeout.Infinite);
                    throw new InvalidOperationException("Unexpected timer success");
                }
                catch (OperationCanceledException)
                {
                    return "cancelled";
                }
            }
        }

        [WorkflowRun]
        public async Task<string> RunAsync(Scenario scenario)
        {
            switch (scenario)
            {
                case Scenario.Timer:
                    await Workflow.DelayAsync(30000);
                    break;
                case Scenario.TimerIgnoreCancel:
                    // Wait for both cancellation and timer
                    var timerTask = Workflow.DelayAsync(100, CancellationToken.None);
                    try
                    {
                        await timerTask.WaitAsync(Workflow.CancellationToken);
                        Assert.Fail("Didn't fail");
                    }
                    catch (TaskCanceledException)
                    {
                    }
                    await timerTask;
                    break;
                case Scenario.TimerWaitAndIgnore:
                    await Task.WhenAny(Workflow.DelayAsync(Timeout.Infinite, Workflow.CancellationToken));
                    break;
                case Scenario.Activity:
                    await Workflow.ExecuteActivityAsync(
                        () => SwallowCancelActivityAsync(),
                        new()
                        {
                            ScheduleToCloseTimeout = TimeSpan.FromHours(1),
                            HeartbeatTimeout = TimeSpan.FromSeconds(2),
                        });
                    break;
                case Scenario.ActivityWaitAndIgnore:
                    var actRes = await Workflow.ExecuteActivityAsync(
                        () => SwallowCancelActivityAsync(),
                        new()
                        {
                            ScheduleToCloseTimeout = TimeSpan.FromHours(1),
                            HeartbeatTimeout = TimeSpan.FromSeconds(2),
                            CancellationType = ActivityCancellationType.WaitCancellationCompleted,
                        });
                    Assert.Equal("cancelled", actRes);
                    break;
                case Scenario.LocalActivity:
                    await Workflow.ExecuteLocalActivityAsync(
                        () => SwallowCancelActivityAsync(),
                        new() { ScheduleToCloseTimeout = TimeSpan.FromHours(1) });
                    break;
                case Scenario.ChildTryCancel:
                    var childHandle1 = await Workflow.StartChildWorkflowAsync(
                        (SwallowCancelChildWorkflow wf) => wf.RunAsync(),
                        new() { CancellationType = ChildWorkflowCancellationType.TryCancel });
                    childWaiting = true;
                    await childHandle1.GetResultAsync();
                    break;
                case Scenario.ChildWaitAndIgnore:
                    var childHandle2 = await Workflow.StartChildWorkflowAsync(
                        (SwallowCancelChildWorkflow wf) => wf.RunAsync());
                    childWaiting = true;
                    var childRes = await childHandle2.GetResultAsync();
                    Assert.Equal("cancelled", childRes);
                    break;
                default:
                    throw new NotImplementedException();
            }
            return "done";
        }

        [WorkflowQuery]
        public bool ChildWaiting() => childWaiting;

        public enum Scenario
        {
            Timer,
            TimerIgnoreCancel,
            TimerWaitAndIgnore,
            Activity,
            ActivityWaitAndIgnore,
            LocalActivity,
            ChildTryCancel,
            ChildWaitAndIgnore,
        }
    }

    [Fact]
    public async Task ExecuteWorkflowAsync_Cancel_ProperlyCancelled()
    {
        Task AssertProperlyCancelled(
            CancelWorkflow.Scenario scenario,
            Func<WorkflowHandle<CancelWorkflow>, Task>? waitFor = null,
            Action<WorkflowHandle>? additionalAssertions = null) =>
            ExecuteWorkerAsync<CancelWorkflow>(
                async worker =>
                {
                    CancelWorkflow.ActivityStarted = new();
                    var handle = await Env.Client.StartWorkflowAsync(
                        (CancelWorkflow wf) => wf.RunAsync(scenario),
                        new(id: $"workflow-{Guid.NewGuid()}", taskQueue: worker.Options.TaskQueue!)
                        {
                            // Lowering for quicker LA result
                            TaskTimeout = TimeSpan.FromSeconds(2),
                        });
                    if (waitFor != null)
                    {
                        await waitFor(handle);
                    }
                    else
                    {
                        await AssertStartedEventuallyAsync(handle);
                    }
                    await handle.CancelAsync();
                    var exc = await Assert.ThrowsAsync<WorkflowFailedException>(
                        () => handle.GetResultAsync());
                    Assert.IsType<CancelledFailureException>(exc.InnerException);
                    additionalAssertions?.Invoke(handle);
                },
                new TemporalWorkerOptions().
                    AddActivity(CancelWorkflow.SwallowCancelActivityAsync).
                    AddWorkflow<CancelWorkflow.SwallowCancelChildWorkflow>());

        // TODO(cretz): wait condition, external signal, etc
        await AssertProperlyCancelled(CancelWorkflow.Scenario.Timer);
        await AssertProperlyCancelled(
            CancelWorkflow.Scenario.Activity, _ => CancelWorkflow.ActivityStarted!.Task);
        await AssertProperlyCancelled(
            CancelWorkflow.Scenario.LocalActivity, _ => CancelWorkflow.ActivityStarted!.Task);
        await AssertProperlyCancelled(
            CancelWorkflow.Scenario.ChildTryCancel, handle =>
                AssertMore.EqualEventuallyAsync(
                    true,
                    () => handle.QueryAsync(wf => wf.ChildWaiting())));
    }

    [Fact]
    public async Task ExecuteWorkflowAsync_Cancel_ProperlyIgnored()
    {
        Task AssertProperlyIgnored(
            CancelWorkflow.Scenario scenario,
            Func<WorkflowHandle<CancelWorkflow>, Task>? waitFor = null,
            Action<WorkflowHandle>? additionalAssertions = null) =>
            ExecuteWorkerAsync<CancelWorkflow>(
                async worker =>
                {
                    CancelWorkflow.ActivityStarted = new();
                    var handle = await Env.Client.StartWorkflowAsync(
                        (CancelWorkflow wf) => wf.RunAsync(scenario),
                        new(id: $"workflow-{Guid.NewGuid()}", taskQueue: worker.Options.TaskQueue!));
                    if (waitFor != null)
                    {
                        await waitFor(handle);
                    }
                    else
                    {
                        await AssertStartedEventuallyAsync(handle);
                    }
                    await handle.CancelAsync();
                    Assert.Equal("done", await handle.GetResultAsync());
                    additionalAssertions?.Invoke(handle);
                },
                new TemporalWorkerOptions().
                    AddActivity(CancelWorkflow.SwallowCancelActivityAsync).
                    AddWorkflow<CancelWorkflow.SwallowCancelChildWorkflow>());

        // TODO(cretz): Test external signal, etc
        await AssertProperlyIgnored(CancelWorkflow.Scenario.TimerIgnoreCancel);
        await AssertProperlyIgnored(CancelWorkflow.Scenario.TimerWaitAndIgnore);
        await AssertProperlyIgnored(
            CancelWorkflow.Scenario.ActivityWaitAndIgnore,
            _ => CancelWorkflow.ActivityStarted!.Task);
        await AssertProperlyIgnored(
            CancelWorkflow.Scenario.ChildWaitAndIgnore, handle =>
                AssertMore.EqualEventuallyAsync(
                    true,
                    () => handle.QueryAsync(wf => wf.ChildWaiting())));
    }

    [Workflow]
    public class AssertWorkflow
    {
        [WorkflowRun]
        public async Task RunAsync() => Assert.Fail("Oh no");
    }

    [Fact]
    public async Task ExecuteWorkflowAsync_Assert_FailsWorkflow()
    {
        await ExecuteWorkerAsync<AssertWorkflow>(async worker =>
        {
            var exc = await Assert.ThrowsAsync<WorkflowFailedException>(() =>
                Env.Client.ExecuteWorkflowAsync(
                    (AssertWorkflow wf) => wf.RunAsync(),
                    new(id: $"workflow-{Guid.NewGuid()}", taskQueue: worker.Options.TaskQueue!)));
            var exc2 = Assert.IsType<ApplicationFailureException>(exc.InnerException);
            Assert.Equal("Assertion failed", exc2.Message);
            var exc3 = Assert.IsType<ApplicationFailureException>(exc2.InnerException);
            Assert.Contains("Oh no", exc3.Message);
        });
    }

    [Workflow]
    public class SignalWorkflow
    {
        private readonly List<string> events = new();

        // Just wait forever
        [WorkflowRun]
        public Task RunAsync() => Workflow.DelayAsync(Timeout.Infinite);

        [WorkflowSignal]
        public async Task Signal1Async(string arg) => events.Add($"Signal1: {arg}");

        [WorkflowSignal("custom-name")]
        public async Task SignalCustomAsync(string arg) => events.Add($"SignalCustom: {arg}");

        [WorkflowSignal]
        public async Task AddSignalHandlersAsync(IReadOnlyCollection<string> names)
        {
            foreach (var name in names)
            {
                async Task HandleSignalAsync(string arg) =>
                    events.Add($"AddSignalHandlers: {name} - {arg}");
                Workflow.Signals[name] = WorkflowSignalDefinition.CreateWithoutAttribute(
                    name, HandleSignalAsync);
            }
        }

        [WorkflowSignal]
        public async Task FailWorkflowAsync() => throw new ApplicationFailureException("Oh no");

        [WorkflowQuery]
        public IList<string> Events() => events;
    }

    [Fact]
    public async Task ExecuteWorkflowAsync_Signals_ProperlyHandled()
    {
        await ExecuteWorkerAsync<SignalWorkflow>(async worker =>
        {
            // Start the workflow with a signal
            var handle = await Env.Client.StartWorkflowAsync(
                (SignalWorkflow wf) => wf.RunAsync(),
                new(id: $"workflow-{Guid.NewGuid()}", taskQueue: worker.Options.TaskQueue!)
                {
                    StartSignal = "Signal1",
                    StartSignalArgs = new[] { "signalval1" },
                });
            // Add one w/ custom name
            await handle.SignalAsync(wf => wf.SignalCustomAsync("signalval2"));
            // Add a couple more to be buffered
            await handle.SignalAsync("latesig1", new[] { "signalval3" });
            await handle.SignalAsync("latesig2", new[] { "signalval4" });
            // Add the signal handlers
            await handle.SignalAsync(
                wf => wf.AddSignalHandlersAsync(new[] { "latesig1", "latesig2", "latesig3" }));
            // Add another to a late-bound signal
            await handle.SignalAsync("latesig3", new[] { "signalval5" });
            // Confirm all events are as expected
            Assert.Equal(
                new List<string>
                {
                    "Signal1: signalval1",
                    "SignalCustom: signalval2",
                    "AddSignalHandlers: latesig1 - signalval3",
                    "AddSignalHandlers: latesig2 - signalval4",
                    "AddSignalHandlers: latesig3 - signalval5",
                },
                await handle.QueryAsync(wf => wf.Events()));

            // Now send a signal that fails the entire workflow
            await handle.SignalAsync(wf => wf.FailWorkflowAsync());
            var exc = await Assert.ThrowsAsync<WorkflowFailedException>(
                () => handle.GetResultAsync());
            var exc2 = Assert.IsType<ApplicationFailureException>(exc.InnerException);
            Assert.Equal("Oh no", exc2.Message);
        });
    }

    [Workflow]
    public class QueryWorkflow
    {
        // Just wait forever
        [WorkflowRun]
        public Task RunAsync() => Workflow.DelayAsync(Timeout.Infinite);

        [WorkflowQuery]
        public string QuerySimple(string arg) => $"QuerySimple: {arg}";

        [WorkflowQuery("custom-name")]
        public string QueryCustom(string arg) => $"QueryCustom: {arg}";

        [WorkflowSignal]
        public async Task AddQueryHandlerAsync(string name) =>
            Workflow.Queries[name] = WorkflowQueryDefinition.CreateWithoutAttribute(
                name, (string arg) => $"AddQueryHandler: {name} - {arg}");

        [WorkflowQuery]
        public string QueryFail() => throw new InvalidOperationException("Query fail");

        [WorkflowQuery]
        public string QueryMakingCommands()
        {
            _ = Workflow.DelayAsync(5000);
            return "unreachable";
        }
    }

    [Fact]
    public async Task ExecuteWorkflowAsync_Queries_ProperlyHandled()
    {
        await ExecuteWorkerAsync<QueryWorkflow>(async worker =>
        {
            // Start the workflow
            var handle = await Env.Client.StartWorkflowAsync(
                (QueryWorkflow wf) => wf.RunAsync(),
                new(id: $"workflow-{Guid.NewGuid()}", taskQueue: worker.Options.TaskQueue!));
            // Basic queries
            Assert.Equal(
                "QuerySimple: foo",
                await handle.QueryAsync(wf => wf.QuerySimple("foo")));
            Assert.Equal(
                "QueryCustom: bar",
                await handle.QueryAsync(wf => wf.QueryCustom("bar")));
            // Non-existent query
            var exc = await Assert.ThrowsAsync<WorkflowQueryFailedException>(
                () => handle.QueryAsync<string>("some-query", new[] { "some-arg" }));
            Assert.Contains(
                "known queries: [custom-name QueryFail QueryMakingCommands QuerySimple]",
                exc.Message);
            // Add that non-existent query then try again
            await handle.SignalAsync(wf => wf.AddQueryHandlerAsync("some-query"));
            Assert.Equal(
                "AddQueryHandler: some-query - some-arg",
                await handle.QueryAsync<string>("some-query", new[] { "some-arg" }));
            // Query fail
            var exc2 = await Assert.ThrowsAsync<WorkflowQueryFailedException>(
                () => handle.QueryAsync(wf => wf.QueryFail()));
            Assert.Equal("Query fail", exc2.Message);
            // Make commands in a query
            var exc3 = await Assert.ThrowsAsync<WorkflowQueryFailedException>(
                () => handle.QueryAsync(wf => wf.QueryMakingCommands()));
            Assert.Contains("created workflow commands", exc3.Message);
        });
    }

    [Workflow]
    public class MiscHelpersWorkflow
    {
        private static readonly List<bool> EventsForIsReplaying = new();

        private string? completeWorkflow;

        [WorkflowRun]
        public async Task<string> RunAsync()
        {
            Workflow.Logger.LogInformation("Some log {Foo}", "Bar");
            EventsForIsReplaying.Add(Workflow.Unsafe.IsReplaying);
            await Workflow.WaitConditionAsync(() => completeWorkflow != null);
            return completeWorkflow!;
        }

        [WorkflowSignal]
        public async Task CompleteWorkflow(string val) => completeWorkflow = val;

        [WorkflowQuery]
        public DateTime CurrentTime() => Workflow.UtcNow;

        [WorkflowQuery]
        public int Random(int max) => Workflow.Random.Next(max);

        [WorkflowQuery]
        public string NewGuid() => Workflow.NewGuid().ToString();

        [WorkflowQuery]
        public bool[] GetEventsForIsReplaying() => EventsForIsReplaying.ToArray();
    }

    [Fact]
    public async Task ExecuteWorkflowAsync_MiscHelpers_Succeed()
    {
        // Run one worker doing test
        var workflowID = string.Empty;
        var taskQueue = string.Empty;
        var loggerFactory = new TestUtils.LogCaptureFactory(LoggerFactory);
        await ExecuteWorkerAsync<MiscHelpersWorkflow>(
            async worker =>
            {
                // Start the workflow
                var handle = await Env.Client.StartWorkflowAsync(
                    (MiscHelpersWorkflow wf) => wf.RunAsync(),
                    new(id: $"workflow-{Guid.NewGuid()}", taskQueue: worker.Options.TaskQueue!));
                workflowID = handle.ID;
                taskQueue = worker.Options.TaskQueue!;
                Assert.InRange(
                    await handle.QueryAsync(wf => wf.CurrentTime()),
                    DateTime.UtcNow - TimeSpan.FromMinutes(5),
                    DateTime.UtcNow + TimeSpan.FromMinutes(5));
                Assert.InRange(await handle.QueryAsync(wf => wf.Random(3)), 0, 2);
                // Check GUID is parseable and shows 4 as UUID version
                var guid = await handle.QueryAsync(wf => wf.NewGuid());
                Assert.True(Guid.TryParseExact(guid, "D", out _));
                Assert.Equal('4', guid[14]);
                // Mark workflow complete and wait on result
                await handle.SignalAsync(wf => wf.CompleteWorkflow("done!"));
                Assert.Equal("done!", await handle.GetResultAsync());
                // Confirm log is present
                Assert.Contains(loggerFactory.Logs, entry => entry.Formatted == "Some log Bar");
                // Now clear and issue query and confirm log is not present
                loggerFactory.ClearLogs();
                Assert.InRange(await handle.QueryAsync(wf => wf.Random(3)), 0, 2);
                Assert.DoesNotContain(
                    loggerFactory.Logs, entry => entry.Formatted == "Some log Bar");
            },
            new()
            {
                LoggerFactory = loggerFactory,
            });

        // Run the worker again with a query so we can force replay
        await ExecuteWorkerAsync<MiscHelpersWorkflow>(
            async worker =>
            {
                // Now query after close to check that is replaying worked
                var isReplayingValues = await Env.Client.GetWorkflowHandle<MiscHelpersWorkflow>(
                    workflowID).QueryAsync(wf => wf.GetEventsForIsReplaying());
                Assert.Equal(new[] { false, true }, isReplayingValues);
            },
            new(taskQueue: taskQueue));
    }

    [Workflow]
    public class WaitConditionWorkflow
    {
        private readonly CancellationTokenSource cancelSource;
        private bool shouldProceed;

        public WaitConditionWorkflow() =>
            cancelSource = CancellationTokenSource.CreateLinkedTokenSource(Workflow.CancellationToken);

        [WorkflowRun]
        public Task<bool> RunAsync(int timeoutMs) =>
            Workflow.WaitConditionAsync(() => shouldProceed, timeoutMs, cancelSource.Token);

        [WorkflowSignal]
        public async Task ProceedAsync() => shouldProceed = true;

        [WorkflowSignal]
        public async Task CancelWaitAsync() => cancelSource.Cancel();
    }

    [Fact]
    public async Task ExecuteWorkflowAsync_WaitCondition_Succeeds()
    {
        await ExecuteWorkerAsync<WaitConditionWorkflow>(async worker =>
        {
            // Start the workflow
            var handle = await Env.Client.StartWorkflowAsync(
                (WaitConditionWorkflow wf) => wf.RunAsync(Timeout.Infinite),
                new(id: $"workflow-{Guid.NewGuid()}", taskQueue: worker.Options.TaskQueue!));
            // Tell to proceed and confirm it does
            await handle.SignalAsync(wf => wf.ProceedAsync());
            Assert.True(await handle.GetResultAsync());
        });
    }

    [Fact]
    public async Task ExecuteWorkflowAsync_WaitConditionManualCancel_ProperlyCancels()
    {
        await ExecuteWorkerAsync<WaitConditionWorkflow>(async worker =>
        {
            // Start the workflow
            var handle = await Env.Client.StartWorkflowAsync(
                (WaitConditionWorkflow wf) => wf.RunAsync(Timeout.Infinite),
                new(id: $"workflow-{Guid.NewGuid()}", taskQueue: worker.Options.TaskQueue!));
            // Cancel and confirm it does
            await handle.SignalAsync(wf => wf.CancelWaitAsync());
            var exc = await Assert.ThrowsAsync<WorkflowFailedException>(
                () => handle.GetResultAsync());
            var exc2 = Assert.IsType<ApplicationFailureException>(exc.InnerException);
            Assert.Contains("canceled", exc2.Message);
        });
    }

    [Fact]
    public async Task ExecuteWorkflowAsync_WaitConditionWorkflowCancel_ProperlyCancels()
    {
        await ExecuteWorkerAsync<WaitConditionWorkflow>(async worker =>
        {
            // Start the workflow
            var handle = await Env.Client.StartWorkflowAsync(
                (WaitConditionWorkflow wf) => wf.RunAsync(Timeout.Infinite),
                new(id: $"workflow-{Guid.NewGuid()}", taskQueue: worker.Options.TaskQueue!));
            // Confirm query says it's running
            await AssertStartedEventuallyAsync(handle);
            // Cancel workflow and confirm it does
            await handle.CancelAsync();
            var exc = await Assert.ThrowsAsync<WorkflowFailedException>(
                () => handle.GetResultAsync());
            Assert.IsType<CancelledFailureException>(exc.InnerException);
        });
    }

    [Fact]
    public async Task ExecuteWorkflowAsync_WaitConditionTimeout_ProperlyTimesOut()
    {
        await ExecuteWorkerAsync<WaitConditionWorkflow>(async worker =>
        {
            // Start the workflow
            var handle = await Env.Client.StartWorkflowAsync(
                (WaitConditionWorkflow wf) => wf.RunAsync(10),
                new(id: $"workflow-{Guid.NewGuid()}", taskQueue: worker.Options.TaskQueue!));
            // Wait for timeout
            Assert.False(await handle.GetResultAsync());
        });
    }

    [Workflow]
    public class DeadlockWorkflow
    {
        [WorkflowRun]
        public async Task RunAsync() => Thread.Sleep(4000);
    }

    [Fact]
    public async Task ExecuteWorkflowAsync_Deadlock_ProperlyFails()
    {
        await ExecuteWorkerAsync<DeadlockWorkflow>(
            async worker =>
            {
                // Start the workflow
                var handle = await Env.Client.StartWorkflowAsync(
                    (DeadlockWorkflow wf) => wf.RunAsync(),
                    new(id: $"workflow-{Guid.NewGuid()}", taskQueue: worker.Options.TaskQueue!));
                await AssertTaskFailureContainsEventuallyAsync(handle, "deadlocked");
            },
            // Disable task tracing so we can add delay in there
            new() { DisableWorkflowTracingEventListener = true });
    }

    [Workflow]
    public class SearchAttributesWorkflow
    {
        public static readonly SearchAttributeCollection AttributesInitial = new SearchAttributeCollection.Builder().
            Set(AttrBool, true).
            Set(AttrDateTime, new DateTimeOffset(2001, 1, 1, 0, 0, 0, TimeSpan.Zero)).
            Set(AttrDouble, 123.45).
            Set(AttrKeyword, "SomeKeyword").
            // TODO(cretz): Fix after Temporal dev server upgraded
            // Set(AttrKeywordList, new[] { "SomeKeyword1", "SomeKeyword2" }).
            Set(AttrLong, 678).
            Set(AttrText, "SomeText").
            ToSearchAttributeCollection();

        // Update half, remove half
        public static readonly SearchAttributeUpdate[] AttributeFirstUpdates = new SearchAttributeUpdate[]
        {
            AttrBool.ValueSet(false),
            AttrDateTime.ValueSet(new DateTimeOffset(2002, 1, 1, 0, 0, 0, TimeSpan.Zero)),
            AttrDouble.ValueSet(234.56),
            AttrKeyword.ValueUnset(),
            AttrLong.ValueUnset(),
            AttrText.ValueUnset(),
        };

        public static readonly SearchAttributeCollection AttributesFirstUpdated = new SearchAttributeCollection.Builder().
            Set(AttrBool, false).
            Set(AttrDateTime, new DateTimeOffset(2002, 1, 1, 0, 0, 0, TimeSpan.Zero)).
            Set(AttrDouble, 234.56).
            ToSearchAttributeCollection();

        // Update/remove other half
        public static readonly SearchAttributeUpdate[] AttributeSecondUpdates = new SearchAttributeUpdate[]
        {
            AttrBool.ValueUnset(),
            AttrDateTime.ValueUnset(),
            AttrDouble.ValueUnset(),
            AttrKeyword.ValueSet("AnotherKeyword"),
            AttrLong.ValueSet(789),
            AttrText.ValueSet("SomeOtherText"),
        };

        public static readonly SearchAttributeCollection AttributesSecondUpdated = new SearchAttributeCollection.Builder().
            Set(AttrKeyword, "AnotherKeyword").
            Set(AttrLong, 789).
            Set(AttrText, "SomeOtherText").
            ToSearchAttributeCollection();

        public static void AssertAttributesEqual(
            SearchAttributeCollection expected, SearchAttributeCollection actual) =>
            Assert.Equal(
                expected.UntypedValues.Where(kvp => kvp.Key.Name.StartsWith("DotNet")),
                actual.UntypedValues.Where(kvp => kvp.Key.Name.StartsWith("DotNet")));

        private bool proceed;

        [WorkflowRun]
        public async Task RunAsync()
        {
            // Check initial
            AssertAttributesEqual(AttributesInitial, Workflow.TypedSearchAttributes);
            // Wait, then update and check
            await Workflow.WaitConditionAsync(() => proceed);
            proceed = false;
            Workflow.UpsertTypedSearchAttributes(AttributeFirstUpdates);
            AssertAttributesEqual(AttributesFirstUpdated, Workflow.TypedSearchAttributes);
            // Wait, then update and check
            await Workflow.WaitConditionAsync(() => proceed);
            proceed = false;
            Workflow.UpsertTypedSearchAttributes(AttributeSecondUpdates);
            AssertAttributesEqual(AttributesSecondUpdated, Workflow.TypedSearchAttributes);
        }

        [WorkflowSignal]
        public async Task ProceedAsync() => proceed = true;
    }

    [Fact]
    public async Task ExecuteWorkflowAsync_SearchAttributes_ProperlyUpserted()
    {
        await EnsureSearchAttributesPresentAsync();
        await ExecuteWorkerAsync<SearchAttributesWorkflow>(async worker =>
        {
            // Start the workflow
            var handle = await Env.Client.StartWorkflowAsync(
                (SearchAttributesWorkflow wf) => wf.RunAsync(),
                new(id: $"workflow-{Guid.NewGuid()}", taskQueue: worker.Options.TaskQueue!)
                {
                    TypedSearchAttributes = SearchAttributesWorkflow.AttributesInitial,
                });
            // Confirm description shows initial
            SearchAttributesWorkflow.AssertAttributesEqual(
                SearchAttributesWorkflow.AttributesInitial,
                (await handle.DescribeAsync()).TypedSearchAttributes);
            // Tell workflow to proceed and confirm next values
            await handle.SignalAsync(wf => wf.ProceedAsync());
            await AssertMore.EventuallyAsync(async () =>
                SearchAttributesWorkflow.AssertAttributesEqual(
                    SearchAttributesWorkflow.AttributesFirstUpdated,
                    (await handle.DescribeAsync()).TypedSearchAttributes));
            // Tell workflow to proceed and confirm next values
            await handle.SignalAsync(wf => wf.ProceedAsync());
            await AssertMore.EventuallyAsync(async () =>
                SearchAttributesWorkflow.AssertAttributesEqual(
                    SearchAttributesWorkflow.AttributesSecondUpdated,
                    (await handle.DescribeAsync()).TypedSearchAttributes));
        });
    }

    [Workflow]
    public class MemoWorkflow
    {
        public static readonly Dictionary<string, object> MemoInitial = new()
        {
            ["foo"] = "fooval",
            ["bar"] = "barval",
        };

        public static readonly MemoUpdate[] MemoUpdates = new[]
        {
            MemoUpdate.ValueSet("foo", "newfooval"),
            MemoUpdate.ValueUnset("bar"),
            MemoUpdate.ValueSet("baz", "bazval"),
        };

        public static readonly Dictionary<string, object> MemoUpdated = new()
        {
            ["foo"] = "newfooval",
            ["baz"] = "bazval",
        };

        private bool proceed;

        [WorkflowRun]
        public async Task RunAsync()
        {
            // Check initial
            Assert.Equal(MemoInitial, Workflow.Memo.ToDictionary(
                kvp => kvp.Key, kvp => (object)kvp.Value.ToValue<string>()));
            // Wait, then update and check
            await Workflow.WaitConditionAsync(() => proceed);
            Workflow.UpsertMemo(MemoUpdates);
            Assert.Equal(MemoUpdated, Workflow.Memo.ToDictionary(
                kvp => kvp.Key, kvp => (object)kvp.Value.ToValue<string>()));
        }

        [WorkflowSignal]
        public async Task ProceedAsync() => proceed = true;
    }

    [Fact]
    public async Task ExecuteWorkflowAsync_Memo_ProperlyUpserted()
    {
        await ExecuteWorkerAsync<MemoWorkflow>(async worker =>
        {
            // Start the workflow
            var handle = await Env.Client.StartWorkflowAsync(
                (MemoWorkflow wf) => wf.RunAsync(),
                new(id: $"workflow-{Guid.NewGuid()}", taskQueue: worker.Options.TaskQueue!)
                {
                    Memo = MemoWorkflow.MemoInitial,
                });
            // Confirm description shows initial
            async Task<Dictionary<string, object>> GetCurrentMemoAsync()
            {
                var desc = await handle.DescribeAsync();
                var dict = new Dictionary<string, object>(desc.Memo.Count);
                foreach (var kvp in desc.Memo)
                {
                    dict[kvp.Key] = await kvp.Value.ToValueAsync<string>();
                }
                return dict;
            }
            Assert.Equal(MemoWorkflow.MemoInitial, await GetCurrentMemoAsync());
            // Tell workflow to proceed and confirm next values
            await handle.SignalAsync(wf => wf.ProceedAsync());
            await AssertMore.EventuallyAsync(async () =>
                Assert.Equal(MemoWorkflow.MemoUpdated, await GetCurrentMemoAsync()));
        });
    }

    [Workflow]
    public class ContinueAsNewWorkflow
    {
        [WorkflowRun]
        public async Task<IList<string>> RunAsync(IList<string> pastRunIDs)
        {
            // Check memo and retry policy
            Assert.Equal(pastRunIDs.Count, Workflow.Memo["PastRunIDCount"].ToValue<int>());
            Assert.Equal(pastRunIDs.Count + 1000, Workflow.Info.RetryPolicy?.MaximumAttempts);

            if (pastRunIDs.Count == 5)
            {
                return pastRunIDs;
            }
            if (Workflow.Info.ContinuedRunID is string contRunID)
            {
                pastRunIDs.Add(contRunID);
            }
            throw Workflow.CreateContinueAsNewException(
                (ContinueAsNewWorkflow wf) => wf.RunAsync(pastRunIDs),
                new()
                {
                    Memo = new Dictionary<string, object>
                    {
                        ["PastRunIDCount"] = pastRunIDs.Count,
                    },
                    RetryPolicy = new() { MaximumAttempts = pastRunIDs.Count + 1000 },
                });
        }
    }

    [Fact]
    public async Task ExecuteWorkflowAsync_ContinueAsNew_ProperlyContinues()
    {
        await ExecuteWorkerAsync<ContinueAsNewWorkflow>(async worker =>
        {
            var handle = await Env.Client.StartWorkflowAsync(
                (ContinueAsNewWorkflow wf) => wf.RunAsync(new List<string>()),
                new(id: $"workflow-{Guid.NewGuid()}", taskQueue: worker.Options.TaskQueue!)
                {
                    Memo = new Dictionary<string, object> { ["PastRunIDCount"] = 0 },
                    RetryPolicy = new() { MaximumAttempts = 1000 },
                });
            var result = await handle.GetResultAsync();
            Assert.Equal(5, result.Count);
            Assert.Equal(handle.FirstExecutionRunID, result[0]);
        });
    }

    [Workflow]
    public class SimpleActivityWorkflow
    {
        [Activity]
        public static string ResultNoArgSync() => "1";

        [Activity]
        public static string ResultWithArgSync(string arg)
        {
            Assert.Equal("2", arg);
            return "3";
        }

        [Activity]
        public static void NoResultNoArgSync()
        {
        }

        [Activity]
        public static void NoResultWithArgSync(string arg) => Assert.Equal("4", arg);

        [Activity]
        public static async Task<string> ResultNoArgAsync() => "5";

        [Activity]
        public static async Task<string> ResultWithArgAsync(string arg)
        {
            Assert.Equal("6", arg);
            return "7";
        }

        [Activity]
        public static Task NoResultNoArgAsync() => Task.CompletedTask;

        [Activity]
        public static async Task NoResultWithArgAsync(string arg) => Assert.Equal("8", arg);

        [Activity]
        public static string ResultMultiArgSync(string arg1, string arg2)
        {
            Assert.Equal("9", arg1);
            Assert.Equal("10", arg2);
            return "11";
        }

        [Activity]
        public static void NoResultMultiArgSync(string arg1, string arg2)
        {
            Assert.Equal("12", arg1);
            Assert.Equal("13", arg2);
        }

        [WorkflowRun]
        public async Task RunAsync(bool local)
        {
#pragma warning disable SA1118 // Don't want so many lines
            // Intentionally not making options var because I want to confirm new() { ... } works
            if (local)
            {
                // Static
                Assert.Equal("1", await Workflow.ExecuteLocalActivityAsync(
                    () => ResultNoArgSync(),
                    new() { ScheduleToCloseTimeout = TimeSpan.FromHours(1) }));
                Assert.Equal("3", await Workflow.ExecuteLocalActivityAsync(
                    () => ResultWithArgSync("2"),
                    new() { ScheduleToCloseTimeout = TimeSpan.FromHours(1) }));
                await Workflow.ExecuteLocalActivityAsync(
                    () => NoResultNoArgSync(),
                    new() { ScheduleToCloseTimeout = TimeSpan.FromHours(1) });
                await Workflow.ExecuteLocalActivityAsync(
                    () => NoResultWithArgSync("4"),
                    new() { ScheduleToCloseTimeout = TimeSpan.FromHours(1) });
                Assert.Equal("5", await Workflow.ExecuteLocalActivityAsync(
                    () => ResultNoArgAsync(),
                    new() { ScheduleToCloseTimeout = TimeSpan.FromHours(1) }));
                Assert.Equal("7", await Workflow.ExecuteLocalActivityAsync(
                    () => ResultWithArgAsync("6"),
                    new() { ScheduleToCloseTimeout = TimeSpan.FromHours(1) }));
                await Workflow.ExecuteLocalActivityAsync(
                    () => NoResultNoArgAsync(),
                    new() { ScheduleToCloseTimeout = TimeSpan.FromHours(1) });
                await Workflow.ExecuteLocalActivityAsync(
                    () => NoResultWithArgAsync("8"),
                    new() { ScheduleToCloseTimeout = TimeSpan.FromHours(1) });
                Assert.Equal("11", await Workflow.ExecuteLocalActivityAsync<string>(
                    ActivityDefinition.Create(ResultMultiArgSync).Name,
                    new object?[] { "9", "10" },
                    new() { ScheduleToCloseTimeout = TimeSpan.FromHours(1) }));
                await Workflow.ExecuteLocalActivityAsync(
                    ActivityDefinition.Create(NoResultMultiArgSync).Name,
                    new object?[] { "12", "13" },
                    new() { ScheduleToCloseTimeout = TimeSpan.FromHours(1) });

                // Instance
                Assert.Equal("1", await Workflow.ExecuteLocalActivityAsync(
                    (SimpleActivityInstance act) => act.InstanceResultNoArgSync(),
                    new() { ScheduleToCloseTimeout = TimeSpan.FromHours(1) }));
                Assert.Equal("3", await Workflow.ExecuteLocalActivityAsync(
                    (SimpleActivityInstance act) => act.InstanceResultWithArgSync("2"),
                    new() { ScheduleToCloseTimeout = TimeSpan.FromHours(1) }));
                await Workflow.ExecuteLocalActivityAsync(
                    (SimpleActivityInstance act) => act.InstanceNoResultNoArgSync(),
                    new() { ScheduleToCloseTimeout = TimeSpan.FromHours(1) });
                await Workflow.ExecuteLocalActivityAsync(
                    (SimpleActivityInstance act) => act.InstanceNoResultWithArgSync("4"),
                    new() { ScheduleToCloseTimeout = TimeSpan.FromHours(1) });
                Assert.Equal("5", await Workflow.ExecuteLocalActivityAsync(
                    (SimpleActivityInstance act) => act.InstanceResultNoArgAsync(),
                    new() { ScheduleToCloseTimeout = TimeSpan.FromHours(1) }));
                Assert.Equal("7", await Workflow.ExecuteLocalActivityAsync(
                    (SimpleActivityInstance act) => act.InstanceResultWithArgAsync("6"),
                    new() { ScheduleToCloseTimeout = TimeSpan.FromHours(1) }));
                await Workflow.ExecuteLocalActivityAsync(
                    (SimpleActivityInstance act) => act.InstanceNoResultNoArgAsync(),
                    new() { ScheduleToCloseTimeout = TimeSpan.FromHours(1) });
                await Workflow.ExecuteLocalActivityAsync(
                    (SimpleActivityInstance act) => act.InstanceNoResultWithArgAsync("8"),
                    new() { ScheduleToCloseTimeout = TimeSpan.FromHours(1) });
            }
            else
            {
                // Static
                Assert.Equal("1", await Workflow.ExecuteActivityAsync(
                    () => ResultNoArgSync(),
                    new() { ScheduleToCloseTimeout = TimeSpan.FromHours(1) }));
                Assert.Equal("3", await Workflow.ExecuteActivityAsync(
                    () => ResultWithArgSync("2"),
                    new() { ScheduleToCloseTimeout = TimeSpan.FromHours(1) }));
                await Workflow.ExecuteActivityAsync(
                    () => NoResultNoArgSync(),
                    new() { ScheduleToCloseTimeout = TimeSpan.FromHours(1) });
                await Workflow.ExecuteActivityAsync(
                    () => NoResultWithArgSync("4"),
                    new() { ScheduleToCloseTimeout = TimeSpan.FromHours(1) });
                Assert.Equal("5", await Workflow.ExecuteActivityAsync(
                    () => ResultNoArgAsync(),
                    new() { ScheduleToCloseTimeout = TimeSpan.FromHours(1) }));
                Assert.Equal("7", await Workflow.ExecuteActivityAsync(
                    () => ResultWithArgAsync("6"),
                    new() { ScheduleToCloseTimeout = TimeSpan.FromHours(1) }));
                await Workflow.ExecuteActivityAsync(
                    () => NoResultNoArgAsync(),
                    new() { ScheduleToCloseTimeout = TimeSpan.FromHours(1) });
                await Workflow.ExecuteActivityAsync(
                    () => NoResultWithArgAsync("8"),
                    new() { ScheduleToCloseTimeout = TimeSpan.FromHours(1) });
                Assert.Equal("11", await Workflow.ExecuteActivityAsync<string>(
                    ActivityDefinition.Create(ResultMultiArgSync).Name,
                    new object?[] { "9", "10" },
                    new() { ScheduleToCloseTimeout = TimeSpan.FromHours(1) }));
                await Workflow.ExecuteActivityAsync(
                    ActivityDefinition.Create(NoResultMultiArgSync).Name,
                    new object?[] { "12", "13" },
                    new() { ScheduleToCloseTimeout = TimeSpan.FromHours(1) });

                // Instance
                Assert.Equal("1", await Workflow.ExecuteActivityAsync(
                    (SimpleActivityInstance act) => act.InstanceResultNoArgSync(),
                    new() { ScheduleToCloseTimeout = TimeSpan.FromHours(1) }));
                Assert.Equal("3", await Workflow.ExecuteActivityAsync(
                    (SimpleActivityInstance act) => act.InstanceResultWithArgSync("2"),
                    new() { ScheduleToCloseTimeout = TimeSpan.FromHours(1) }));
                await Workflow.ExecuteActivityAsync(
                    (SimpleActivityInstance act) => act.InstanceNoResultNoArgSync(),
                    new() { ScheduleToCloseTimeout = TimeSpan.FromHours(1) });
                await Workflow.ExecuteActivityAsync(
                    (SimpleActivityInstance act) => act.InstanceNoResultWithArgSync("4"),
                    new() { ScheduleToCloseTimeout = TimeSpan.FromHours(1) });
                Assert.Equal("5", await Workflow.ExecuteActivityAsync(
                    (SimpleActivityInstance act) => act.InstanceResultNoArgAsync(),
                    new() { ScheduleToCloseTimeout = TimeSpan.FromHours(1) }));
                Assert.Equal("7", await Workflow.ExecuteActivityAsync(
                    (SimpleActivityInstance act) => act.InstanceResultWithArgAsync("6"),
                    new() { ScheduleToCloseTimeout = TimeSpan.FromHours(1) }));
                await Workflow.ExecuteActivityAsync(
                    (SimpleActivityInstance act) => act.InstanceNoResultNoArgAsync(),
                    new() { ScheduleToCloseTimeout = TimeSpan.FromHours(1) });
                await Workflow.ExecuteActivityAsync(
                    (SimpleActivityInstance act) => act.InstanceNoResultWithArgAsync("8"),
                    new() { ScheduleToCloseTimeout = TimeSpan.FromHours(1) });
            }
#pragma warning restore SA1118
        }
    }

    public class SimpleActivityInstance
    {
        [Activity]
        public string InstanceResultNoArgSync() => "1";

        [Activity]
        public string InstanceResultWithArgSync(string arg)
        {
            Assert.Equal("2", arg);
            return "3";
        }

        [Activity]
        public void InstanceNoResultNoArgSync()
        {
        }

        [Activity]
        public void InstanceNoResultWithArgSync(string arg) => Assert.Equal("4", arg);

        [Activity]
        public async Task<string> InstanceResultNoArgAsync() => "5";

        [Activity]
        public async Task<string> InstanceResultWithArgAsync(string arg)
        {
            Assert.Equal("6", arg);
            return "7";
        }

        [Activity]
        public Task InstanceNoResultNoArgAsync() => Task.CompletedTask;

        [Activity]
        public async Task InstanceNoResultWithArgAsync(string arg) => Assert.Equal("8", arg);
    }

    [Theory]
    [InlineData(true)]
    [InlineData(false)]
    public async Task ExecuteWorkflowAsync_SimpleActivity_ExecutesProperly(bool local)
    {
        var act = new SimpleActivityInstance();
        await ExecuteWorkerAsync<SimpleActivityWorkflow>(
            async worker =>
            {
                var handle = await Env.Client.StartWorkflowAsync(
                    (SimpleActivityWorkflow wf) => wf.RunAsync(local),
                    new(id: $"workflow-{Guid.NewGuid()}", taskQueue: worker.Options.TaskQueue!));
                await handle.GetResultAsync();
                var activities = new List<string>();
                await foreach (var evt in handle.FetchHistoryEventsAsync())
                {
                    if (local)
                    {
                        var attr = evt.MarkerRecordedEventAttributes;
                        if (attr != null)
                        {
                            Assert.Equal("core_local_activity", attr.MarkerName);
                            var data = await DataConverter.Default.ToValueAsync<System.Text.Json.JsonElement>(
                                attr.Details["data"].Payloads_.Single());
                            activities.Add(data.GetProperty("activity_type").GetString()!);
                        }
                    }
                    else
                    {
                        var attr = evt.ActivityTaskScheduledEventAttributes;
                        if (attr != null)
                        {
                            activities.Add(attr.ActivityType.Name);
                        }
                    }
                }
                Assert.Equal(
                    new List<string>()
                    {
                        "ResultNoArgSync",
                        "ResultWithArgSync",
                        "NoResultNoArgSync",
                        "NoResultWithArgSync",
                        "ResultNoArg",
                        "ResultWithArg",
                        "NoResultNoArg",
                        "NoResultWithArg",
                        "ResultMultiArgSync",
                        "NoResultMultiArgSync",
                        "InstanceResultNoArgSync",
                        "InstanceResultWithArgSync",
                        "InstanceNoResultNoArgSync",
                        "InstanceNoResultWithArgSync",
                        "InstanceResultNoArg",
                        "InstanceResultWithArg",
                        "InstanceNoResultNoArg",
                        "InstanceNoResultWithArg",
                    },
                    activities);
            },
            new TemporalWorkerOptions().
                AddActivity(SimpleActivityWorkflow.ResultNoArgSync).
                AddActivity(SimpleActivityWorkflow.ResultWithArgSync).
                AddActivity(SimpleActivityWorkflow.NoResultNoArgSync).
                AddActivity(SimpleActivityWorkflow.NoResultWithArgSync).
                AddActivity(SimpleActivityWorkflow.ResultNoArgAsync).
                AddActivity(SimpleActivityWorkflow.ResultWithArgAsync).
                AddActivity(SimpleActivityWorkflow.NoResultNoArgAsync).
                AddActivity(SimpleActivityWorkflow.NoResultWithArgAsync).
                AddActivity(SimpleActivityWorkflow.ResultMultiArgSync).
                AddActivity(SimpleActivityWorkflow.NoResultMultiArgSync).
                AddActivity(act.InstanceResultNoArgSync).
                AddActivity(act.InstanceResultWithArgSync).
                AddActivity(act.InstanceNoResultNoArgSync).
                AddActivity(act.InstanceNoResultWithArgSync).
                AddActivity(act.InstanceResultNoArgAsync).
                AddActivity(act.InstanceResultWithArgAsync).
                AddActivity(act.InstanceNoResultNoArgAsync).
                AddActivity(act.InstanceNoResultWithArgAsync));
    }

    [Workflow]
    public class TimeoutActivityWorkflow
    {
        [Activity]
        public static Task RunUntilCancelledAsync() =>
            Task.Delay(Timeout.Infinite, ActivityExecutionContext.Current.CancellationToken);

        [WorkflowRun]
        public async Task RunAsync(bool local)
        {
            // Timeout after 10ms w/ no retry
            if (local)
            {
                await Workflow.ExecuteLocalActivityAsync(
                    () => RunUntilCancelledAsync(),
                    new()
                    {
                        StartToCloseTimeout = TimeSpan.FromMilliseconds(10),
                        RetryPolicy = new() { MaximumAttempts = 1 },
                    });
            }
            else
            {
                await Workflow.ExecuteActivityAsync(
                    () => RunUntilCancelledAsync(),
                    new()
                    {
                        StartToCloseTimeout = TimeSpan.FromMilliseconds(10),
                        RetryPolicy = new() { MaximumAttempts = 1 },
                    });
            }
        }
    }

    [Theory]
    [InlineData(true)]
    [InlineData(false)]
    public async Task ExecuteWorkflowAsync_TimeoutActivity_TimesOut(bool local)
    {
        await ExecuteWorkerAsync<TimeoutActivityWorkflow>(
            async worker =>
            {
                var wfExc = await Assert.ThrowsAsync<WorkflowFailedException>(() =>
                    Env.Client.ExecuteWorkflowAsync(
                        (TimeoutActivityWorkflow wf) => wf.RunAsync(local),
                        new(id: $"workflow-{Guid.NewGuid()}", taskQueue: worker.Options.TaskQueue!)));
                var actExc = Assert.IsType<ActivityFailureException>(wfExc.InnerException);
                var toExc = Assert.IsType<TimeoutFailureException>(actExc.InnerException);
                Assert.Equal(TimeoutType.StartToClose, toExc.TimeoutType);
            },
            new TemporalWorkerOptions().AddActivity(TimeoutActivityWorkflow.RunUntilCancelledAsync));
    }

    [Workflow]
    public class CancelActivityWorkflow
    {
        [Activity]
        public static Task RunUntilCancelledAsync() =>
            Task.Delay(Timeout.Infinite, ActivityExecutionContext.Current.CancellationToken);

        [WorkflowRun]
        public async Task RunAsync(Input input)
        {
            using var tokenSource = CancellationTokenSource.CreateLinkedTokenSource(
                Workflow.CancellationToken);
            // Cancel before if desired
            if (input.BeforeStart)
            {
                tokenSource.Cancel();
            }
            Task activity;
            if (input.Local)
            {
                activity = Workflow.ExecuteLocalActivityAsync(
                    () => RunUntilCancelledAsync(),
                    new()
                    {
                        StartToCloseTimeout = TimeSpan.FromMinutes(10),
                        RetryPolicy = new() { MaximumAttempts = 1 },
                        CancellationToken = tokenSource.Token,
                    });
            }
            else
            {
                activity = Workflow.ExecuteActivityAsync(
                    () => RunUntilCancelledAsync(),
                    new()
                    {
                        StartToCloseTimeout = TimeSpan.FromMinutes(10),
                        RetryPolicy = new() { MaximumAttempts = 1 },
                        CancellationToken = tokenSource.Token,
                    });
            }
            // If not cancel before, wait one ms (i.e. roll the task over), then cancel
            if (!input.BeforeStart)
            {
                await Workflow.DelayAsync(1);
                tokenSource.Cancel();
            }
            await activity;
        }

        public record Input(bool Local, bool BeforeStart);
    }

    [Theory]
    [InlineData(true)]
    [InlineData(false)]
    public async Task ExecuteWorkflowAsync_CancelActivity_Cancels(bool local)
    {
        await ExecuteWorkerAsync<CancelActivityWorkflow>(
            async worker =>
            {
                // Regular cancel after start
                var wfExc = await Assert.ThrowsAsync<WorkflowFailedException>(() =>
                    Env.Client.ExecuteWorkflowAsync(
                        (CancelActivityWorkflow wf) => wf.RunAsync(new(local, false)),
                        new(id: $"workflow-{Guid.NewGuid()}", taskQueue: worker.Options.TaskQueue!)
                        {
                            // Lowering for quicker LA result
                            TaskTimeout = TimeSpan.FromSeconds(2),
                        }));
                var actExc = Assert.IsType<ActivityFailureException>(wfExc.InnerException);
                Assert.IsType<CancelledFailureException>(actExc.InnerException);

                // Cancel before start
                wfExc = await Assert.ThrowsAsync<WorkflowFailedException>(() =>
                    Env.Client.ExecuteWorkflowAsync(
                        (CancelActivityWorkflow wf) => wf.RunAsync(new(local, true)),
                        new(id: $"workflow-{Guid.NewGuid()}", taskQueue: worker.Options.TaskQueue!)
                        {
                            // Lowering for quicker LA result
                            TaskTimeout = TimeSpan.FromSeconds(2),
                        }));
                var cancelExc = Assert.IsType<CancelledFailureException>(wfExc.InnerException);
                Assert.Contains("cancelled before scheduled", cancelExc.Message);
            },
            new TemporalWorkerOptions().AddActivity(CancelActivityWorkflow.RunUntilCancelledAsync));
    }

    [Workflow]
    public class SimpleChildWorkflow
    {
        [Workflow]
        public class ResultNoArg
        {
            [WorkflowRun]
            public async Task<string> RunAsync() => "1";
        }

        [Workflow]
        public class ResultWithArg
        {
            [WorkflowRun]
            public async Task<string> RunAsync(string arg)
            {
                Assert.Equal("2", arg);
                return "3";
            }
        }

        [Workflow]
        public class NoResultNoArg
        {
            [WorkflowRun]
            public Task RunAsync() => Task.CompletedTask;
        }

        [Workflow]
        public class NoResultWithArg
        {
            [WorkflowRun]
            public async Task RunAsync(string arg) => Assert.Equal("4", arg);
        }

        [Workflow]
        public class ResultMultiArg
        {
            [WorkflowRun]
            public async Task<string> RunAsync(string arg1, string arg2)
            {
                Assert.Equal("5", arg1);
                Assert.Equal("6", arg2);
                return "7";
            }
        }

        [Workflow]
        public class NoResultMultiArg
        {
            [WorkflowRun]
            public async Task RunAsync(string arg1, string arg2)
            {
                Assert.Equal("8", arg1);
                Assert.Equal("9", arg2);
            }
        }

        [WorkflowRun]
        public async Task RunAsync()
        {
#pragma warning disable SA1118 // Don't want so many lines
            // Intentionally not making options var because I want to confirm new() { ... } works
            Assert.Equal("1", await Workflow.ExecuteChildWorkflowAsync(
                (ResultNoArg wf) => wf.RunAsync(), new() { RunTimeout = TimeSpan.FromHours(1) }));
            Assert.Equal("3", await Workflow.ExecuteChildWorkflowAsync(
                (ResultWithArg wf) => wf.RunAsync("2"), new() { RunTimeout = TimeSpan.FromHours(1) }));
            await Workflow.ExecuteChildWorkflowAsync(
                (NoResultNoArg wf) => wf.RunAsync(), new() { RunTimeout = TimeSpan.FromHours(1) });
            await Workflow.ExecuteChildWorkflowAsync(
                (NoResultWithArg wf) => wf.RunAsync("4"), new() { RunTimeout = TimeSpan.FromHours(1) });
            Assert.Equal("7", await Workflow.ExecuteChildWorkflowAsync<string>(
                WorkflowDefinition.Create(typeof(ResultMultiArg)).Name,
                new object?[] { "5", "6" },
                new() { RunTimeout = TimeSpan.FromHours(1) }));
            await Workflow.ExecuteChildWorkflowAsync(
                WorkflowDefinition.Create(typeof(NoResultMultiArg)).Name,
                new object?[] { "8", "9" },
                new() { RunTimeout = TimeSpan.FromHours(1) });
#pragma warning restore SA1118
        }
    }

    [Fact]
    public async Task ExecuteWorkflowAsync_SimpleChild_ExecutesProperly()
    {
        await ExecuteWorkerAsync<SimpleChildWorkflow>(
            async worker =>
            {
                var handle = await Env.Client.StartWorkflowAsync(
                    (SimpleChildWorkflow wf) => wf.RunAsync(),
                    new(id: $"workflow-{Guid.NewGuid()}", taskQueue: worker.Options.TaskQueue!));
                await handle.GetResultAsync();
                var children = new List<string>();
                await foreach (var evt in handle.FetchHistoryEventsAsync())
                {
                    var attr = evt.ChildWorkflowExecutionStartedEventAttributes;
                    if (attr != null)
                    {
                        children.Add(attr.WorkflowType.Name);
                    }
                }
                Assert.Equal(
                    new List<string>()
                    {
                        "ResultNoArg",
                        "ResultWithArg",
                        "NoResultNoArg",
                        "NoResultWithArg",
                        "ResultMultiArg",
                        "NoResultMultiArg",
                    },
                    children);
            },
            new TemporalWorkerOptions().
                AddWorkflow<SimpleChildWorkflow.ResultNoArg>().
                AddWorkflow<SimpleChildWorkflow.ResultWithArg>().
                AddWorkflow<SimpleChildWorkflow.NoResultNoArg>().
                AddWorkflow<SimpleChildWorkflow.NoResultWithArg>().
                AddWorkflow<SimpleChildWorkflow.ResultMultiArg>().
                AddWorkflow<SimpleChildWorkflow.NoResultMultiArg>());
    }

    [Workflow]
    public class TimeoutChildWorkflow
    {
        [Workflow]
        public class ChildWorkflow
        {
            [WorkflowRun]
            public Task RunAsync() => Workflow.DelayAsync(Timeout.Infinite);
        }

        [WorkflowRun]
        public Task RunAsync() =>
            // Timeout after 10ms
            Workflow.ExecuteChildWorkflowAsync(
                (ChildWorkflow wf) => wf.RunAsync(),
                new() { RunTimeout = TimeSpan.FromMilliseconds(10) });
    }

    [Fact]
    public async Task ExecuteWorkflowAsync_TimeoutChild_TimesOut()
    {
        await ExecuteWorkerAsync<TimeoutChildWorkflow>(
            async worker =>
            {
                var wfExc = await Assert.ThrowsAsync<WorkflowFailedException>(() =>
                    Env.Client.ExecuteWorkflowAsync(
                        (TimeoutChildWorkflow wf) => wf.RunAsync(),
                        new(id: $"workflow-{Guid.NewGuid()}", taskQueue: worker.Options.TaskQueue!)));
                var actExc = Assert.IsType<ChildWorkflowFailureException>(wfExc.InnerException);
                var toExc = Assert.IsType<TimeoutFailureException>(actExc.InnerException);
                Assert.Equal(TimeoutType.StartToClose, toExc.TimeoutType);
            },
            new TemporalWorkerOptions().AddWorkflow<TimeoutChildWorkflow.ChildWorkflow>());
    }

    [Workflow]
    public class CancelChildWorkflow
    {
        [Workflow]
        public class ChildWorkflow
        {
            [WorkflowRun]
            public Task RunAsync() => Workflow.DelayAsync(Timeout.Infinite);
        }

        [WorkflowRun]
        public async Task RunAsync(bool beforeStart)
        {
            using var tokenSource = CancellationTokenSource.CreateLinkedTokenSource(
                Workflow.CancellationToken);
            // Cancel before if desired
            if (beforeStart)
            {
                tokenSource.Cancel();
            }
            var handle = await Workflow.StartChildWorkflowAsync(
                (ChildWorkflow wf) => wf.RunAsync(),
                new() { CancellationToken = tokenSource.Token });
            // If not cancel before, cancel now
            if (!beforeStart)
            {
                tokenSource.Cancel();
            }
            await handle.GetResultAsync();
        }
    }

    [Fact]
    public async Task ExecuteWorkflowAsync_CancelChild_Cancels()
    {
        await ExecuteWorkerAsync<CancelChildWorkflow>(
            async worker =>
            {
                // Regular cancel after start
                var wfExc = await Assert.ThrowsAsync<WorkflowFailedException>(() =>
                    Env.Client.ExecuteWorkflowAsync(
                        (CancelChildWorkflow wf) => wf.RunAsync(false),
                        new(id: $"workflow-{Guid.NewGuid()}", taskQueue: worker.Options.TaskQueue!)));
                var childExc = Assert.IsType<ChildWorkflowFailureException>(wfExc.InnerException);
                Assert.IsType<CancelledFailureException>(childExc.InnerException);

                // Cancel before start
                wfExc = await Assert.ThrowsAsync<WorkflowFailedException>(() =>
                    Env.Client.ExecuteWorkflowAsync(
                        (CancelChildWorkflow wf) => wf.RunAsync(true),
                        new(id: $"workflow-{Guid.NewGuid()}", taskQueue: worker.Options.TaskQueue!)));
                var cancelExc = Assert.IsType<CancelledFailureException>(wfExc.InnerException);
                Assert.Contains("cancelled before scheduled", cancelExc.Message);
            },
            new TemporalWorkerOptions().AddWorkflow<CancelChildWorkflow.ChildWorkflow>());
    }

    [Workflow]
    public class SignalChildWorkflow
    {
        [Workflow]
        public class ChildWorkflow
        {
            private string lastSignal = "<unset>";

            [WorkflowRun]
            public Task RunAsync() => Workflow.DelayAsync(Timeout.Infinite);

            [WorkflowSignal]
            public async Task SomeSignalAsync(string value) => lastSignal = value;

            [WorkflowQuery]
            public string LastSignal() => lastSignal;
        }

        private ChildWorkflowHandle<ChildWorkflow>? child;

        [WorkflowRun]
        public async Task RunAsync()
        {
            child = await Workflow.StartChildWorkflowAsync((ChildWorkflow wf) => wf.RunAsync());
            await Workflow.DelayAsync(Timeout.Infinite);
        }

        [WorkflowSignal]
        public Task SignalChildAsync(string value)
        {
            if (child == null)
            {
                throw new ApplicationFailureException("Child not started");
            }
            return child.SignalAsync(wf => wf.SomeSignalAsync(value));
        }

        [WorkflowQuery]
        public string? ChildID() => child?.ID;
    }

    [Fact]
    public async Task ExecuteWorkflowAsync_SignalChild_SignalsProperly()
    {
        await ExecuteWorkerAsync<SignalChildWorkflow>(
            async worker =>
            {
                // Start and wait for child to have started
                var handle = await Env.Client.StartWorkflowAsync(
                    (SignalChildWorkflow wf) => wf.RunAsync(),
                    new(id: $"workflow-{Guid.NewGuid()}", taskQueue: worker.Options.TaskQueue!));
                var childID = await AssertMore.EventuallyAsync(async () =>
                {
                    var childID = await handle.QueryAsync(wf => wf.ChildID());
                    Assert.NotNull(childID);
                    return childID!;
                });

                // Signal and wait for signal received
                await handle.SignalAsync(wf => wf.SignalChildAsync("some value"));
                await AssertMore.EqualEventuallyAsync(
                    "some value",
                    () => Env.Client.GetWorkflowHandle<SignalChildWorkflow.ChildWorkflow>(childID).
                        QueryAsync(wf => wf.LastSignal()));
            },
            new TemporalWorkerOptions().AddWorkflow<SignalChildWorkflow.ChildWorkflow>());
    }

    [Workflow]
    public class AlreadyStartedChildWorkflow
    {
        [Workflow]
        public class ChildWorkflow
        {
            [WorkflowRun]
            public Task RunAsync() => Workflow.DelayAsync(Timeout.Infinite);
        }

        [WorkflowRun]
        public async Task RunAsync()
        {
            // Try to start a child workflow twice with the same ID
            var handle = await Workflow.StartChildWorkflowAsync(
                (ChildWorkflow wf) => wf.RunAsync());
            await Workflow.StartChildWorkflowAsync(
                (ChildWorkflow wf) => wf.RunAsync(), new() { ID = handle.ID });
        }
    }

    [Fact]
    public async Task ExecuteWorkflowAsync_AlreadyStartedChild_FailsProperly()
    {
        await ExecuteWorkerAsync<AlreadyStartedChildWorkflow>(
            async worker =>
            {
                // Regular cancel after start
                var wfExc = await Assert.ThrowsAsync<WorkflowFailedException>(() =>
                    Env.Client.ExecuteWorkflowAsync(
                        (AlreadyStartedChildWorkflow wf) => wf.RunAsync(),
                        new(id: $"workflow-{Guid.NewGuid()}", taskQueue: worker.Options.TaskQueue!)));
                Assert.IsType<FailureException>(wfExc.InnerException);
                Assert.Contains("already started", wfExc.InnerException.Message);
            },
            new TemporalWorkerOptions().AddWorkflow<AlreadyStartedChildWorkflow.ChildWorkflow>());
    }

    [Workflow]
    public class ExternalWorkflow
    {
        [Workflow]
        public class OtherWorkflow
        {
            private string lastSignal = "<unset>";

            [WorkflowRun]
            public Task RunAsync() => Workflow.DelayAsync(Timeout.Infinite);

            [WorkflowSignal]
            public async Task SignalAsync(string value) => lastSignal = value;

            [WorkflowQuery]
            public string LastSignal() => lastSignal;
        }

        [WorkflowRun]
        public Task RunAsync() => Workflow.DelayAsync(Timeout.Infinite);

        [WorkflowSignal]
        public Task SignalExternalAsync(string otherID) =>
            Workflow.GetExternalWorkflowHandle<OtherWorkflow>(otherID).SignalAsync(
                wf => wf.SignalAsync("external signal"));

        [WorkflowSignal]
        public Task CancelExternalAsync(string otherID) =>
            Workflow.GetExternalWorkflowHandle(otherID).CancelAsync();
    }

    [Fact]
    public async Task ExecuteWorkflowAsync_External_SignalAndCancelSucceed()
    {
        await ExecuteWorkerAsync<ExternalWorkflow>(
            async worker =>
            {
                // Start other workflow
                var otherHandle = await Env.Client.StartWorkflowAsync(
                    (ExternalWorkflow.OtherWorkflow wf) => wf.RunAsync(),
                    new(id: $"workflow-{Guid.NewGuid()}", taskQueue: worker.Options.TaskQueue!));
                await AssertStartedEventuallyAsync(otherHandle);

                // Start primary workflow
                var handle = await Env.Client.StartWorkflowAsync(
                    (ExternalWorkflow wf) => wf.RunAsync(),
                    new(id: $"workflow-{Guid.NewGuid()}", taskQueue: worker.Options.TaskQueue!));
                await AssertStartedEventuallyAsync(handle);

                // Send a signal and confirm received
                await handle.SignalAsync(wf => wf.SignalExternalAsync(otherHandle.ID));
                await AssertMore.EqualEventuallyAsync(
                    "external signal",
                    () => otherHandle.QueryAsync(wf => wf.LastSignal()));

                // Cancel and confirm cancelled
                await handle.SignalAsync(wf => wf.CancelExternalAsync(otherHandle.ID));
                await AssertMore.EventuallyAsync(async () =>
                {
                    var exc = await Assert.ThrowsAsync<WorkflowFailedException>(() =>
                        otherHandle.GetResultAsync());
                    Assert.IsType<CancelledFailureException>(exc.InnerException);
                });
            },
            new TemporalWorkerOptions().AddWorkflow<ExternalWorkflow.OtherWorkflow>());
    }

    [Workflow]
    public class StackTraceWorkflow
    {
        [Activity]
        public static async Task WaitCancelActivityAsync()
        {
            while (!ActivityExecutionContext.Current.CancellationToken.IsCancellationRequested)
            {
                ActivityExecutionContext.Current.Heartbeat();
                await Task.Delay(100);
            }
        }

        [Workflow]
        public class WaitForeverWorkflow
        {
            [WorkflowRun]
            public Task RunAsync() => Workflow.DelayAsync(Timeout.Infinite);
        }

        private string status = "created";

        [WorkflowRun]
        public async Task RunAsync()
        {
            // Start multiple tasks and wait on them all
            await Task.WhenAll(
                Workflow.DelayAsync(TimeSpan.FromHours(2)),
                Workflow.ExecuteActivityAsync(
                    () => WaitCancelActivityAsync(),
                    new()
                    {
                        ScheduleToCloseTimeout = TimeSpan.FromHours(2),
                        HeartbeatTimeout = TimeSpan.FromSeconds(2),
                    }),
                Workflow.ExecuteChildWorkflowAsync((WaitForeverWorkflow wf) => wf.RunAsync()),
                WaitForever());
        }

        [WorkflowQuery]
        public string Status() => status;

        private async Task WaitForever()
        {
            status = "waiting";
            await Workflow.WaitConditionAsync(() => false);
        }
    }

    [Fact]
    public async Task ExecuteWorkflowAsync_StackTrace_FailsWhenDisabled()
    {
        await ExecuteWorkerAsync<StackTraceWorkflow>(
            async worker =>
            {
                // Start and wait until "waiting"
                var handle = await Env.Client.StartWorkflowAsync(
                    (StackTraceWorkflow wf) => wf.RunAsync(),
                    new(id: $"workflow-{Guid.NewGuid()}", taskQueue: worker.Options.TaskQueue!));
                await AssertMore.EqualEventuallyAsync(
                    "waiting", () => handle.QueryAsync(wf => wf.Status()));
                var exc = await Assert.ThrowsAsync<WorkflowQueryFailedException>(
                    () => handle.QueryAsync<string>("__stack_trace", Array.Empty<object?>()));
                Assert.Contains("stack traces are not enabled", exc.Message);
            },
            new TemporalWorkerOptions().
                AddActivity(StackTraceWorkflow.WaitCancelActivityAsync).
                AddWorkflow<StackTraceWorkflow.WaitForeverWorkflow>());
    }

    [Fact]
    public async Task ExecuteWorkflowAsync_StackTrace_ReportedProperlyWhenEnabled()
    {
        await ExecuteWorkerAsync<StackTraceWorkflow>(
            async worker =>
            {
                // Start and wait until "waiting"
                var handle = await Env.Client.StartWorkflowAsync(
                    (StackTraceWorkflow wf) => wf.RunAsync(),
                    new(id: $"workflow-{Guid.NewGuid()}", taskQueue: worker.Options.TaskQueue!));
                await AssertMore.EqualEventuallyAsync(
                    "waiting", () => handle.QueryAsync(wf => wf.Status()));
                // Issue stack trace query
                var trace = await handle.QueryAsync<string>("__stack_trace", Array.Empty<object?>());
                // Confirm our four tasks are the only ones there, are in order, and are waiting at
                // the expected spot
                var traces = trace.Split("\n\n");
                Assert.Equal(4, traces.Length);
                Assert.StartsWith(
                    "Task waiting at:\n   at Temporalio.Workflows.Workflow.DelayAsync",
                    traces[0]);
                Assert.StartsWith(
                    "Task waiting at:\n   at Temporalio.Workflows.Workflow.ExecuteActivityAsync",
                    traces[1]);
                Assert.StartsWith(
                    "Task waiting at:\n   at Temporalio.Workflows.Workflow.StartChildWorkflowAsync",
                    traces[2]);
                Assert.StartsWith(
                    "Task waiting at:\n   at Temporalio.Workflows.Workflow.WaitConditionAsync",
                    traces[3]);
            },
            new TemporalWorkerOptions() { WorkflowStackTrace = WorkflowStackTrace.Normal }.
                AddActivity(StackTraceWorkflow.WaitCancelActivityAsync).
                AddWorkflow<StackTraceWorkflow.WaitForeverWorkflow>());
    }

    public abstract class PatchWorkflowBase
    {
        [Activity]
        public static string PrePatchActivity() => "pre-patch";

        [Activity]
        public static string PostPatchActivity() => "post-patch";

        protected string ActivityResult { get; set; } = "<unset>";

        [WorkflowQuery]
        public string GetResult() => ActivityResult;

        [Workflow("PatchWorkflow")]
        public class PrePatchWorkflow : PatchWorkflowBase
        {
            [WorkflowRun]
            public async Task RunAsync() => ActivityResult = await Workflow.ExecuteActivityAsync(
                () => PrePatchActivity(),
                new() { ScheduleToCloseTimeout = TimeSpan.FromMinutes(5) });
        }

        [Workflow]
        public class PatchWorkflow : PatchWorkflowBase
        {
            [WorkflowRun]
            public async Task RunAsync()
            {
                if (Workflow.Patched("my-patch"))
                {
                    ActivityResult = await Workflow.ExecuteActivityAsync(
                        () => PostPatchActivity(),
                        new() { ScheduleToCloseTimeout = TimeSpan.FromMinutes(5) });
                }
                else
                {
                    ActivityResult = await Workflow.ExecuteActivityAsync(
                        () => PrePatchActivity(),
                        new() { ScheduleToCloseTimeout = TimeSpan.FromMinutes(5) });
                }
            }
        }

        [Workflow("PatchWorkflow")]
        public class DeprecatePatchWorkflow : PatchWorkflowBase
        {
            [WorkflowRun]
            public async Task RunAsync()
            {
                Workflow.DeprecatePatch("my-patch");
                ActivityResult = await Workflow.ExecuteActivityAsync(
                    () => PostPatchActivity(),
                    new() { ScheduleToCloseTimeout = TimeSpan.FromMinutes(5) });
            }
        }

        [Workflow("PatchWorkflow")]
        public class PostPatchWorkflow : PatchWorkflowBase
        {
            [WorkflowRun]
            public async Task RunAsync() => ActivityResult = await Workflow.ExecuteActivityAsync(
                () => PostPatchActivity(),
                new() { ScheduleToCloseTimeout = TimeSpan.FromMinutes(5) });
        }
    }

    [Fact(Skip = "TODO(cretz): Current local server doesn't support async metadata, fix with https://github.com/temporalio/sdk-dotnet/issues/50")]
    public async Task ExecuteWorkflowAsync_Patched_ProperlyHandled()
    {
        var workerOptions = new TemporalWorkerOptions($"tq-{Guid.NewGuid()}").
            AddActivity(PatchWorkflowBase.PrePatchActivity).
            AddActivity(PatchWorkflowBase.PostPatchActivity);
        async Task<string> ExecuteWorkflowAsync(string id)
        {
            var handle = await Env.Client.StartWorkflowAsync(
                (PatchWorkflowBase.PatchWorkflow wf) => wf.RunAsync(),
                new(id, taskQueue: workerOptions.TaskQueue!));
            await handle.GetResultAsync();
            return await handle.QueryAsync(wf => wf.GetResult());
        }
        Task<string> QueryWorkflowAsync(string id) =>
            Env.Client.GetWorkflowHandle<PatchWorkflowBase>(id).QueryAsync(wf => wf.GetResult());

        // Run pre-patch workflow
        var prePatchID = $"workflow-{Guid.NewGuid()}";
        await ExecuteWorkerAsync<PatchWorkflowBase.PrePatchWorkflow>(
            async worker =>
            {
                Assert.Equal("pre-patch", await ExecuteWorkflowAsync(prePatchID));
            },
            workerOptions);

        // Patch workflow and confirm pre-patch and patched work
        var patchedID = $"workflow-{Guid.NewGuid()}";
        await ExecuteWorkerAsync<PatchWorkflowBase.PatchWorkflow>(
            async worker =>
            {
                Assert.Equal("post-patch", await ExecuteWorkflowAsync(patchedID));
                Assert.Equal("pre-patch", await QueryWorkflowAsync(prePatchID));
            },
            workerOptions);

        // Deprecate patch and confirm patched and deprecated work, but not pre-patch
        var deprecatePatchID = $"workflow-{Guid.NewGuid()}";
        await ExecuteWorkerAsync<PatchWorkflowBase.DeprecatePatchWorkflow>(
            async worker =>
            {
                Assert.Equal("post-patch", await ExecuteWorkflowAsync(deprecatePatchID));
                Assert.Equal("post-patch", await QueryWorkflowAsync(patchedID));
                var exc = await Assert.ThrowsAsync<WorkflowQueryFailedException>(
                    () => QueryWorkflowAsync(prePatchID));
                Assert.Contains("Nondeterminism", exc.Message);
            },
            workerOptions);

        // Remove patch and confirm post patch and deprecated work, but not pre-patch or patched
        var postPatchPatchID = $"workflow-{Guid.NewGuid()}";
        await ExecuteWorkerAsync<PatchWorkflowBase.PostPatchWorkflow>(
            async worker =>
            {
                Assert.Equal("post-patch", await ExecuteWorkflowAsync(postPatchPatchID));
                Assert.Equal("post-patch", await QueryWorkflowAsync(deprecatePatchID));
                var exc = await Assert.ThrowsAsync<WorkflowQueryFailedException>(
                    () => QueryWorkflowAsync(prePatchID));
                Assert.Contains("Nondeterminism", exc.Message);
                // TODO(cretz): This was causing a core panic which may now be fixed, but other
                // issue is still causing entire test to be skipped
                // exc = await Assert.ThrowsAsync<WorkflowQueryFailedException>(
                //     () => QueryWorkflowAsync(patchedID));
                // Assert.Contains("Nondeterminism", exc.Message);
            },
            workerOptions);
    }

    private async Task ExecuteWorkerAsync<TWf>(
        Func<TemporalWorker, Task> action, TemporalWorkerOptions? options = null)
    {
        options ??= new();
        options = (TemporalWorkerOptions)options.Clone();
        options.TaskQueue ??= $"tq-{Guid.NewGuid()}";
        options.AddWorkflow<TWf>();
        options.Interceptors ??= new[] { new XunitExceptionInterceptor() };
        using var worker = new TemporalWorker(Client, options);
        await worker.ExecuteAsync(() => action(worker));
    }

    private static Task AssertTaskFailureContainsEventuallyAsync(
        WorkflowHandle handle, string messageContains)
    {
        return AssertTaskFailureEventuallyAsync(
            handle, attrs => Assert.Contains(messageContains, attrs.Failure?.Message));
    }

    private static Task AssertTaskFailureEventuallyAsync(
        WorkflowHandle handle, Action<WorkflowTaskFailedEventAttributes> assert)
    {
        return AssertMore.EventuallyAsync(async () =>
        {
            WorkflowTaskFailedEventAttributes? attrs = null;
            await foreach (var evt in handle.FetchHistoryEventsAsync())
            {
                if (evt.WorkflowTaskFailedEventAttributes != null)
                {
                    attrs = evt.WorkflowTaskFailedEventAttributes;
                }
            }
            Assert.NotNull(attrs);
            assert(attrs!);
        });
    }

    private static Task AssertStartedEventuallyAsync(WorkflowHandle handle)
    {
        return AssertHasEventEventuallyAsync(
            handle, e => e.WorkflowExecutionStartedEventAttributes != null);
    }

    private static async Task AssertChildStartedEventuallyAsync(WorkflowHandle handle)
    {
        // Wait for started
        string? childID = null;
        await AssertHasEventEventuallyAsync(
            handle,
            e =>
            {
                childID = e.ChildWorkflowExecutionStartedEventAttributes?.WorkflowExecution?.WorkflowId;
                return childID != null;
            });
        // Check that a workflow task has completed proving child has really started
        await AssertHasEventEventuallyAsync(
            handle.Client.GetWorkflowHandle(childID!),
            e => e.WorkflowTaskCompletedEventAttributes != null);
    }

    private static Task AssertHasEventEventuallyAsync(
        WorkflowHandle handle, Func<HistoryEvent, bool> predicate)
    {
        return AssertMore.EventuallyAsync(async () =>
        {
            await foreach (var evt in handle.FetchHistoryEventsAsync())
            {
                if (predicate(evt))
                {
                    return;
                }
            }
            Assert.Fail("Event not found");
        });
    }

    // TODO(cretz): Potential features/tests:
    // * IDisposable workflows?
    //   * Otherwise, what if I have a cancellation token source at a high level?
    // * Custom errors
    // * Custom codec
    // * Interceptor
    // * Dynamic activities
    // * Dynamic workflows
    // * Dynamic signals/queries
    // * Tracing
    //   * CorrelationManager?
    //   * EventSource?
    // * "WorkflowRunner" abstraction for trying out sandbox techniques
}<|MERGE_RESOLUTION|>--- conflicted
+++ resolved
@@ -36,14 +36,8 @@
         await ExecuteWorkerAsync<SimpleWorkflow>(async worker =>
         {
             var result = await Env.Client.ExecuteWorkflowAsync(
-<<<<<<< HEAD
                 (SimpleWorkflow wf) => wf.RunAsync("Temporal"),
-                new(id: $"workflow-{Guid.NewGuid()}", taskQueue: worker.Options.TaskQueue!));
-=======
-                SimpleWorkflow.Ref.RunAsync,
-                "Temporal",
                 new(id: $"dotnet-workflow-{Guid.NewGuid()}", taskQueue: worker.Options.TaskQueue!));
->>>>>>> c8c628de
             Assert.Equal("Hello, Temporal!", result);
         });
     }
