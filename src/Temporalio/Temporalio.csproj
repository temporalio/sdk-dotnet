--- conflicted
+++ resolved
@@ -44,11 +44,7 @@
   </PropertyGroup>
 
   <Target Name="CargoBuildDebug" BeforeTargets="DispatchToInnerBuilds" Condition="'$(Configuration)' == 'Debug'">
-<<<<<<< HEAD
-    <Exec Command="cargo build" WorkingDirectory="Bridge" ConsoleToMSBuild="true" />
-=======
     <Exec Command="cargo build" WorkingDirectory="Bridge/sdk-core/core-c-bridge" />
->>>>>>> 6f27e45a
   </Target>
   <Target Name="CopyBridgeDLLDebug" BeforeTargets="PreBuildEvent" Condition="'$(Configuration)' == 'Debug'">
     <ItemGroup Condition="'$(Configuration)' == 'Debug'">
@@ -61,17 +57,10 @@
   </Target>
 
   <Target Name="CargoBuildRelease" BeforeTargets="DispatchToInnerBuilds" Condition="'$(Configuration)' == 'Release' AND '$(BridgeLibraryRoot)' == ''">
-<<<<<<< HEAD
-    <Exec Command="cargo build --release" WorkingDirectory="Bridge" ConsoleToMSBuild="true" />
-  </Target>
-  <Target Name="CopyBridgeDLLRelease" BeforeTargets="PreBuildEvent" Condition="'$(Configuration)' == 'Release' AND '$(BridgeLibraryRoot)' == ''">
-    <Exec Command="cargo build --release" WorkingDirectory="Bridge" ConsoleToMSBuild="true" />
-=======
     <Exec Command="cargo build --profile release-lto" WorkingDirectory="Bridge/sdk-core/core-c-bridge" />
   </Target>
   <Target Name="CopyBridgeDLLRelease" BeforeTargets="PreBuildEvent" Condition="'$(Configuration)' == 'Release' AND '$(BridgeLibraryRoot)' == ''">
     <Exec Command="cargo build --profile release-lto" WorkingDirectory="Bridge/sdk-core/core-c-bridge" />
->>>>>>> 6f27e45a
     <ItemGroup Condition="'$(Configuration)' == 'Release'">
       <Content Include="Bridge/sdk-core/target/release-lto/$(BridgeLibraryFile)">
         <CopyToOutputDirectory>PreserveNewest</CopyToOutputDirectory>
