--- conflicted
+++ resolved
@@ -14,12 +14,9 @@
 
   <ItemGroup>
     <PackageReference Include="Castle.Core" Version="5.1.0" />
-<<<<<<< HEAD
     <PackageReference Include="Google.Protobuf" Version="3.21.9" />
     <PackageReference Include="Microsoft.Extensions.Logging.Abstractions" Version="2.2.0" />
-=======
     <PackageReference Include="Microsoft.SourceLink.GitHub" Version="1.1.1" PrivateAssets="All" />
->>>>>>> 2377c7c1
   </ItemGroup>
 
   <ItemGroup Condition="'$(TargetFramework)' == 'net462' Or '$(TargetFramework)' == 'netstandard2.0'">
