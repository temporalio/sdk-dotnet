--- conflicted
+++ resolved
@@ -9,11 +9,7 @@
     /// </summary>
     internal sealed class Scope : IDisposable
     {
-<<<<<<< HEAD
-        private readonly List<object> toKeepAlive = new List<object>();
-=======
         private readonly List<object> toKeepAlive = new();
->>>>>>> b64dd6de
 
         /// <summary>
         /// Create a byte array ref.
