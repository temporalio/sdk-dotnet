using System;
using System.Runtime.InteropServices;

namespace Temporalio.Bridge.Interop
{
    internal enum TemporalCoreForwardedLogLevel
    {
        Trace = 0,
        Debug,
        Info,
        Warn,
        Error,
    }

    internal enum TemporalCoreMetricAttributeValueType
    {
        String = 1,
        Int,
        Float,
        Bool,
    }

    internal enum TemporalCoreMetricKind
    {
        CounterInteger = 1,
        HistogramInteger,
        HistogramFloat,
        HistogramDuration,
        GaugeInteger,
        GaugeFloat,
    }

    internal enum TemporalCoreOpenTelemetryMetricTemporality
    {
        Cumulative = 1,
        Delta,
    }

    internal enum TemporalCoreOpenTelemetryProtocol
    {
        Grpc = 1,
        Http,
    }

    internal enum TemporalCoreRpcService
    {
        Workflow = 1,
        Operator,
        Cloud,
        Test,
        Health,
    }

    internal enum TemporalCoreSlotKindType
    {
        WorkflowSlotKindType,
        ActivitySlotKindType,
        LocalActivitySlotKindType,
        NexusSlotKindType,
    }

    internal partial struct TemporalCoreCancellationToken
    {
    }

    internal partial struct TemporalCoreClient
    {
    }

    internal partial struct TemporalCoreEphemeralServer
    {
    }

    internal partial struct TemporalCoreForwardedLog
    {
    }

    internal partial struct TemporalCoreMetric
    {
    }

    internal partial struct TemporalCoreMetricAttributes
    {
    }

    internal partial struct TemporalCoreMetricMeter
    {
    }

    internal partial struct TemporalCoreRandom
    {
    }

    internal partial struct TemporalCoreRuntime
    {
    }

    internal partial struct TemporalCoreWorker
    {
    }

    internal partial struct TemporalCoreWorkerReplayPusher
    {
    }

    internal unsafe partial struct TemporalCoreByteArrayRef
    {
        [NativeTypeName("const uint8_t *")]
        public byte* data;

        [NativeTypeName("size_t")]
        public UIntPtr size;
    }

    internal partial struct TemporalCoreClientTlsOptions
    {
        [NativeTypeName("struct TemporalCoreByteArrayRef")]
        public TemporalCoreByteArrayRef server_root_ca_cert;

        [NativeTypeName("struct TemporalCoreByteArrayRef")]
        public TemporalCoreByteArrayRef domain;

        [NativeTypeName("struct TemporalCoreByteArrayRef")]
        public TemporalCoreByteArrayRef client_cert;

        [NativeTypeName("struct TemporalCoreByteArrayRef")]
        public TemporalCoreByteArrayRef client_private_key;
    }

    internal partial struct TemporalCoreClientRetryOptions
    {
        [NativeTypeName("uint64_t")]
        public ulong initial_interval_millis;

        public double randomization_factor;

        public double multiplier;

        [NativeTypeName("uint64_t")]
        public ulong max_interval_millis;

        [NativeTypeName("uint64_t")]
        public ulong max_elapsed_time_millis;

        [NativeTypeName("uintptr_t")]
        public UIntPtr max_retries;
    }

    internal partial struct TemporalCoreClientKeepAliveOptions
    {
        [NativeTypeName("uint64_t")]
        public ulong interval_millis;

        [NativeTypeName("uint64_t")]
        public ulong timeout_millis;
    }

    internal partial struct TemporalCoreClientHttpConnectProxyOptions
    {
        [NativeTypeName("struct TemporalCoreByteArrayRef")]
        public TemporalCoreByteArrayRef target_host;

        [NativeTypeName("struct TemporalCoreByteArrayRef")]
        public TemporalCoreByteArrayRef username;

        [NativeTypeName("struct TemporalCoreByteArrayRef")]
        public TemporalCoreByteArrayRef password;
    }

    internal unsafe partial struct TemporalCoreClientOptions
    {
        [NativeTypeName("struct TemporalCoreByteArrayRef")]
        public TemporalCoreByteArrayRef target_url;

        [NativeTypeName("struct TemporalCoreByteArrayRef")]
        public TemporalCoreByteArrayRef client_name;

        [NativeTypeName("struct TemporalCoreByteArrayRef")]
        public TemporalCoreByteArrayRef client_version;

        [NativeTypeName("TemporalCoreMetadataRef")]
        public TemporalCoreByteArrayRef metadata;

        [NativeTypeName("struct TemporalCoreByteArrayRef")]
        public TemporalCoreByteArrayRef api_key;

        [NativeTypeName("struct TemporalCoreByteArrayRef")]
        public TemporalCoreByteArrayRef identity;

        [NativeTypeName("const struct TemporalCoreClientTlsOptions *")]
        public TemporalCoreClientTlsOptions* tls_options;

        [NativeTypeName("const struct TemporalCoreClientRetryOptions *")]
        public TemporalCoreClientRetryOptions* retry_options;

        [NativeTypeName("const struct TemporalCoreClientKeepAliveOptions *")]
        public TemporalCoreClientKeepAliveOptions* keep_alive_options;

        [NativeTypeName("const struct TemporalCoreClientHttpConnectProxyOptions *")]
        public TemporalCoreClientHttpConnectProxyOptions* http_connect_proxy_options;
    }

    internal unsafe partial struct TemporalCoreByteArray
    {
        [NativeTypeName("const uint8_t *")]
        public byte* data;

        [NativeTypeName("size_t")]
        public UIntPtr size;

        [NativeTypeName("size_t")]
        public UIntPtr cap;

        [NativeTypeName("bool")]
        public byte disable_free;
    }

    [UnmanagedFunctionPointer(CallingConvention.Cdecl)]
    internal unsafe delegate void TemporalCoreClientConnectCallback(void* user_data, [NativeTypeName("struct TemporalCoreClient *")] TemporalCoreClient* success, [NativeTypeName("const struct TemporalCoreByteArray *")] TemporalCoreByteArray* fail);

    internal unsafe partial struct TemporalCoreRpcCallOptions
    {
        [NativeTypeName("enum TemporalCoreRpcService")]
        public TemporalCoreRpcService service;

        [NativeTypeName("struct TemporalCoreByteArrayRef")]
        public TemporalCoreByteArrayRef rpc;

        [NativeTypeName("struct TemporalCoreByteArrayRef")]
        public TemporalCoreByteArrayRef req;

        [NativeTypeName("bool")]
        public byte retry;

        [NativeTypeName("TemporalCoreMetadataRef")]
        public TemporalCoreByteArrayRef metadata;

        [NativeTypeName("uint32_t")]
        public uint timeout_millis;

        [NativeTypeName("const struct TemporalCoreCancellationToken *")]
        public TemporalCoreCancellationToken* cancellation_token;
    }

    [UnmanagedFunctionPointer(CallingConvention.Cdecl)]
    internal unsafe delegate void TemporalCoreClientRpcCallCallback(void* user_data, [NativeTypeName("const struct TemporalCoreByteArray *")] TemporalCoreByteArray* success, [NativeTypeName("uint32_t")] uint status_code, [NativeTypeName("const struct TemporalCoreByteArray *")] TemporalCoreByteArray* failure_message, [NativeTypeName("const struct TemporalCoreByteArray *")] TemporalCoreByteArray* failure_details);

    [StructLayout(LayoutKind.Explicit)]
    internal partial struct TemporalCoreMetricAttributeValue
    {
        [FieldOffset(0)]
        [NativeTypeName("struct TemporalCoreByteArrayRef")]
        public TemporalCoreByteArrayRef string_value;

        [FieldOffset(0)]
        [NativeTypeName("int64_t")]
        public long int_value;

        [FieldOffset(0)]
        public double float_value;

        [FieldOffset(0)]
        [NativeTypeName("bool")]
        public byte bool_value;
    }

    internal partial struct TemporalCoreMetricAttribute
    {
        [NativeTypeName("struct TemporalCoreByteArrayRef")]
        public TemporalCoreByteArrayRef key;

        [NativeTypeName("union TemporalCoreMetricAttributeValue")]
        public TemporalCoreMetricAttributeValue value;

        [NativeTypeName("enum TemporalCoreMetricAttributeValueType")]
        public TemporalCoreMetricAttributeValueType value_type;
    }

    internal partial struct TemporalCoreMetricOptions
    {
        [NativeTypeName("struct TemporalCoreByteArrayRef")]
        public TemporalCoreByteArrayRef name;

        [NativeTypeName("struct TemporalCoreByteArrayRef")]
        public TemporalCoreByteArrayRef description;

        [NativeTypeName("struct TemporalCoreByteArrayRef")]
        public TemporalCoreByteArrayRef unit;

        [NativeTypeName("enum TemporalCoreMetricKind")]
        public TemporalCoreMetricKind kind;
    }

    internal unsafe partial struct TemporalCoreRuntimeOrFail
    {
        [NativeTypeName("struct TemporalCoreRuntime *")]
        public TemporalCoreRuntime* runtime;

        [NativeTypeName("const struct TemporalCoreByteArray *")]
        public TemporalCoreByteArray* fail;
    }

    [UnmanagedFunctionPointer(CallingConvention.Cdecl)]
    internal unsafe delegate void TemporalCoreForwardedLogCallback([NativeTypeName("enum TemporalCoreForwardedLogLevel")] TemporalCoreForwardedLogLevel level, [NativeTypeName("const struct TemporalCoreForwardedLog *")] TemporalCoreForwardedLog* log);

    internal partial struct TemporalCoreLoggingOptions
    {
        [NativeTypeName("struct TemporalCoreByteArrayRef")]
        public TemporalCoreByteArrayRef filter;

        [NativeTypeName("TemporalCoreForwardedLogCallback")]
        public IntPtr forward_to;
    }

    internal partial struct TemporalCoreOpenTelemetryOptions
    {
        [NativeTypeName("struct TemporalCoreByteArrayRef")]
        public TemporalCoreByteArrayRef url;

        [NativeTypeName("TemporalCoreMetadataRef")]
        public TemporalCoreByteArrayRef headers;

        [NativeTypeName("uint32_t")]
        public uint metric_periodicity_millis;

        [NativeTypeName("enum TemporalCoreOpenTelemetryMetricTemporality")]
        public TemporalCoreOpenTelemetryMetricTemporality metric_temporality;

        [NativeTypeName("bool")]
        public byte durations_as_seconds;

        [NativeTypeName("enum TemporalCoreOpenTelemetryProtocol")]
        public TemporalCoreOpenTelemetryProtocol protocol;

        [NativeTypeName("TemporalCoreMetadataRef")]
        public TemporalCoreByteArrayRef histogram_bucket_overrides;
    }

    internal partial struct TemporalCorePrometheusOptions
    {
        [NativeTypeName("struct TemporalCoreByteArrayRef")]
        public TemporalCoreByteArrayRef bind_address;

        [NativeTypeName("bool")]
        public byte counters_total_suffix;

        [NativeTypeName("bool")]
        public byte unit_suffix;

        [NativeTypeName("bool")]
        public byte durations_as_seconds;

        [NativeTypeName("TemporalCoreMetadataRef")]
        public TemporalCoreByteArrayRef histogram_bucket_overrides;
    }

    [UnmanagedFunctionPointer(CallingConvention.Cdecl)]
    [return: NativeTypeName("const void *")]
    internal unsafe delegate void* TemporalCoreCustomMetricMeterMetricNewCallback([NativeTypeName("struct TemporalCoreByteArrayRef")] TemporalCoreByteArrayRef name, [NativeTypeName("struct TemporalCoreByteArrayRef")] TemporalCoreByteArrayRef description, [NativeTypeName("struct TemporalCoreByteArrayRef")] TemporalCoreByteArrayRef unit, [NativeTypeName("enum TemporalCoreMetricKind")] TemporalCoreMetricKind kind);

    [UnmanagedFunctionPointer(CallingConvention.Cdecl)]
    internal unsafe delegate void TemporalCoreCustomMetricMeterMetricFreeCallback([NativeTypeName("const void *")] void* metric);

    [UnmanagedFunctionPointer(CallingConvention.Cdecl)]
    internal unsafe delegate void TemporalCoreCustomMetricMeterMetricRecordIntegerCallback([NativeTypeName("const void *")] void* metric, [NativeTypeName("uint64_t")] ulong value, [NativeTypeName("const void *")] void* attributes);

    [UnmanagedFunctionPointer(CallingConvention.Cdecl)]
    internal unsafe delegate void TemporalCoreCustomMetricMeterMetricRecordFloatCallback([NativeTypeName("const void *")] void* metric, double value, [NativeTypeName("const void *")] void* attributes);

    [UnmanagedFunctionPointer(CallingConvention.Cdecl)]
    internal unsafe delegate void TemporalCoreCustomMetricMeterMetricRecordDurationCallback([NativeTypeName("const void *")] void* metric, [NativeTypeName("uint64_t")] ulong value_ms, [NativeTypeName("const void *")] void* attributes);

    internal unsafe partial struct TemporalCoreCustomMetricAttributeValueString
    {
        [NativeTypeName("const uint8_t *")]
        public byte* data;

        [NativeTypeName("size_t")]
        public UIntPtr size;
    }

    [StructLayout(LayoutKind.Explicit)]
    internal partial struct TemporalCoreCustomMetricAttributeValue
    {
        [FieldOffset(0)]
        [NativeTypeName("struct TemporalCoreCustomMetricAttributeValueString")]
        public TemporalCoreCustomMetricAttributeValueString string_value;

        [FieldOffset(0)]
        [NativeTypeName("int64_t")]
        public long int_value;

        [FieldOffset(0)]
        public double float_value;

        [FieldOffset(0)]
        [NativeTypeName("bool")]
        public byte bool_value;
    }

    internal partial struct TemporalCoreCustomMetricAttribute
    {
        [NativeTypeName("struct TemporalCoreByteArrayRef")]
        public TemporalCoreByteArrayRef key;

        [NativeTypeName("union TemporalCoreCustomMetricAttributeValue")]
        public TemporalCoreCustomMetricAttributeValue value;

        [NativeTypeName("enum TemporalCoreMetricAttributeValueType")]
        public TemporalCoreMetricAttributeValueType value_type;
    }

    [UnmanagedFunctionPointer(CallingConvention.Cdecl)]
    [return: NativeTypeName("const void *")]
    internal unsafe delegate void* TemporalCoreCustomMetricMeterAttributesNewCallback([NativeTypeName("const void *")] void* append_from, [NativeTypeName("const struct TemporalCoreCustomMetricAttribute *")] TemporalCoreCustomMetricAttribute* attributes, [NativeTypeName("size_t")] UIntPtr attributes_size);

    [UnmanagedFunctionPointer(CallingConvention.Cdecl)]
    internal unsafe delegate void TemporalCoreCustomMetricMeterAttributesFreeCallback([NativeTypeName("const void *")] void* attributes);

    [UnmanagedFunctionPointer(CallingConvention.Cdecl)]
    internal unsafe delegate void TemporalCoreCustomMetricMeterMeterFreeCallback([NativeTypeName("const struct TemporalCoreCustomMetricMeter *")] TemporalCoreCustomMetricMeter* meter);

    internal partial struct TemporalCoreCustomMetricMeter
    {
        [NativeTypeName("TemporalCoreCustomMetricMeterMetricNewCallback")]
        public IntPtr metric_new;

        [NativeTypeName("TemporalCoreCustomMetricMeterMetricFreeCallback")]
        public IntPtr metric_free;

        [NativeTypeName("TemporalCoreCustomMetricMeterMetricRecordIntegerCallback")]
        public IntPtr metric_record_integer;

        [NativeTypeName("TemporalCoreCustomMetricMeterMetricRecordFloatCallback")]
        public IntPtr metric_record_float;

        [NativeTypeName("TemporalCoreCustomMetricMeterMetricRecordDurationCallback")]
        public IntPtr metric_record_duration;

        [NativeTypeName("TemporalCoreCustomMetricMeterAttributesNewCallback")]
        public IntPtr attributes_new;

        [NativeTypeName("TemporalCoreCustomMetricMeterAttributesFreeCallback")]
        public IntPtr attributes_free;

        [NativeTypeName("TemporalCoreCustomMetricMeterMeterFreeCallback")]
        public IntPtr meter_free;
    }

    internal unsafe partial struct TemporalCoreMetricsOptions
    {
        [NativeTypeName("const struct TemporalCoreOpenTelemetryOptions *")]
        public TemporalCoreOpenTelemetryOptions* opentelemetry;

        [NativeTypeName("const struct TemporalCorePrometheusOptions *")]
        public TemporalCorePrometheusOptions* prometheus;

        [NativeTypeName("const struct TemporalCoreCustomMetricMeter *")]
        public TemporalCoreCustomMetricMeter* custom_meter;

        [NativeTypeName("bool")]
        public byte attach_service_name;

        [NativeTypeName("TemporalCoreMetadataRef")]
        public TemporalCoreByteArrayRef global_tags;

        [NativeTypeName("struct TemporalCoreByteArrayRef")]
        public TemporalCoreByteArrayRef metric_prefix;
    }

    internal unsafe partial struct TemporalCoreTelemetryOptions
    {
        [NativeTypeName("const struct TemporalCoreLoggingOptions *")]
        public TemporalCoreLoggingOptions* logging;

        [NativeTypeName("const struct TemporalCoreMetricsOptions *")]
        public TemporalCoreMetricsOptions* metrics;
    }

    internal unsafe partial struct TemporalCoreRuntimeOptions
    {
        [NativeTypeName("const struct TemporalCoreTelemetryOptions *")]
        public TemporalCoreTelemetryOptions* telemetry;
    }

    internal partial struct TemporalCoreTestServerOptions
    {
        [NativeTypeName("struct TemporalCoreByteArrayRef")]
        public TemporalCoreByteArrayRef existing_path;

        [NativeTypeName("struct TemporalCoreByteArrayRef")]
        public TemporalCoreByteArrayRef sdk_name;

        [NativeTypeName("struct TemporalCoreByteArrayRef")]
        public TemporalCoreByteArrayRef sdk_version;

        [NativeTypeName("struct TemporalCoreByteArrayRef")]
        public TemporalCoreByteArrayRef download_version;

        [NativeTypeName("struct TemporalCoreByteArrayRef")]
        public TemporalCoreByteArrayRef download_dest_dir;

        [NativeTypeName("uint16_t")]
        public ushort port;

        [NativeTypeName("struct TemporalCoreByteArrayRef")]
        public TemporalCoreByteArrayRef extra_args;

        [NativeTypeName("uint64_t")]
        public ulong download_ttl_seconds;
    }

    internal unsafe partial struct TemporalCoreDevServerOptions
    {
        [NativeTypeName("const struct TemporalCoreTestServerOptions *")]
        public TemporalCoreTestServerOptions* test_server;

        [NativeTypeName("struct TemporalCoreByteArrayRef")]
        public TemporalCoreByteArrayRef namespace_;

        [NativeTypeName("struct TemporalCoreByteArrayRef")]
        public TemporalCoreByteArrayRef ip;

        [NativeTypeName("struct TemporalCoreByteArrayRef")]
        public TemporalCoreByteArrayRef database_filename;

        [NativeTypeName("bool")]
        public byte ui;

        [NativeTypeName("uint16_t")]
        public ushort ui_port;

        [NativeTypeName("struct TemporalCoreByteArrayRef")]
        public TemporalCoreByteArrayRef log_format;

        [NativeTypeName("struct TemporalCoreByteArrayRef")]
        public TemporalCoreByteArrayRef log_level;
    }

    [UnmanagedFunctionPointer(CallingConvention.Cdecl)]
    internal unsafe delegate void TemporalCoreEphemeralServerStartCallback(void* user_data, [NativeTypeName("struct TemporalCoreEphemeralServer *")] TemporalCoreEphemeralServer* success, [NativeTypeName("const struct TemporalCoreByteArray *")] TemporalCoreByteArray* success_target, [NativeTypeName("const struct TemporalCoreByteArray *")] TemporalCoreByteArray* fail);

    [UnmanagedFunctionPointer(CallingConvention.Cdecl)]
    internal unsafe delegate void TemporalCoreEphemeralServerShutdownCallback(void* user_data, [NativeTypeName("const struct TemporalCoreByteArray *")] TemporalCoreByteArray* fail);

    internal unsafe partial struct TemporalCoreWorkerOrFail
    {
        [NativeTypeName("struct TemporalCoreWorker *")]
        public TemporalCoreWorker* worker;

        [NativeTypeName("const struct TemporalCoreByteArray *")]
        public TemporalCoreByteArray* fail;
    }

    internal partial struct TemporalCoreWorkerVersioningNone
    {
        [NativeTypeName("struct TemporalCoreByteArrayRef")]
        public TemporalCoreByteArrayRef build_id;
    }

    internal partial struct TemporalCoreWorkerDeploymentVersion
    {
        [NativeTypeName("struct TemporalCoreByteArrayRef")]
        public TemporalCoreByteArrayRef deployment_name;

        [NativeTypeName("struct TemporalCoreByteArrayRef")]
        public TemporalCoreByteArrayRef build_id;
    }

    internal partial struct TemporalCoreWorkerDeploymentOptions
    {
        [NativeTypeName("struct TemporalCoreWorkerDeploymentVersion")]
        public TemporalCoreWorkerDeploymentVersion version;

        [NativeTypeName("bool")]
        public byte use_worker_versioning;

        [NativeTypeName("int32_t")]
        public int default_versioning_behavior;
    }

    internal partial struct TemporalCoreLegacyBuildIdBasedStrategy
    {
        [NativeTypeName("struct TemporalCoreByteArrayRef")]
        public TemporalCoreByteArrayRef build_id;
    }

    internal enum TemporalCoreWorkerVersioningStrategy_Tag
    {
        None,
        DeploymentBased,
        LegacyBuildIdBased,
    }

    internal unsafe partial struct TemporalCoreWorkerVersioningStrategy
    {
        public TemporalCoreWorkerVersioningStrategy_Tag tag;

        [NativeTypeName("__AnonymousRecord_temporal-sdk-core-c-bridge_L421_C3")]
        public _Anonymous_e__Union Anonymous;

        internal ref TemporalCoreWorkerVersioningNone none
        {
            get
            {
                fixed (_Anonymous_e__Union._Anonymous1_1_e__Struct* pField = &Anonymous.Anonymous1_1)
                {
                    return ref pField->none;
                }
            }
        }

        internal ref TemporalCoreWorkerDeploymentOptions deployment_based
        {
            get
            {
                fixed (_Anonymous_e__Union._Anonymous2_1_e__Struct* pField = &Anonymous.Anonymous2_1)
                {
                    return ref pField->deployment_based;
                }
            }
        }

        internal ref TemporalCoreLegacyBuildIdBasedStrategy legacy_build_id_based
        {
            get
            {
                fixed (_Anonymous_e__Union._Anonymous3_1_e__Struct* pField = &Anonymous.Anonymous3_1)
                {
                    return ref pField->legacy_build_id_based;
                }
            }
        }

        [StructLayout(LayoutKind.Explicit)]
        internal unsafe partial struct _Anonymous_e__Union
        {
            [FieldOffset(0)]
            [NativeTypeName("__AnonymousRecord_temporal-sdk-core-c-bridge_L422_C5")]
            public _Anonymous1_1_e__Struct Anonymous1_1;

            [FieldOffset(0)]
            [NativeTypeName("__AnonymousRecord_temporal-sdk-core-c-bridge_L425_C5")]
            public _Anonymous2_1_e__Struct Anonymous2_1;

            [FieldOffset(0)]
            [NativeTypeName("__AnonymousRecord_temporal-sdk-core-c-bridge_L428_C5")]
            public _Anonymous3_1_e__Struct Anonymous3_1;

            internal partial struct _Anonymous1_1_e__Struct
            {
                [NativeTypeName("struct TemporalCoreWorkerVersioningNone")]
                public TemporalCoreWorkerVersioningNone none;
            }

            internal partial struct _Anonymous2_1_e__Struct
            {
                [NativeTypeName("struct TemporalCoreWorkerDeploymentOptions")]
                public TemporalCoreWorkerDeploymentOptions deployment_based;
            }

            internal partial struct _Anonymous3_1_e__Struct
            {
                [NativeTypeName("struct TemporalCoreLegacyBuildIdBasedStrategy")]
                public TemporalCoreLegacyBuildIdBasedStrategy legacy_build_id_based;
            }
        }
    }

    internal partial struct TemporalCoreFixedSizeSlotSupplier
    {
        [NativeTypeName("uintptr_t")]
        public UIntPtr num_slots;
    }

    internal partial struct TemporalCoreResourceBasedTunerOptions
    {
        public double target_memory_usage;

        public double target_cpu_usage;
    }

    internal partial struct TemporalCoreResourceBasedSlotSupplier
    {
        [NativeTypeName("uintptr_t")]
        public UIntPtr minimum_slots;

        [NativeTypeName("uintptr_t")]
        public UIntPtr maximum_slots;

        [NativeTypeName("uint64_t")]
        public ulong ramp_throttle_ms;

        [NativeTypeName("struct TemporalCoreResourceBasedTunerOptions")]
        public TemporalCoreResourceBasedTunerOptions tuner_options;
    }

    internal unsafe partial struct TemporalCoreSlotReserveCtx
    {
        [NativeTypeName("enum TemporalCoreSlotKindType")]
        public TemporalCoreSlotKindType slot_type;

        [NativeTypeName("struct TemporalCoreByteArrayRef")]
        public TemporalCoreByteArrayRef task_queue;

        [NativeTypeName("struct TemporalCoreByteArrayRef")]
        public TemporalCoreByteArrayRef worker_identity;

        [NativeTypeName("struct TemporalCoreByteArrayRef")]
        public TemporalCoreByteArrayRef worker_build_id;

        [NativeTypeName("bool")]
        public byte is_sticky;

        public void* token_src;
    }

    [UnmanagedFunctionPointer(CallingConvention.Cdecl)]
    internal unsafe delegate void TemporalCoreCustomReserveSlotCallback([NativeTypeName("const struct TemporalCoreSlotReserveCtx *")] TemporalCoreSlotReserveCtx* ctx, void* sender);

    [UnmanagedFunctionPointer(CallingConvention.Cdecl)]
    internal unsafe delegate void TemporalCoreCustomCancelReserveCallback(void* token_source);

    [UnmanagedFunctionPointer(CallingConvention.Cdecl)]
    [return: NativeTypeName("uintptr_t")]
    internal unsafe delegate UIntPtr TemporalCoreCustomTryReserveSlotCallback([NativeTypeName("const struct TemporalCoreSlotReserveCtx *")] TemporalCoreSlotReserveCtx* ctx);

    internal enum TemporalCoreSlotInfo_Tag
    {
        WorkflowSlotInfo,
        ActivitySlotInfo,
        LocalActivitySlotInfo,
        NexusSlotInfo,
    }

    internal partial struct TemporalCoreWorkflowSlotInfo_Body
    {
        [NativeTypeName("struct TemporalCoreByteArrayRef")]
        public TemporalCoreByteArrayRef workflow_type;

        [NativeTypeName("bool")]
        public byte is_sticky;
    }

    internal partial struct TemporalCoreActivitySlotInfo_Body
    {
        [NativeTypeName("struct TemporalCoreByteArrayRef")]
        public TemporalCoreByteArrayRef activity_type;
    }

    internal partial struct TemporalCoreLocalActivitySlotInfo_Body
    {
        [NativeTypeName("struct TemporalCoreByteArrayRef")]
        public TemporalCoreByteArrayRef activity_type;
    }

    internal partial struct TemporalCoreNexusSlotInfo_Body
    {
        [NativeTypeName("struct TemporalCoreByteArrayRef")]
        public TemporalCoreByteArrayRef operation;

        [NativeTypeName("struct TemporalCoreByteArrayRef")]
        public TemporalCoreByteArrayRef service;
    }

    internal unsafe partial struct TemporalCoreSlotInfo
    {
        public TemporalCoreSlotInfo_Tag tag;

        [NativeTypeName("__AnonymousRecord_temporal-sdk-core-c-bridge_L496_C3")]
        public _Anonymous_e__Union Anonymous;

        internal ref TemporalCoreWorkflowSlotInfo_Body workflow_slot_info
        {
            get
            {
                fixed (_Anonymous_e__Union* pField = &Anonymous)
                {
                    return ref pField->workflow_slot_info;
                }
            }
        }

        internal ref TemporalCoreActivitySlotInfo_Body activity_slot_info
        {
            get
            {
                fixed (_Anonymous_e__Union* pField = &Anonymous)
                {
                    return ref pField->activity_slot_info;
                }
            }
        }

        internal ref TemporalCoreLocalActivitySlotInfo_Body local_activity_slot_info
        {
            get
            {
                fixed (_Anonymous_e__Union* pField = &Anonymous)
                {
                    return ref pField->local_activity_slot_info;
                }
            }
        }

        internal ref TemporalCoreNexusSlotInfo_Body nexus_slot_info
        {
            get
            {
                fixed (_Anonymous_e__Union* pField = &Anonymous)
                {
                    return ref pField->nexus_slot_info;
                }
            }
        }

        [StructLayout(LayoutKind.Explicit)]
        internal partial struct _Anonymous_e__Union
        {
            [FieldOffset(0)]
            public TemporalCoreWorkflowSlotInfo_Body workflow_slot_info;

            [FieldOffset(0)]
            public TemporalCoreActivitySlotInfo_Body activity_slot_info;

            [FieldOffset(0)]
            public TemporalCoreLocalActivitySlotInfo_Body local_activity_slot_info;

            [FieldOffset(0)]
            public TemporalCoreNexusSlotInfo_Body nexus_slot_info;
        }
    }

    internal partial struct TemporalCoreSlotMarkUsedCtx
    {
        [NativeTypeName("struct TemporalCoreSlotInfo")]
        public TemporalCoreSlotInfo slot_info;

        [NativeTypeName("uintptr_t")]
        public UIntPtr slot_permit;
    }

    [UnmanagedFunctionPointer(CallingConvention.Cdecl)]
    internal unsafe delegate void TemporalCoreCustomMarkSlotUsedCallback([NativeTypeName("const struct TemporalCoreSlotMarkUsedCtx *")] TemporalCoreSlotMarkUsedCtx* ctx);

    internal unsafe partial struct TemporalCoreSlotReleaseCtx
    {
        [NativeTypeName("const struct TemporalCoreSlotInfo *")]
        public TemporalCoreSlotInfo* slot_info;

        [NativeTypeName("uintptr_t")]
        public UIntPtr slot_permit;
    }

    [UnmanagedFunctionPointer(CallingConvention.Cdecl)]
    internal unsafe delegate void TemporalCoreCustomReleaseSlotCallback([NativeTypeName("const struct TemporalCoreSlotReleaseCtx *")] TemporalCoreSlotReleaseCtx* ctx);

    [UnmanagedFunctionPointer(CallingConvention.Cdecl)]
    internal unsafe delegate void TemporalCoreCustomSlotImplFreeCallback([NativeTypeName("const struct TemporalCoreCustomSlotSupplierCallbacks *")] TemporalCoreCustomSlotSupplierCallbacks* userimpl);

    internal partial struct TemporalCoreCustomSlotSupplierCallbacks
    {
        [NativeTypeName("TemporalCoreCustomReserveSlotCallback")]
        public IntPtr reserve;

        [NativeTypeName("TemporalCoreCustomCancelReserveCallback")]
        public IntPtr cancel_reserve;

        [NativeTypeName("TemporalCoreCustomTryReserveSlotCallback")]
        public IntPtr try_reserve;

        [NativeTypeName("TemporalCoreCustomMarkSlotUsedCallback")]
        public IntPtr mark_used;

        [NativeTypeName("TemporalCoreCustomReleaseSlotCallback")]
        public IntPtr release;

        [NativeTypeName("TemporalCoreCustomSlotImplFreeCallback")]
        public IntPtr free;
    }

    internal unsafe partial struct TemporalCoreCustomSlotSupplierCallbacksImpl
    {
        [NativeTypeName("const struct TemporalCoreCustomSlotSupplierCallbacks *")]
        public TemporalCoreCustomSlotSupplierCallbacks* _0;
    }

    internal enum TemporalCoreSlotSupplier_Tag
    {
        FixedSize,
        ResourceBased,
        Custom,
    }

    internal unsafe partial struct TemporalCoreSlotSupplier
    {
        public TemporalCoreSlotSupplier_Tag tag;

        [NativeTypeName("__AnonymousRecord_temporal-sdk-core-c-bridge_L547_C3")]
        public _Anonymous_e__Union Anonymous;

        internal ref TemporalCoreFixedSizeSlotSupplier fixed_size
        {
            get
            {
                fixed (_Anonymous_e__Union._Anonymous1_1_e__Struct* pField = &Anonymous.Anonymous1_1)
                {
                    return ref pField->fixed_size;
                }
            }
        }

        internal ref TemporalCoreResourceBasedSlotSupplier resource_based
        {
            get
            {
                fixed (_Anonymous_e__Union._Anonymous2_1_e__Struct* pField = &Anonymous.Anonymous2_1)
                {
                    return ref pField->resource_based;
                }
            }
        }

        internal ref TemporalCoreCustomSlotSupplierCallbacksImpl custom
        {
            get
            {
                fixed (_Anonymous_e__Union._Anonymous3_1_e__Struct* pField = &Anonymous.Anonymous3_1)
                {
                    return ref pField->custom;
                }
            }
        }

        [StructLayout(LayoutKind.Explicit)]
        internal unsafe partial struct _Anonymous_e__Union
        {
            [FieldOffset(0)]
            [NativeTypeName("__AnonymousRecord_temporal-sdk-core-c-bridge_L548_C5")]
            public _Anonymous1_1_e__Struct Anonymous1_1;

            [FieldOffset(0)]
            [NativeTypeName("__AnonymousRecord_temporal-sdk-core-c-bridge_L551_C5")]
            public _Anonymous2_1_e__Struct Anonymous2_1;

            [FieldOffset(0)]
            [NativeTypeName("__AnonymousRecord_temporal-sdk-core-c-bridge_L554_C5")]
            public _Anonymous3_1_e__Struct Anonymous3_1;

            internal partial struct _Anonymous1_1_e__Struct
            {
                [NativeTypeName("struct TemporalCoreFixedSizeSlotSupplier")]
                public TemporalCoreFixedSizeSlotSupplier fixed_size;
            }

            internal partial struct _Anonymous2_1_e__Struct
            {
                [NativeTypeName("struct TemporalCoreResourceBasedSlotSupplier")]
                public TemporalCoreResourceBasedSlotSupplier resource_based;
            }

            internal partial struct _Anonymous3_1_e__Struct
            {
                [NativeTypeName("struct TemporalCoreCustomSlotSupplierCallbacksImpl")]
                public TemporalCoreCustomSlotSupplierCallbacksImpl custom;
            }
        }
    }

    internal partial struct TemporalCoreTunerHolder
    {
        [NativeTypeName("struct TemporalCoreSlotSupplier")]
        public TemporalCoreSlotSupplier workflow_slot_supplier;

        [NativeTypeName("struct TemporalCoreSlotSupplier")]
        public TemporalCoreSlotSupplier activity_slot_supplier;

<<<<<<< HEAD
        [NativeTypeName("struct SlotSupplier")]
        public SlotSupplier local_activity_slot_supplier;

        [NativeTypeName("struct SlotSupplier")]
        public SlotSupplier nexus_task_slot_supplier;
=======
        [NativeTypeName("struct TemporalCoreSlotSupplier")]
        public TemporalCoreSlotSupplier local_activity_slot_supplier;
>>>>>>> 6f27e45a
    }

    internal partial struct TemporalCorePollerBehaviorSimpleMaximum
    {
        [NativeTypeName("uintptr_t")]
        public UIntPtr simple_maximum;
    }

    internal partial struct TemporalCorePollerBehaviorAutoscaling
    {
        [NativeTypeName("uintptr_t")]
        public UIntPtr minimum;

        [NativeTypeName("uintptr_t")]
        public UIntPtr maximum;

        [NativeTypeName("uintptr_t")]
        public UIntPtr initial;
    }

    internal unsafe partial struct TemporalCorePollerBehavior
    {
        [NativeTypeName("const struct TemporalCorePollerBehaviorSimpleMaximum *")]
        public TemporalCorePollerBehaviorSimpleMaximum* simple_maximum;

        [NativeTypeName("const struct TemporalCorePollerBehaviorAutoscaling *")]
        public TemporalCorePollerBehaviorAutoscaling* autoscaling;
    }

    internal unsafe partial struct TemporalCoreByteArrayRefArray
    {
        [NativeTypeName("const struct TemporalCoreByteArrayRef *")]
        public TemporalCoreByteArrayRef* data;

        [NativeTypeName("size_t")]
        public UIntPtr size;
    }

    internal partial struct TemporalCoreWorkerOptions
    {
        [NativeTypeName("struct TemporalCoreByteArrayRef")]
        public TemporalCoreByteArrayRef namespace_;

        [NativeTypeName("struct TemporalCoreByteArrayRef")]
        public TemporalCoreByteArrayRef task_queue;

        [NativeTypeName("struct TemporalCoreWorkerVersioningStrategy")]
        public TemporalCoreWorkerVersioningStrategy versioning_strategy;

        [NativeTypeName("struct TemporalCoreByteArrayRef")]
        public TemporalCoreByteArrayRef identity_override;

        [NativeTypeName("uint32_t")]
        public uint max_cached_workflows;

        [NativeTypeName("struct TemporalCoreTunerHolder")]
        public TemporalCoreTunerHolder tuner;

        [NativeTypeName("bool")]
        public byte no_remote_activities;

        [NativeTypeName("uint64_t")]
        public ulong sticky_queue_schedule_to_start_timeout_millis;

        [NativeTypeName("uint64_t")]
        public ulong max_heartbeat_throttle_interval_millis;

        [NativeTypeName("uint64_t")]
        public ulong default_heartbeat_throttle_interval_millis;

        public double max_activities_per_second;

        public double max_task_queue_activities_per_second;

        [NativeTypeName("uint64_t")]
        public ulong graceful_shutdown_period_millis;

        [NativeTypeName("struct TemporalCorePollerBehavior")]
        public TemporalCorePollerBehavior workflow_task_poller_behavior;

        public float nonsticky_to_sticky_poll_ratio;

        [NativeTypeName("struct TemporalCorePollerBehavior")]
        public TemporalCorePollerBehavior activity_task_poller_behavior;

        [NativeTypeName("struct PollerBehavior")]
        public PollerBehavior nexus_task_poller_behavior;

        [NativeTypeName("bool")]
        public byte nondeterminism_as_workflow_fail;

        [NativeTypeName("struct TemporalCoreByteArrayRefArray")]
        public TemporalCoreByteArrayRefArray nondeterminism_as_workflow_fail_for_types;
    }

    [UnmanagedFunctionPointer(CallingConvention.Cdecl)]
    internal unsafe delegate void TemporalCoreWorkerCallback(void* user_data, [NativeTypeName("const struct TemporalCoreByteArray *")] TemporalCoreByteArray* fail);

    [UnmanagedFunctionPointer(CallingConvention.Cdecl)]
    internal unsafe delegate void TemporalCoreWorkerPollCallback(void* user_data, [NativeTypeName("const struct TemporalCoreByteArray *")] TemporalCoreByteArray* success, [NativeTypeName("const struct TemporalCoreByteArray *")] TemporalCoreByteArray* fail);

    internal unsafe partial struct TemporalCoreWorkerReplayerOrFail
    {
        [NativeTypeName("struct TemporalCoreWorker *")]
        public TemporalCoreWorker* worker;

        [NativeTypeName("struct TemporalCoreWorkerReplayPusher *")]
        public TemporalCoreWorkerReplayPusher* worker_replay_pusher;

        [NativeTypeName("const struct TemporalCoreByteArray *")]
        public TemporalCoreByteArray* fail;
    }

    internal unsafe partial struct TemporalCoreWorkerReplayPushResult
    {
        [NativeTypeName("const struct TemporalCoreByteArray *")]
        public TemporalCoreByteArray* fail;
    }

    internal static unsafe partial class Methods
    {
        [DllImport("temporal_sdk_core_c_bridge", CallingConvention = CallingConvention.Cdecl, ExactSpelling = true)]
        [return: NativeTypeName("struct TemporalCoreCancellationToken *")]
        public static extern TemporalCoreCancellationToken* temporal_core_cancellation_token_new();

        [DllImport("temporal_sdk_core_c_bridge", CallingConvention = CallingConvention.Cdecl, ExactSpelling = true)]
        public static extern void temporal_core_cancellation_token_cancel([NativeTypeName("struct TemporalCoreCancellationToken *")] TemporalCoreCancellationToken* token);

        [DllImport("temporal_sdk_core_c_bridge", CallingConvention = CallingConvention.Cdecl, ExactSpelling = true)]
        public static extern void temporal_core_cancellation_token_free([NativeTypeName("struct TemporalCoreCancellationToken *")] TemporalCoreCancellationToken* token);

        [DllImport("temporal_sdk_core_c_bridge", CallingConvention = CallingConvention.Cdecl, ExactSpelling = true)]
        public static extern void temporal_core_client_connect([NativeTypeName("struct TemporalCoreRuntime *")] TemporalCoreRuntime* runtime, [NativeTypeName("const struct TemporalCoreClientOptions *")] TemporalCoreClientOptions* options, void* user_data, [NativeTypeName("TemporalCoreClientConnectCallback")] IntPtr callback);

        [DllImport("temporal_sdk_core_c_bridge", CallingConvention = CallingConvention.Cdecl, ExactSpelling = true)]
        public static extern void temporal_core_client_free([NativeTypeName("struct TemporalCoreClient *")] TemporalCoreClient* client);

        [DllImport("temporal_sdk_core_c_bridge", CallingConvention = CallingConvention.Cdecl, ExactSpelling = true)]
        public static extern void temporal_core_client_update_metadata([NativeTypeName("struct TemporalCoreClient *")] TemporalCoreClient* client, [NativeTypeName("struct TemporalCoreByteArrayRef")] TemporalCoreByteArrayRef metadata);

        [DllImport("temporal_sdk_core_c_bridge", CallingConvention = CallingConvention.Cdecl, ExactSpelling = true)]
        public static extern void temporal_core_client_update_api_key([NativeTypeName("struct TemporalCoreClient *")] TemporalCoreClient* client, [NativeTypeName("struct TemporalCoreByteArrayRef")] TemporalCoreByteArrayRef api_key);

        [DllImport("temporal_sdk_core_c_bridge", CallingConvention = CallingConvention.Cdecl, ExactSpelling = true)]
        public static extern void temporal_core_client_rpc_call([NativeTypeName("struct TemporalCoreClient *")] TemporalCoreClient* client, [NativeTypeName("const struct TemporalCoreRpcCallOptions *")] TemporalCoreRpcCallOptions* options, void* user_data, [NativeTypeName("TemporalCoreClientRpcCallCallback")] IntPtr callback);

        [DllImport("temporal_sdk_core_c_bridge", CallingConvention = CallingConvention.Cdecl, ExactSpelling = true)]
        [return: NativeTypeName("struct TemporalCoreMetricMeter *")]
        public static extern TemporalCoreMetricMeter* temporal_core_metric_meter_new([NativeTypeName("struct TemporalCoreRuntime *")] TemporalCoreRuntime* runtime);

        [DllImport("temporal_sdk_core_c_bridge", CallingConvention = CallingConvention.Cdecl, ExactSpelling = true)]
        public static extern void temporal_core_metric_meter_free([NativeTypeName("struct TemporalCoreMetricMeter *")] TemporalCoreMetricMeter* meter);

        [DllImport("temporal_sdk_core_c_bridge", CallingConvention = CallingConvention.Cdecl, ExactSpelling = true)]
        [return: NativeTypeName("struct TemporalCoreMetricAttributes *")]
        public static extern TemporalCoreMetricAttributes* temporal_core_metric_attributes_new([NativeTypeName("const struct TemporalCoreMetricMeter *")] TemporalCoreMetricMeter* meter, [NativeTypeName("const struct TemporalCoreMetricAttribute *")] TemporalCoreMetricAttribute* attrs, [NativeTypeName("size_t")] UIntPtr size);

        [DllImport("temporal_sdk_core_c_bridge", CallingConvention = CallingConvention.Cdecl, ExactSpelling = true)]
        [return: NativeTypeName("struct TemporalCoreMetricAttributes *")]
        public static extern TemporalCoreMetricAttributes* temporal_core_metric_attributes_new_append([NativeTypeName("const struct TemporalCoreMetricMeter *")] TemporalCoreMetricMeter* meter, [NativeTypeName("const struct TemporalCoreMetricAttributes *")] TemporalCoreMetricAttributes* orig, [NativeTypeName("const struct TemporalCoreMetricAttribute *")] TemporalCoreMetricAttribute* attrs, [NativeTypeName("size_t")] UIntPtr size);

        [DllImport("temporal_sdk_core_c_bridge", CallingConvention = CallingConvention.Cdecl, ExactSpelling = true)]
        public static extern void temporal_core_metric_attributes_free([NativeTypeName("struct TemporalCoreMetricAttributes *")] TemporalCoreMetricAttributes* attrs);

        [DllImport("temporal_sdk_core_c_bridge", CallingConvention = CallingConvention.Cdecl, ExactSpelling = true)]
        [return: NativeTypeName("struct TemporalCoreMetric *")]
        public static extern TemporalCoreMetric* temporal_core_metric_new([NativeTypeName("const struct TemporalCoreMetricMeter *")] TemporalCoreMetricMeter* meter, [NativeTypeName("const struct TemporalCoreMetricOptions *")] TemporalCoreMetricOptions* options);

        [DllImport("temporal_sdk_core_c_bridge", CallingConvention = CallingConvention.Cdecl, ExactSpelling = true)]
        public static extern void temporal_core_metric_free([NativeTypeName("struct TemporalCoreMetric *")] TemporalCoreMetric* metric);

        [DllImport("temporal_sdk_core_c_bridge", CallingConvention = CallingConvention.Cdecl, ExactSpelling = true)]
        public static extern void temporal_core_metric_record_integer([NativeTypeName("const struct TemporalCoreMetric *")] TemporalCoreMetric* metric, [NativeTypeName("uint64_t")] ulong value, [NativeTypeName("const struct TemporalCoreMetricAttributes *")] TemporalCoreMetricAttributes* attrs);

        [DllImport("temporal_sdk_core_c_bridge", CallingConvention = CallingConvention.Cdecl, ExactSpelling = true)]
        public static extern void temporal_core_metric_record_float([NativeTypeName("const struct TemporalCoreMetric *")] TemporalCoreMetric* metric, double value, [NativeTypeName("const struct TemporalCoreMetricAttributes *")] TemporalCoreMetricAttributes* attrs);

        [DllImport("temporal_sdk_core_c_bridge", CallingConvention = CallingConvention.Cdecl, ExactSpelling = true)]
        public static extern void temporal_core_metric_record_duration([NativeTypeName("const struct TemporalCoreMetric *")] TemporalCoreMetric* metric, [NativeTypeName("uint64_t")] ulong value_ms, [NativeTypeName("const struct TemporalCoreMetricAttributes *")] TemporalCoreMetricAttributes* attrs);

        [DllImport("temporal_sdk_core_c_bridge", CallingConvention = CallingConvention.Cdecl, ExactSpelling = true)]
        [return: NativeTypeName("struct TemporalCoreRandom *")]
        public static extern TemporalCoreRandom* temporal_core_random_new([NativeTypeName("uint64_t")] ulong seed);

        [DllImport("temporal_sdk_core_c_bridge", CallingConvention = CallingConvention.Cdecl, ExactSpelling = true)]
        public static extern void temporal_core_random_free([NativeTypeName("struct TemporalCoreRandom *")] TemporalCoreRandom* random);

        [DllImport("temporal_sdk_core_c_bridge", CallingConvention = CallingConvention.Cdecl, ExactSpelling = true)]
        [return: NativeTypeName("int32_t")]
        public static extern int temporal_core_random_int32_range([NativeTypeName("struct TemporalCoreRandom *")] TemporalCoreRandom* random, [NativeTypeName("int32_t")] int min, [NativeTypeName("int32_t")] int max, [NativeTypeName("bool")] byte max_inclusive);

        [DllImport("temporal_sdk_core_c_bridge", CallingConvention = CallingConvention.Cdecl, ExactSpelling = true)]
        public static extern double temporal_core_random_double_range([NativeTypeName("struct TemporalCoreRandom *")] TemporalCoreRandom* random, double min, double max, [NativeTypeName("bool")] byte max_inclusive);

        [DllImport("temporal_sdk_core_c_bridge", CallingConvention = CallingConvention.Cdecl, ExactSpelling = true)]
        public static extern void temporal_core_random_fill_bytes([NativeTypeName("struct TemporalCoreRandom *")] TemporalCoreRandom* random, [NativeTypeName("struct TemporalCoreByteArrayRef")] TemporalCoreByteArrayRef bytes);

        [DllImport("temporal_sdk_core_c_bridge", CallingConvention = CallingConvention.Cdecl, ExactSpelling = true)]
        [return: NativeTypeName("struct TemporalCoreRuntimeOrFail")]
        public static extern TemporalCoreRuntimeOrFail temporal_core_runtime_new([NativeTypeName("const struct TemporalCoreRuntimeOptions *")] TemporalCoreRuntimeOptions* options);

        [DllImport("temporal_sdk_core_c_bridge", CallingConvention = CallingConvention.Cdecl, ExactSpelling = true)]
        public static extern void temporal_core_runtime_free([NativeTypeName("struct TemporalCoreRuntime *")] TemporalCoreRuntime* runtime);

        [DllImport("temporal_sdk_core_c_bridge", CallingConvention = CallingConvention.Cdecl, ExactSpelling = true)]
        public static extern void temporal_core_byte_array_free([NativeTypeName("struct TemporalCoreRuntime *")] TemporalCoreRuntime* runtime, [NativeTypeName("const struct TemporalCoreByteArray *")] TemporalCoreByteArray* bytes);

        [DllImport("temporal_sdk_core_c_bridge", CallingConvention = CallingConvention.Cdecl, ExactSpelling = true)]
        [return: NativeTypeName("struct TemporalCoreByteArrayRef")]
        public static extern TemporalCoreByteArrayRef temporal_core_forwarded_log_target([NativeTypeName("const struct TemporalCoreForwardedLog *")] TemporalCoreForwardedLog* log);

        [DllImport("temporal_sdk_core_c_bridge", CallingConvention = CallingConvention.Cdecl, ExactSpelling = true)]
        [return: NativeTypeName("struct TemporalCoreByteArrayRef")]
        public static extern TemporalCoreByteArrayRef temporal_core_forwarded_log_message([NativeTypeName("const struct TemporalCoreForwardedLog *")] TemporalCoreForwardedLog* log);

        [DllImport("temporal_sdk_core_c_bridge", CallingConvention = CallingConvention.Cdecl, ExactSpelling = true)]
        [return: NativeTypeName("uint64_t")]
        public static extern ulong temporal_core_forwarded_log_timestamp_millis([NativeTypeName("const struct TemporalCoreForwardedLog *")] TemporalCoreForwardedLog* log);

        [DllImport("temporal_sdk_core_c_bridge", CallingConvention = CallingConvention.Cdecl, ExactSpelling = true)]
        [return: NativeTypeName("struct TemporalCoreByteArrayRef")]
        public static extern TemporalCoreByteArrayRef temporal_core_forwarded_log_fields_json([NativeTypeName("const struct TemporalCoreForwardedLog *")] TemporalCoreForwardedLog* log);

        [DllImport("temporal_sdk_core_c_bridge", CallingConvention = CallingConvention.Cdecl, ExactSpelling = true)]
        public static extern void temporal_core_ephemeral_server_start_dev_server([NativeTypeName("struct TemporalCoreRuntime *")] TemporalCoreRuntime* runtime, [NativeTypeName("const struct TemporalCoreDevServerOptions *")] TemporalCoreDevServerOptions* options, void* user_data, [NativeTypeName("TemporalCoreEphemeralServerStartCallback")] IntPtr callback);

        [DllImport("temporal_sdk_core_c_bridge", CallingConvention = CallingConvention.Cdecl, ExactSpelling = true)]
        public static extern void temporal_core_ephemeral_server_start_test_server([NativeTypeName("struct TemporalCoreRuntime *")] TemporalCoreRuntime* runtime, [NativeTypeName("const struct TemporalCoreTestServerOptions *")] TemporalCoreTestServerOptions* options, void* user_data, [NativeTypeName("TemporalCoreEphemeralServerStartCallback")] IntPtr callback);

        [DllImport("temporal_sdk_core_c_bridge", CallingConvention = CallingConvention.Cdecl, ExactSpelling = true)]
        public static extern void temporal_core_ephemeral_server_free([NativeTypeName("struct TemporalCoreEphemeralServer *")] TemporalCoreEphemeralServer* server);

        [DllImport("temporal_sdk_core_c_bridge", CallingConvention = CallingConvention.Cdecl, ExactSpelling = true)]
        public static extern void temporal_core_ephemeral_server_shutdown([NativeTypeName("struct TemporalCoreEphemeralServer *")] TemporalCoreEphemeralServer* server, void* user_data, [NativeTypeName("TemporalCoreEphemeralServerShutdownCallback")] IntPtr callback);

        [DllImport("temporal_sdk_core_c_bridge", CallingConvention = CallingConvention.Cdecl, ExactSpelling = true)]
        [return: NativeTypeName("struct TemporalCoreWorkerOrFail")]
        public static extern TemporalCoreWorkerOrFail temporal_core_worker_new([NativeTypeName("struct TemporalCoreClient *")] TemporalCoreClient* client, [NativeTypeName("const struct TemporalCoreWorkerOptions *")] TemporalCoreWorkerOptions* options);

        [DllImport("temporal_sdk_core_c_bridge", CallingConvention = CallingConvention.Cdecl, ExactSpelling = true)]
        public static extern void temporal_core_worker_free([NativeTypeName("struct TemporalCoreWorker *")] TemporalCoreWorker* worker);

        [DllImport("temporal_sdk_core_c_bridge", CallingConvention = CallingConvention.Cdecl, ExactSpelling = true)]
        public static extern void temporal_core_worker_validate([NativeTypeName("struct TemporalCoreWorker *")] TemporalCoreWorker* worker, void* user_data, [NativeTypeName("TemporalCoreWorkerCallback")] IntPtr callback);

        [DllImport("temporal_sdk_core_c_bridge", CallingConvention = CallingConvention.Cdecl, ExactSpelling = true)]
        public static extern void temporal_core_worker_replace_client([NativeTypeName("struct TemporalCoreWorker *")] TemporalCoreWorker* worker, [NativeTypeName("struct TemporalCoreClient *")] TemporalCoreClient* new_client);

        [DllImport("temporal_sdk_core_c_bridge", CallingConvention = CallingConvention.Cdecl, ExactSpelling = true)]
        public static extern void temporal_core_worker_poll_workflow_activation([NativeTypeName("struct TemporalCoreWorker *")] TemporalCoreWorker* worker, void* user_data, [NativeTypeName("TemporalCoreWorkerPollCallback")] IntPtr callback);

        [DllImport("temporal_sdk_core_c_bridge", CallingConvention = CallingConvention.Cdecl, ExactSpelling = true)]
        public static extern void temporal_core_worker_poll_activity_task([NativeTypeName("struct TemporalCoreWorker *")] TemporalCoreWorker* worker, void* user_data, [NativeTypeName("TemporalCoreWorkerPollCallback")] IntPtr callback);

<<<<<<< HEAD
        [DllImport("temporal_sdk_bridge", CallingConvention = CallingConvention.Cdecl, ExactSpelling = true)]
        public static extern void worker_poll_nexus_task([NativeTypeName("struct Worker *")] Worker* worker, void* user_data, [NativeTypeName("WorkerPollCallback")] IntPtr callback);

        [DllImport("temporal_sdk_bridge", CallingConvention = CallingConvention.Cdecl, ExactSpelling = true)]
        public static extern void worker_complete_workflow_activation([NativeTypeName("struct Worker *")] Worker* worker, [NativeTypeName("struct ByteArrayRef")] ByteArrayRef completion, void* user_data, [NativeTypeName("WorkerCallback")] IntPtr callback);
=======
        [DllImport("temporal_sdk_core_c_bridge", CallingConvention = CallingConvention.Cdecl, ExactSpelling = true)]
        public static extern void temporal_core_worker_complete_workflow_activation([NativeTypeName("struct TemporalCoreWorker *")] TemporalCoreWorker* worker, [NativeTypeName("struct TemporalCoreByteArrayRef")] TemporalCoreByteArrayRef completion, void* user_data, [NativeTypeName("TemporalCoreWorkerCallback")] IntPtr callback);
>>>>>>> 6f27e45a

        [DllImport("temporal_sdk_core_c_bridge", CallingConvention = CallingConvention.Cdecl, ExactSpelling = true)]
        public static extern void temporal_core_worker_complete_activity_task([NativeTypeName("struct TemporalCoreWorker *")] TemporalCoreWorker* worker, [NativeTypeName("struct TemporalCoreByteArrayRef")] TemporalCoreByteArrayRef completion, void* user_data, [NativeTypeName("TemporalCoreWorkerCallback")] IntPtr callback);

<<<<<<< HEAD
        [DllImport("temporal_sdk_bridge", CallingConvention = CallingConvention.Cdecl, ExactSpelling = true)]
        public static extern void worker_complete_nexus_task([NativeTypeName("struct Worker *")] Worker* worker, [NativeTypeName("struct ByteArrayRef")] ByteArrayRef completion, void* user_data, [NativeTypeName("WorkerCallback")] IntPtr callback);

        [DllImport("temporal_sdk_bridge", CallingConvention = CallingConvention.Cdecl, ExactSpelling = true)]
        [return: NativeTypeName("const struct ByteArray *")]
        public static extern ByteArray* worker_record_activity_heartbeat([NativeTypeName("struct Worker *")] Worker* worker, [NativeTypeName("struct ByteArrayRef")] ByteArrayRef heartbeat);
=======
        [DllImport("temporal_sdk_core_c_bridge", CallingConvention = CallingConvention.Cdecl, ExactSpelling = true)]
        [return: NativeTypeName("const struct TemporalCoreByteArray *")]
        public static extern TemporalCoreByteArray* temporal_core_worker_record_activity_heartbeat([NativeTypeName("struct TemporalCoreWorker *")] TemporalCoreWorker* worker, [NativeTypeName("struct TemporalCoreByteArrayRef")] TemporalCoreByteArrayRef heartbeat);
>>>>>>> 6f27e45a

        [DllImport("temporal_sdk_core_c_bridge", CallingConvention = CallingConvention.Cdecl, ExactSpelling = true)]
        public static extern void temporal_core_worker_request_workflow_eviction([NativeTypeName("struct TemporalCoreWorker *")] TemporalCoreWorker* worker, [NativeTypeName("struct TemporalCoreByteArrayRef")] TemporalCoreByteArrayRef run_id);

        [DllImport("temporal_sdk_core_c_bridge", CallingConvention = CallingConvention.Cdecl, ExactSpelling = true)]
        public static extern void temporal_core_worker_initiate_shutdown([NativeTypeName("struct TemporalCoreWorker *")] TemporalCoreWorker* worker);

        [DllImport("temporal_sdk_core_c_bridge", CallingConvention = CallingConvention.Cdecl, ExactSpelling = true)]
        public static extern void temporal_core_worker_finalize_shutdown([NativeTypeName("struct TemporalCoreWorker *")] TemporalCoreWorker* worker, void* user_data, [NativeTypeName("TemporalCoreWorkerCallback")] IntPtr callback);

        [DllImport("temporal_sdk_core_c_bridge", CallingConvention = CallingConvention.Cdecl, ExactSpelling = true)]
        [return: NativeTypeName("struct TemporalCoreWorkerReplayerOrFail")]
        public static extern TemporalCoreWorkerReplayerOrFail temporal_core_worker_replayer_new([NativeTypeName("struct TemporalCoreRuntime *")] TemporalCoreRuntime* runtime, [NativeTypeName("const struct TemporalCoreWorkerOptions *")] TemporalCoreWorkerOptions* options);

        [DllImport("temporal_sdk_core_c_bridge", CallingConvention = CallingConvention.Cdecl, ExactSpelling = true)]
        public static extern void temporal_core_worker_replay_pusher_free([NativeTypeName("struct TemporalCoreWorkerReplayPusher *")] TemporalCoreWorkerReplayPusher* worker_replay_pusher);

        [DllImport("temporal_sdk_core_c_bridge", CallingConvention = CallingConvention.Cdecl, ExactSpelling = true)]
        [return: NativeTypeName("struct TemporalCoreWorkerReplayPushResult")]
        public static extern TemporalCoreWorkerReplayPushResult temporal_core_worker_replay_push([NativeTypeName("struct TemporalCoreWorker *")] TemporalCoreWorker* worker, [NativeTypeName("struct TemporalCoreWorkerReplayPusher *")] TemporalCoreWorkerReplayPusher* worker_replay_pusher, [NativeTypeName("struct TemporalCoreByteArrayRef")] TemporalCoreByteArrayRef workflow_id, [NativeTypeName("struct TemporalCoreByteArrayRef")] TemporalCoreByteArrayRef history);

        [DllImport("temporal_sdk_core_c_bridge", CallingConvention = CallingConvention.Cdecl, ExactSpelling = true)]
        public static extern void temporal_core_complete_async_reserve(void* sender, [NativeTypeName("uintptr_t")] UIntPtr permit_id);

        [DllImport("temporal_sdk_core_c_bridge", CallingConvention = CallingConvention.Cdecl, ExactSpelling = true)]
        public static extern void temporal_core_set_reserve_cancel_target([NativeTypeName("struct TemporalCoreSlotReserveCtx *")] TemporalCoreSlotReserveCtx* ctx, void* token_ptr);
    }
}<|MERGE_RESOLUTION|>--- conflicted
+++ resolved
@@ -975,16 +975,8 @@
         [NativeTypeName("struct TemporalCoreSlotSupplier")]
         public TemporalCoreSlotSupplier activity_slot_supplier;
 
-<<<<<<< HEAD
-        [NativeTypeName("struct SlotSupplier")]
-        public SlotSupplier local_activity_slot_supplier;
-
-        [NativeTypeName("struct SlotSupplier")]
-        public SlotSupplier nexus_task_slot_supplier;
-=======
         [NativeTypeName("struct TemporalCoreSlotSupplier")]
         public TemporalCoreSlotSupplier local_activity_slot_supplier;
->>>>>>> 6f27e45a
     }
 
     internal partial struct TemporalCorePollerBehaviorSimpleMaximum
@@ -1239,32 +1231,15 @@
         [DllImport("temporal_sdk_core_c_bridge", CallingConvention = CallingConvention.Cdecl, ExactSpelling = true)]
         public static extern void temporal_core_worker_poll_activity_task([NativeTypeName("struct TemporalCoreWorker *")] TemporalCoreWorker* worker, void* user_data, [NativeTypeName("TemporalCoreWorkerPollCallback")] IntPtr callback);
 
-<<<<<<< HEAD
-        [DllImport("temporal_sdk_bridge", CallingConvention = CallingConvention.Cdecl, ExactSpelling = true)]
-        public static extern void worker_poll_nexus_task([NativeTypeName("struct Worker *")] Worker* worker, void* user_data, [NativeTypeName("WorkerPollCallback")] IntPtr callback);
-
-        [DllImport("temporal_sdk_bridge", CallingConvention = CallingConvention.Cdecl, ExactSpelling = true)]
-        public static extern void worker_complete_workflow_activation([NativeTypeName("struct Worker *")] Worker* worker, [NativeTypeName("struct ByteArrayRef")] ByteArrayRef completion, void* user_data, [NativeTypeName("WorkerCallback")] IntPtr callback);
-=======
         [DllImport("temporal_sdk_core_c_bridge", CallingConvention = CallingConvention.Cdecl, ExactSpelling = true)]
         public static extern void temporal_core_worker_complete_workflow_activation([NativeTypeName("struct TemporalCoreWorker *")] TemporalCoreWorker* worker, [NativeTypeName("struct TemporalCoreByteArrayRef")] TemporalCoreByteArrayRef completion, void* user_data, [NativeTypeName("TemporalCoreWorkerCallback")] IntPtr callback);
->>>>>>> 6f27e45a
 
         [DllImport("temporal_sdk_core_c_bridge", CallingConvention = CallingConvention.Cdecl, ExactSpelling = true)]
         public static extern void temporal_core_worker_complete_activity_task([NativeTypeName("struct TemporalCoreWorker *")] TemporalCoreWorker* worker, [NativeTypeName("struct TemporalCoreByteArrayRef")] TemporalCoreByteArrayRef completion, void* user_data, [NativeTypeName("TemporalCoreWorkerCallback")] IntPtr callback);
 
-<<<<<<< HEAD
-        [DllImport("temporal_sdk_bridge", CallingConvention = CallingConvention.Cdecl, ExactSpelling = true)]
-        public static extern void worker_complete_nexus_task([NativeTypeName("struct Worker *")] Worker* worker, [NativeTypeName("struct ByteArrayRef")] ByteArrayRef completion, void* user_data, [NativeTypeName("WorkerCallback")] IntPtr callback);
-
-        [DllImport("temporal_sdk_bridge", CallingConvention = CallingConvention.Cdecl, ExactSpelling = true)]
-        [return: NativeTypeName("const struct ByteArray *")]
-        public static extern ByteArray* worker_record_activity_heartbeat([NativeTypeName("struct Worker *")] Worker* worker, [NativeTypeName("struct ByteArrayRef")] ByteArrayRef heartbeat);
-=======
         [DllImport("temporal_sdk_core_c_bridge", CallingConvention = CallingConvention.Cdecl, ExactSpelling = true)]
         [return: NativeTypeName("const struct TemporalCoreByteArray *")]
         public static extern TemporalCoreByteArray* temporal_core_worker_record_activity_heartbeat([NativeTypeName("struct TemporalCoreWorker *")] TemporalCoreWorker* worker, [NativeTypeName("struct TemporalCoreByteArrayRef")] TemporalCoreByteArrayRef heartbeat);
->>>>>>> 6f27e45a
 
         [DllImport("temporal_sdk_core_c_bridge", CallingConvention = CallingConvention.Cdecl, ExactSpelling = true)]
         public static extern void temporal_core_worker_request_workflow_eviction([NativeTypeName("struct TemporalCoreWorker *")] TemporalCoreWorker* worker, [NativeTypeName("struct TemporalCoreByteArrayRef")] TemporalCoreByteArrayRef run_id);
