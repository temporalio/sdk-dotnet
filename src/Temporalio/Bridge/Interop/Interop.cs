using System;
using System.Runtime.InteropServices;

namespace Temporalio.Bridge.Interop
{
    internal enum TemporalCoreForwardedLogLevel
    {
        Trace = 0,
        Debug,
        Info,
        Warn,
        Error,
    }

    internal enum TemporalCoreMetricAttributeValueType
    {
        String = 1,
        Int,
        Float,
        Bool,
    }

    internal enum TemporalCoreMetricKind
    {
        CounterInteger = 1,
        HistogramInteger,
        HistogramFloat,
        HistogramDuration,
        GaugeInteger,
        GaugeFloat,
    }

    internal enum TemporalCoreOpenTelemetryMetricTemporality
    {
        Cumulative = 1,
        Delta,
    }

    internal enum TemporalCoreOpenTelemetryProtocol
    {
        Grpc = 1,
        Http,
    }

    internal enum TemporalCoreRpcService
    {
        Workflow = 1,
        Operator,
        Cloud,
        Test,
        Health,
    }

    internal enum TemporalCoreSlotKindType
    {
        WorkflowSlotKindType,
        ActivitySlotKindType,
        LocalActivitySlotKindType,
        NexusSlotKindType,
    }

    internal partial struct TemporalCoreCancellationToken
    {
    }

    internal partial struct TemporalCoreClient
    {
    }

    internal partial struct TemporalCoreClientGrpcOverrideRequest
    {
    }

    internal partial struct TemporalCoreEphemeralServer
    {
    }

    internal partial struct TemporalCoreForwardedLog
    {
    }

    internal partial struct TemporalCoreMetric
    {
    }

    internal partial struct TemporalCoreMetricAttributes
    {
    }

    internal partial struct TemporalCoreMetricMeter
    {
    }

    internal partial struct TemporalCoreRandom
    {
    }

    internal partial struct TemporalCoreRuntime
    {
    }

    internal partial struct TemporalCoreWorker
    {
    }

    internal partial struct TemporalCoreWorkerReplayPusher
    {
    }

    internal unsafe partial struct TemporalCoreByteArrayRef
    {
        [NativeTypeName("const uint8_t *")]
        public byte* data;

        [NativeTypeName("size_t")]
        public UIntPtr size;
    }

    internal partial struct TemporalCoreClientTlsOptions
    {
        [NativeTypeName("struct TemporalCoreByteArrayRef")]
        public TemporalCoreByteArrayRef server_root_ca_cert;

        [NativeTypeName("struct TemporalCoreByteArrayRef")]
        public TemporalCoreByteArrayRef domain;

        [NativeTypeName("struct TemporalCoreByteArrayRef")]
        public TemporalCoreByteArrayRef client_cert;

        [NativeTypeName("struct TemporalCoreByteArrayRef")]
        public TemporalCoreByteArrayRef client_private_key;
    }

    internal partial struct TemporalCoreClientRetryOptions
    {
        [NativeTypeName("uint64_t")]
        public ulong initial_interval_millis;

        public double randomization_factor;

        public double multiplier;

        [NativeTypeName("uint64_t")]
        public ulong max_interval_millis;

        [NativeTypeName("uint64_t")]
        public ulong max_elapsed_time_millis;

        [NativeTypeName("uintptr_t")]
        public UIntPtr max_retries;
    }

    internal partial struct TemporalCoreClientKeepAliveOptions
    {
        [NativeTypeName("uint64_t")]
        public ulong interval_millis;

        [NativeTypeName("uint64_t")]
        public ulong timeout_millis;
    }

    internal partial struct TemporalCoreClientHttpConnectProxyOptions
    {
        [NativeTypeName("struct TemporalCoreByteArrayRef")]
        public TemporalCoreByteArrayRef target_host;

        [NativeTypeName("struct TemporalCoreByteArrayRef")]
        public TemporalCoreByteArrayRef username;

        [NativeTypeName("struct TemporalCoreByteArrayRef")]
        public TemporalCoreByteArrayRef password;
    }

    [UnmanagedFunctionPointer(CallingConvention.Cdecl)]
    internal unsafe delegate void TemporalCoreClientGrpcOverrideCallback([NativeTypeName("struct TemporalCoreClientGrpcOverrideRequest *")] TemporalCoreClientGrpcOverrideRequest* request, void* user_data);

    internal unsafe partial struct TemporalCoreClientOptions
    {
        [NativeTypeName("struct TemporalCoreByteArrayRef")]
        public TemporalCoreByteArrayRef target_url;

        [NativeTypeName("struct TemporalCoreByteArrayRef")]
        public TemporalCoreByteArrayRef client_name;

        [NativeTypeName("struct TemporalCoreByteArrayRef")]
        public TemporalCoreByteArrayRef client_version;

        [NativeTypeName("TemporalCoreMetadataRef")]
        public TemporalCoreByteArrayRef metadata;

        [NativeTypeName("struct TemporalCoreByteArrayRef")]
        public TemporalCoreByteArrayRef api_key;

        [NativeTypeName("struct TemporalCoreByteArrayRef")]
        public TemporalCoreByteArrayRef identity;

        [NativeTypeName("const struct TemporalCoreClientTlsOptions *")]
        public TemporalCoreClientTlsOptions* tls_options;

        [NativeTypeName("const struct TemporalCoreClientRetryOptions *")]
        public TemporalCoreClientRetryOptions* retry_options;

        [NativeTypeName("const struct TemporalCoreClientKeepAliveOptions *")]
        public TemporalCoreClientKeepAliveOptions* keep_alive_options;

        [NativeTypeName("const struct TemporalCoreClientHttpConnectProxyOptions *")]
        public TemporalCoreClientHttpConnectProxyOptions* http_connect_proxy_options;

        [NativeTypeName("TemporalCoreClientGrpcOverrideCallback")]
        public IntPtr grpc_override_callback;

        public void* grpc_override_callback_user_data;
    }

    internal unsafe partial struct TemporalCoreByteArray
    {
        [NativeTypeName("const uint8_t *")]
        public byte* data;

        [NativeTypeName("size_t")]
        public UIntPtr size;

        [NativeTypeName("size_t")]
        public UIntPtr cap;

        [NativeTypeName("bool")]
        public byte disable_free;
    }

    [UnmanagedFunctionPointer(CallingConvention.Cdecl)]
    internal unsafe delegate void TemporalCoreClientConnectCallback(void* user_data, [NativeTypeName("struct TemporalCoreClient *")] TemporalCoreClient* success, [NativeTypeName("const struct TemporalCoreByteArray *")] TemporalCoreByteArray* fail);

    internal partial struct TemporalCoreClientGrpcOverrideResponse
    {
        [NativeTypeName("int32_t")]
        public int status_code;

        [NativeTypeName("TemporalCoreMetadataRef")]
        public TemporalCoreByteArrayRef headers;

        [NativeTypeName("struct TemporalCoreByteArrayRef")]
        public TemporalCoreByteArrayRef success_proto;

        [NativeTypeName("struct TemporalCoreByteArrayRef")]
        public TemporalCoreByteArrayRef fail_message;

        [NativeTypeName("struct TemporalCoreByteArrayRef")]
        public TemporalCoreByteArrayRef fail_details;
    }

    internal unsafe partial struct TemporalCoreRpcCallOptions
    {
        [NativeTypeName("enum TemporalCoreRpcService")]
        public TemporalCoreRpcService service;

        [NativeTypeName("struct TemporalCoreByteArrayRef")]
        public TemporalCoreByteArrayRef rpc;

        [NativeTypeName("struct TemporalCoreByteArrayRef")]
        public TemporalCoreByteArrayRef req;

        [NativeTypeName("bool")]
        public byte retry;

        [NativeTypeName("TemporalCoreMetadataRef")]
        public TemporalCoreByteArrayRef metadata;

        [NativeTypeName("uint32_t")]
        public uint timeout_millis;

        [NativeTypeName("const struct TemporalCoreCancellationToken *")]
        public TemporalCoreCancellationToken* cancellation_token;
    }

    [UnmanagedFunctionPointer(CallingConvention.Cdecl)]
    internal unsafe delegate void TemporalCoreClientRpcCallCallback(void* user_data, [NativeTypeName("const struct TemporalCoreByteArray *")] TemporalCoreByteArray* success, [NativeTypeName("uint32_t")] uint status_code, [NativeTypeName("const struct TemporalCoreByteArray *")] TemporalCoreByteArray* failure_message, [NativeTypeName("const struct TemporalCoreByteArray *")] TemporalCoreByteArray* failure_details);

    [StructLayout(LayoutKind.Explicit)]
    internal partial struct TemporalCoreMetricAttributeValue
    {
        [FieldOffset(0)]
        [NativeTypeName("struct TemporalCoreByteArrayRef")]
        public TemporalCoreByteArrayRef string_value;

        [FieldOffset(0)]
        [NativeTypeName("int64_t")]
        public long int_value;

        [FieldOffset(0)]
        public double float_value;

        [FieldOffset(0)]
        [NativeTypeName("bool")]
        public byte bool_value;
    }

    internal partial struct TemporalCoreMetricAttribute
    {
        [NativeTypeName("struct TemporalCoreByteArrayRef")]
        public TemporalCoreByteArrayRef key;

        [NativeTypeName("union TemporalCoreMetricAttributeValue")]
        public TemporalCoreMetricAttributeValue value;

        [NativeTypeName("enum TemporalCoreMetricAttributeValueType")]
        public TemporalCoreMetricAttributeValueType value_type;
    }

    internal partial struct TemporalCoreMetricOptions
    {
        [NativeTypeName("struct TemporalCoreByteArrayRef")]
        public TemporalCoreByteArrayRef name;

        [NativeTypeName("struct TemporalCoreByteArrayRef")]
        public TemporalCoreByteArrayRef description;

        [NativeTypeName("struct TemporalCoreByteArrayRef")]
        public TemporalCoreByteArrayRef unit;

        [NativeTypeName("enum TemporalCoreMetricKind")]
        public TemporalCoreMetricKind kind;
    }

    internal unsafe partial struct TemporalCoreRuntimeOrFail
    {
        [NativeTypeName("struct TemporalCoreRuntime *")]
        public TemporalCoreRuntime* runtime;

        [NativeTypeName("const struct TemporalCoreByteArray *")]
        public TemporalCoreByteArray* fail;
    }

    [UnmanagedFunctionPointer(CallingConvention.Cdecl)]
    internal unsafe delegate void TemporalCoreForwardedLogCallback([NativeTypeName("enum TemporalCoreForwardedLogLevel")] TemporalCoreForwardedLogLevel level, [NativeTypeName("const struct TemporalCoreForwardedLog *")] TemporalCoreForwardedLog* log);

    internal partial struct TemporalCoreLoggingOptions
    {
        [NativeTypeName("struct TemporalCoreByteArrayRef")]
        public TemporalCoreByteArrayRef filter;

        [NativeTypeName("TemporalCoreForwardedLogCallback")]
        public IntPtr forward_to;
    }

    internal partial struct TemporalCoreOpenTelemetryOptions
    {
        [NativeTypeName("struct TemporalCoreByteArrayRef")]
        public TemporalCoreByteArrayRef url;

        [NativeTypeName("TemporalCoreMetadataRef")]
        public TemporalCoreByteArrayRef headers;

        [NativeTypeName("uint32_t")]
        public uint metric_periodicity_millis;

        [NativeTypeName("enum TemporalCoreOpenTelemetryMetricTemporality")]
        public TemporalCoreOpenTelemetryMetricTemporality metric_temporality;

        [NativeTypeName("bool")]
        public byte durations_as_seconds;

        [NativeTypeName("enum TemporalCoreOpenTelemetryProtocol")]
        public TemporalCoreOpenTelemetryProtocol protocol;

        [NativeTypeName("TemporalCoreMetadataRef")]
        public TemporalCoreByteArrayRef histogram_bucket_overrides;
    }

    internal partial struct TemporalCorePrometheusOptions
    {
        [NativeTypeName("struct TemporalCoreByteArrayRef")]
        public TemporalCoreByteArrayRef bind_address;

        [NativeTypeName("bool")]
        public byte counters_total_suffix;

        [NativeTypeName("bool")]
        public byte unit_suffix;

        [NativeTypeName("bool")]
        public byte durations_as_seconds;

        [NativeTypeName("TemporalCoreMetadataRef")]
        public TemporalCoreByteArrayRef histogram_bucket_overrides;
    }

    [UnmanagedFunctionPointer(CallingConvention.Cdecl)]
    [return: NativeTypeName("const void *")]
    internal unsafe delegate void* TemporalCoreCustomMetricMeterMetricNewCallback([NativeTypeName("struct TemporalCoreByteArrayRef")] TemporalCoreByteArrayRef name, [NativeTypeName("struct TemporalCoreByteArrayRef")] TemporalCoreByteArrayRef description, [NativeTypeName("struct TemporalCoreByteArrayRef")] TemporalCoreByteArrayRef unit, [NativeTypeName("enum TemporalCoreMetricKind")] TemporalCoreMetricKind kind);

    [UnmanagedFunctionPointer(CallingConvention.Cdecl)]
    internal unsafe delegate void TemporalCoreCustomMetricMeterMetricFreeCallback([NativeTypeName("const void *")] void* metric);

    [UnmanagedFunctionPointer(CallingConvention.Cdecl)]
    internal unsafe delegate void TemporalCoreCustomMetricMeterMetricRecordIntegerCallback([NativeTypeName("const void *")] void* metric, [NativeTypeName("uint64_t")] ulong value, [NativeTypeName("const void *")] void* attributes);

    [UnmanagedFunctionPointer(CallingConvention.Cdecl)]
    internal unsafe delegate void TemporalCoreCustomMetricMeterMetricRecordFloatCallback([NativeTypeName("const void *")] void* metric, double value, [NativeTypeName("const void *")] void* attributes);

    [UnmanagedFunctionPointer(CallingConvention.Cdecl)]
    internal unsafe delegate void TemporalCoreCustomMetricMeterMetricRecordDurationCallback([NativeTypeName("const void *")] void* metric, [NativeTypeName("uint64_t")] ulong value_ms, [NativeTypeName("const void *")] void* attributes);

    internal unsafe partial struct TemporalCoreCustomMetricAttributeValueString
    {
        [NativeTypeName("const uint8_t *")]
        public byte* data;

        [NativeTypeName("size_t")]
        public UIntPtr size;
    }

    [StructLayout(LayoutKind.Explicit)]
    internal partial struct TemporalCoreCustomMetricAttributeValue
    {
        [FieldOffset(0)]
        [NativeTypeName("struct TemporalCoreCustomMetricAttributeValueString")]
        public TemporalCoreCustomMetricAttributeValueString string_value;

        [FieldOffset(0)]
        [NativeTypeName("int64_t")]
        public long int_value;

        [FieldOffset(0)]
        public double float_value;

        [FieldOffset(0)]
        [NativeTypeName("bool")]
        public byte bool_value;
    }

    internal partial struct TemporalCoreCustomMetricAttribute
    {
        [NativeTypeName("struct TemporalCoreByteArrayRef")]
        public TemporalCoreByteArrayRef key;

        [NativeTypeName("union TemporalCoreCustomMetricAttributeValue")]
        public TemporalCoreCustomMetricAttributeValue value;

        [NativeTypeName("enum TemporalCoreMetricAttributeValueType")]
        public TemporalCoreMetricAttributeValueType value_type;
    }

    [UnmanagedFunctionPointer(CallingConvention.Cdecl)]
    [return: NativeTypeName("const void *")]
    internal unsafe delegate void* TemporalCoreCustomMetricMeterAttributesNewCallback([NativeTypeName("const void *")] void* append_from, [NativeTypeName("const struct TemporalCoreCustomMetricAttribute *")] TemporalCoreCustomMetricAttribute* attributes, [NativeTypeName("size_t")] UIntPtr attributes_size);

    [UnmanagedFunctionPointer(CallingConvention.Cdecl)]
    internal unsafe delegate void TemporalCoreCustomMetricMeterAttributesFreeCallback([NativeTypeName("const void *")] void* attributes);

    [UnmanagedFunctionPointer(CallingConvention.Cdecl)]
    internal unsafe delegate void TemporalCoreCustomMetricMeterMeterFreeCallback([NativeTypeName("const struct TemporalCoreCustomMetricMeter *")] TemporalCoreCustomMetricMeter* meter);

    internal partial struct TemporalCoreCustomMetricMeter
    {
        [NativeTypeName("TemporalCoreCustomMetricMeterMetricNewCallback")]
        public IntPtr metric_new;

        [NativeTypeName("TemporalCoreCustomMetricMeterMetricFreeCallback")]
        public IntPtr metric_free;

        [NativeTypeName("TemporalCoreCustomMetricMeterMetricRecordIntegerCallback")]
        public IntPtr metric_record_integer;

        [NativeTypeName("TemporalCoreCustomMetricMeterMetricRecordFloatCallback")]
        public IntPtr metric_record_float;

        [NativeTypeName("TemporalCoreCustomMetricMeterMetricRecordDurationCallback")]
        public IntPtr metric_record_duration;

        [NativeTypeName("TemporalCoreCustomMetricMeterAttributesNewCallback")]
        public IntPtr attributes_new;

        [NativeTypeName("TemporalCoreCustomMetricMeterAttributesFreeCallback")]
        public IntPtr attributes_free;

        [NativeTypeName("TemporalCoreCustomMetricMeterMeterFreeCallback")]
        public IntPtr meter_free;
    }

    internal unsafe partial struct TemporalCoreMetricsOptions
    {
        [NativeTypeName("const struct TemporalCoreOpenTelemetryOptions *")]
        public TemporalCoreOpenTelemetryOptions* opentelemetry;

        [NativeTypeName("const struct TemporalCorePrometheusOptions *")]
        public TemporalCorePrometheusOptions* prometheus;

        [NativeTypeName("const struct TemporalCoreCustomMetricMeter *")]
        public TemporalCoreCustomMetricMeter* custom_meter;

        [NativeTypeName("bool")]
        public byte attach_service_name;

        [NativeTypeName("TemporalCoreMetadataRef")]
        public TemporalCoreByteArrayRef global_tags;

        [NativeTypeName("struct TemporalCoreByteArrayRef")]
        public TemporalCoreByteArrayRef metric_prefix;
    }

    internal unsafe partial struct TemporalCoreTelemetryOptions
    {
        [NativeTypeName("const struct TemporalCoreLoggingOptions *")]
        public TemporalCoreLoggingOptions* logging;

        [NativeTypeName("const struct TemporalCoreMetricsOptions *")]
        public TemporalCoreMetricsOptions* metrics;
    }

    internal unsafe partial struct TemporalCoreRuntimeOptions
    {
        [NativeTypeName("const struct TemporalCoreTelemetryOptions *")]
        public TemporalCoreTelemetryOptions* telemetry;
    }

    internal partial struct TemporalCoreTestServerOptions
    {
        [NativeTypeName("struct TemporalCoreByteArrayRef")]
        public TemporalCoreByteArrayRef existing_path;

        [NativeTypeName("struct TemporalCoreByteArrayRef")]
        public TemporalCoreByteArrayRef sdk_name;

        [NativeTypeName("struct TemporalCoreByteArrayRef")]
        public TemporalCoreByteArrayRef sdk_version;

        [NativeTypeName("struct TemporalCoreByteArrayRef")]
        public TemporalCoreByteArrayRef download_version;

        [NativeTypeName("struct TemporalCoreByteArrayRef")]
        public TemporalCoreByteArrayRef download_dest_dir;

        [NativeTypeName("uint16_t")]
        public ushort port;

        [NativeTypeName("struct TemporalCoreByteArrayRef")]
        public TemporalCoreByteArrayRef extra_args;

        [NativeTypeName("uint64_t")]
        public ulong download_ttl_seconds;
    }

    internal unsafe partial struct TemporalCoreDevServerOptions
    {
        [NativeTypeName("const struct TemporalCoreTestServerOptions *")]
        public TemporalCoreTestServerOptions* test_server;

        [NativeTypeName("struct TemporalCoreByteArrayRef")]
        public TemporalCoreByteArrayRef namespace_;

        [NativeTypeName("struct TemporalCoreByteArrayRef")]
        public TemporalCoreByteArrayRef ip;

        [NativeTypeName("struct TemporalCoreByteArrayRef")]
        public TemporalCoreByteArrayRef database_filename;

        [NativeTypeName("bool")]
        public byte ui;

        [NativeTypeName("uint16_t")]
        public ushort ui_port;

        [NativeTypeName("struct TemporalCoreByteArrayRef")]
        public TemporalCoreByteArrayRef log_format;

        [NativeTypeName("struct TemporalCoreByteArrayRef")]
        public TemporalCoreByteArrayRef log_level;
    }

    [UnmanagedFunctionPointer(CallingConvention.Cdecl)]
    internal unsafe delegate void TemporalCoreEphemeralServerStartCallback(void* user_data, [NativeTypeName("struct TemporalCoreEphemeralServer *")] TemporalCoreEphemeralServer* success, [NativeTypeName("const struct TemporalCoreByteArray *")] TemporalCoreByteArray* success_target, [NativeTypeName("const struct TemporalCoreByteArray *")] TemporalCoreByteArray* fail);

    [UnmanagedFunctionPointer(CallingConvention.Cdecl)]
    internal unsafe delegate void TemporalCoreEphemeralServerShutdownCallback(void* user_data, [NativeTypeName("const struct TemporalCoreByteArray *")] TemporalCoreByteArray* fail);

    internal unsafe partial struct TemporalCoreWorkerOrFail
    {
        [NativeTypeName("struct TemporalCoreWorker *")]
        public TemporalCoreWorker* worker;

        [NativeTypeName("const struct TemporalCoreByteArray *")]
        public TemporalCoreByteArray* fail;
    }

    internal partial struct TemporalCoreWorkerVersioningNone
    {
        [NativeTypeName("struct TemporalCoreByteArrayRef")]
        public TemporalCoreByteArrayRef build_id;
    }

    internal partial struct TemporalCoreWorkerDeploymentVersion
    {
        [NativeTypeName("struct TemporalCoreByteArrayRef")]
        public TemporalCoreByteArrayRef deployment_name;

        [NativeTypeName("struct TemporalCoreByteArrayRef")]
        public TemporalCoreByteArrayRef build_id;
    }

    internal partial struct TemporalCoreWorkerDeploymentOptions
    {
        [NativeTypeName("struct TemporalCoreWorkerDeploymentVersion")]
        public TemporalCoreWorkerDeploymentVersion version;

        [NativeTypeName("bool")]
        public byte use_worker_versioning;

        [NativeTypeName("int32_t")]
        public int default_versioning_behavior;
    }

    internal partial struct TemporalCoreLegacyBuildIdBasedStrategy
    {
        [NativeTypeName("struct TemporalCoreByteArrayRef")]
        public TemporalCoreByteArrayRef build_id;
    }

    internal enum TemporalCoreWorkerVersioningStrategy_Tag
    {
        None,
        DeploymentBased,
        LegacyBuildIdBased,
    }

    internal unsafe partial struct TemporalCoreWorkerVersioningStrategy
    {
        public TemporalCoreWorkerVersioningStrategy_Tag tag;

        [NativeTypeName("__AnonymousRecord_temporal-sdk-core-c-bridge_L491_C3")]
        public _Anonymous_e__Union Anonymous;

        internal ref TemporalCoreWorkerVersioningNone none
        {
            get
            {
                fixed (_Anonymous_e__Union._Anonymous1_e__Struct* pField = &Anonymous.Anonymous1)
                {
                    return ref pField->none;
                }
            }
        }

        internal ref TemporalCoreWorkerDeploymentOptions deployment_based
        {
            get
            {
                fixed (_Anonymous_e__Union._Anonymous2_e__Struct* pField = &Anonymous.Anonymous2)
                {
                    return ref pField->deployment_based;
                }
            }
        }

        internal ref TemporalCoreLegacyBuildIdBasedStrategy legacy_build_id_based
        {
            get
            {
                fixed (_Anonymous_e__Union._Anonymous3_e__Struct* pField = &Anonymous.Anonymous3)
                {
                    return ref pField->legacy_build_id_based;
                }
            }
        }

        [StructLayout(LayoutKind.Explicit)]
        internal unsafe partial struct _Anonymous_e__Union
        {
            [FieldOffset(0)]
            [NativeTypeName("__AnonymousRecord_temporal-sdk-core-c-bridge_L492_C5")]
<<<<<<< HEAD
            public _Anonymous1_e__Struct Anonymous1;

            [FieldOffset(0)]
            [NativeTypeName("__AnonymousRecord_temporal-sdk-core-c-bridge_L495_C5")]
            public _Anonymous2_e__Struct Anonymous2;

            [FieldOffset(0)]
            [NativeTypeName("__AnonymousRecord_temporal-sdk-core-c-bridge_L498_C5")]
            public _Anonymous3_e__Struct Anonymous3;
=======
            public _Anonymous1_1_e__Struct Anonymous1_1;

            [FieldOffset(0)]
            [NativeTypeName("__AnonymousRecord_temporal-sdk-core-c-bridge_L495_C5")]
            public _Anonymous2_1_e__Struct Anonymous2_1;

            [FieldOffset(0)]
            [NativeTypeName("__AnonymousRecord_temporal-sdk-core-c-bridge_L498_C5")]
            public _Anonymous3_1_e__Struct Anonymous3_1;
>>>>>>> 45e61c86

            internal partial struct _Anonymous1_e__Struct
            {
                [NativeTypeName("struct TemporalCoreWorkerVersioningNone")]
                public TemporalCoreWorkerVersioningNone none;
            }

            internal partial struct _Anonymous2_e__Struct
            {
                [NativeTypeName("struct TemporalCoreWorkerDeploymentOptions")]
                public TemporalCoreWorkerDeploymentOptions deployment_based;
            }

            internal partial struct _Anonymous3_e__Struct
            {
                [NativeTypeName("struct TemporalCoreLegacyBuildIdBasedStrategy")]
                public TemporalCoreLegacyBuildIdBasedStrategy legacy_build_id_based;
            }
        }
    }

    internal partial struct TemporalCoreFixedSizeSlotSupplier
    {
        [NativeTypeName("uintptr_t")]
        public UIntPtr num_slots;
    }

    internal partial struct TemporalCoreResourceBasedTunerOptions
    {
        public double target_memory_usage;

        public double target_cpu_usage;
    }

    internal partial struct TemporalCoreResourceBasedSlotSupplier
    {
        [NativeTypeName("uintptr_t")]
        public UIntPtr minimum_slots;

        [NativeTypeName("uintptr_t")]
        public UIntPtr maximum_slots;

        [NativeTypeName("uint64_t")]
        public ulong ramp_throttle_ms;

        [NativeTypeName("struct TemporalCoreResourceBasedTunerOptions")]
        public TemporalCoreResourceBasedTunerOptions tuner_options;
    }

    internal unsafe partial struct TemporalCoreSlotReserveCtx
    {
        [NativeTypeName("enum TemporalCoreSlotKindType")]
        public TemporalCoreSlotKindType slot_type;

        [NativeTypeName("struct TemporalCoreByteArrayRef")]
        public TemporalCoreByteArrayRef task_queue;

        [NativeTypeName("struct TemporalCoreByteArrayRef")]
        public TemporalCoreByteArrayRef worker_identity;

        [NativeTypeName("struct TemporalCoreByteArrayRef")]
        public TemporalCoreByteArrayRef worker_build_id;

        [NativeTypeName("bool")]
        public byte is_sticky;

        public void* token_src;
    }

    [UnmanagedFunctionPointer(CallingConvention.Cdecl)]
    internal unsafe delegate void TemporalCoreCustomReserveSlotCallback([NativeTypeName("const struct TemporalCoreSlotReserveCtx *")] TemporalCoreSlotReserveCtx* ctx, void* sender);

    [UnmanagedFunctionPointer(CallingConvention.Cdecl)]
    internal unsafe delegate void TemporalCoreCustomCancelReserveCallback(void* token_source);

    [UnmanagedFunctionPointer(CallingConvention.Cdecl)]
    [return: NativeTypeName("uintptr_t")]
    internal unsafe delegate UIntPtr TemporalCoreCustomTryReserveSlotCallback([NativeTypeName("const struct TemporalCoreSlotReserveCtx *")] TemporalCoreSlotReserveCtx* ctx);

    internal enum TemporalCoreSlotInfo_Tag
    {
        WorkflowSlotInfo,
        ActivitySlotInfo,
        LocalActivitySlotInfo,
        NexusSlotInfo,
    }

    internal partial struct TemporalCoreWorkflowSlotInfo_Body
    {
        [NativeTypeName("struct TemporalCoreByteArrayRef")]
        public TemporalCoreByteArrayRef workflow_type;

        [NativeTypeName("bool")]
        public byte is_sticky;
    }

    internal partial struct TemporalCoreActivitySlotInfo_Body
    {
        [NativeTypeName("struct TemporalCoreByteArrayRef")]
        public TemporalCoreByteArrayRef activity_type;
    }

    internal partial struct TemporalCoreLocalActivitySlotInfo_Body
    {
        [NativeTypeName("struct TemporalCoreByteArrayRef")]
        public TemporalCoreByteArrayRef activity_type;
    }

    internal partial struct TemporalCoreNexusSlotInfo_Body
    {
        [NativeTypeName("struct TemporalCoreByteArrayRef")]
        public TemporalCoreByteArrayRef operation;

        [NativeTypeName("struct TemporalCoreByteArrayRef")]
        public TemporalCoreByteArrayRef service;
    }

    internal unsafe partial struct TemporalCoreSlotInfo
    {
        public TemporalCoreSlotInfo_Tag tag;

        [NativeTypeName("__AnonymousRecord_temporal-sdk-core-c-bridge_L566_C3")]
        public _Anonymous_e__Union Anonymous;

        internal ref TemporalCoreWorkflowSlotInfo_Body workflow_slot_info
        {
            get
            {
                fixed (_Anonymous_e__Union* pField = &Anonymous)
                {
                    return ref pField->workflow_slot_info;
                }
            }
        }

        internal ref TemporalCoreActivitySlotInfo_Body activity_slot_info
        {
            get
            {
                fixed (_Anonymous_e__Union* pField = &Anonymous)
                {
                    return ref pField->activity_slot_info;
                }
            }
        }

        internal ref TemporalCoreLocalActivitySlotInfo_Body local_activity_slot_info
        {
            get
            {
                fixed (_Anonymous_e__Union* pField = &Anonymous)
                {
                    return ref pField->local_activity_slot_info;
                }
            }
        }

        internal ref TemporalCoreNexusSlotInfo_Body nexus_slot_info
        {
            get
            {
                fixed (_Anonymous_e__Union* pField = &Anonymous)
                {
                    return ref pField->nexus_slot_info;
                }
            }
        }

        [StructLayout(LayoutKind.Explicit)]
        internal partial struct _Anonymous_e__Union
        {
            [FieldOffset(0)]
            public TemporalCoreWorkflowSlotInfo_Body workflow_slot_info;

            [FieldOffset(0)]
            public TemporalCoreActivitySlotInfo_Body activity_slot_info;

            [FieldOffset(0)]
            public TemporalCoreLocalActivitySlotInfo_Body local_activity_slot_info;

            [FieldOffset(0)]
            public TemporalCoreNexusSlotInfo_Body nexus_slot_info;
        }
    }

    internal partial struct TemporalCoreSlotMarkUsedCtx
    {
        [NativeTypeName("struct TemporalCoreSlotInfo")]
        public TemporalCoreSlotInfo slot_info;

        [NativeTypeName("uintptr_t")]
        public UIntPtr slot_permit;
    }

    [UnmanagedFunctionPointer(CallingConvention.Cdecl)]
    internal unsafe delegate void TemporalCoreCustomMarkSlotUsedCallback([NativeTypeName("const struct TemporalCoreSlotMarkUsedCtx *")] TemporalCoreSlotMarkUsedCtx* ctx);

    internal unsafe partial struct TemporalCoreSlotReleaseCtx
    {
        [NativeTypeName("const struct TemporalCoreSlotInfo *")]
        public TemporalCoreSlotInfo* slot_info;

        [NativeTypeName("uintptr_t")]
        public UIntPtr slot_permit;
    }

    [UnmanagedFunctionPointer(CallingConvention.Cdecl)]
    internal unsafe delegate void TemporalCoreCustomReleaseSlotCallback([NativeTypeName("const struct TemporalCoreSlotReleaseCtx *")] TemporalCoreSlotReleaseCtx* ctx);

    [UnmanagedFunctionPointer(CallingConvention.Cdecl)]
    internal unsafe delegate void TemporalCoreCustomSlotImplFreeCallback([NativeTypeName("const struct TemporalCoreCustomSlotSupplierCallbacks *")] TemporalCoreCustomSlotSupplierCallbacks* userimpl);

    internal partial struct TemporalCoreCustomSlotSupplierCallbacks
    {
        [NativeTypeName("TemporalCoreCustomReserveSlotCallback")]
        public IntPtr reserve;

        [NativeTypeName("TemporalCoreCustomCancelReserveCallback")]
        public IntPtr cancel_reserve;

        [NativeTypeName("TemporalCoreCustomTryReserveSlotCallback")]
        public IntPtr try_reserve;

        [NativeTypeName("TemporalCoreCustomMarkSlotUsedCallback")]
        public IntPtr mark_used;

        [NativeTypeName("TemporalCoreCustomReleaseSlotCallback")]
        public IntPtr release;

        [NativeTypeName("TemporalCoreCustomSlotImplFreeCallback")]
        public IntPtr free;
    }

    internal unsafe partial struct TemporalCoreCustomSlotSupplierCallbacksImpl
    {
        [NativeTypeName("const struct TemporalCoreCustomSlotSupplierCallbacks *")]
        public TemporalCoreCustomSlotSupplierCallbacks* _0;
    }

    internal enum TemporalCoreSlotSupplier_Tag
    {
        FixedSize,
        ResourceBased,
        Custom,
    }

    internal unsafe partial struct TemporalCoreSlotSupplier
    {
        public TemporalCoreSlotSupplier_Tag tag;

        [NativeTypeName("__AnonymousRecord_temporal-sdk-core-c-bridge_L617_C3")]
        public _Anonymous_e__Union Anonymous;

        internal ref TemporalCoreFixedSizeSlotSupplier fixed_size
        {
            get
            {
                fixed (_Anonymous_e__Union._Anonymous1_e__Struct* pField = &Anonymous.Anonymous1)
                {
                    return ref pField->fixed_size;
                }
            }
        }

        internal ref TemporalCoreResourceBasedSlotSupplier resource_based
        {
            get
            {
                fixed (_Anonymous_e__Union._Anonymous2_e__Struct* pField = &Anonymous.Anonymous2)
                {
                    return ref pField->resource_based;
                }
            }
        }

        internal ref TemporalCoreCustomSlotSupplierCallbacksImpl custom
        {
            get
            {
                fixed (_Anonymous_e__Union._Anonymous3_e__Struct* pField = &Anonymous.Anonymous3)
                {
                    return ref pField->custom;
                }
            }
        }

        [StructLayout(LayoutKind.Explicit)]
        internal unsafe partial struct _Anonymous_e__Union
        {
            [FieldOffset(0)]
            [NativeTypeName("__AnonymousRecord_temporal-sdk-core-c-bridge_L618_C5")]
<<<<<<< HEAD
            public _Anonymous1_e__Struct Anonymous1;

            [FieldOffset(0)]
            [NativeTypeName("__AnonymousRecord_temporal-sdk-core-c-bridge_L621_C5")]
            public _Anonymous2_e__Struct Anonymous2;

            [FieldOffset(0)]
            [NativeTypeName("__AnonymousRecord_temporal-sdk-core-c-bridge_L624_C5")]
            public _Anonymous3_e__Struct Anonymous3;
=======
            public _Anonymous1_1_e__Struct Anonymous1_1;

            [FieldOffset(0)]
            [NativeTypeName("__AnonymousRecord_temporal-sdk-core-c-bridge_L621_C5")]
            public _Anonymous2_1_e__Struct Anonymous2_1;

            [FieldOffset(0)]
            [NativeTypeName("__AnonymousRecord_temporal-sdk-core-c-bridge_L624_C5")]
            public _Anonymous3_1_e__Struct Anonymous3_1;
>>>>>>> 45e61c86

            internal partial struct _Anonymous1_e__Struct
            {
                [NativeTypeName("struct TemporalCoreFixedSizeSlotSupplier")]
                public TemporalCoreFixedSizeSlotSupplier fixed_size;
            }

            internal partial struct _Anonymous2_e__Struct
            {
                [NativeTypeName("struct TemporalCoreResourceBasedSlotSupplier")]
                public TemporalCoreResourceBasedSlotSupplier resource_based;
            }

            internal partial struct _Anonymous3_e__Struct
            {
                [NativeTypeName("struct TemporalCoreCustomSlotSupplierCallbacksImpl")]
                public TemporalCoreCustomSlotSupplierCallbacksImpl custom;
            }
        }
    }

    internal partial struct TemporalCoreTunerHolder
    {
        [NativeTypeName("struct TemporalCoreSlotSupplier")]
        public TemporalCoreSlotSupplier workflow_slot_supplier;

        [NativeTypeName("struct TemporalCoreSlotSupplier")]
        public TemporalCoreSlotSupplier activity_slot_supplier;

        [NativeTypeName("struct TemporalCoreSlotSupplier")]
        public TemporalCoreSlotSupplier local_activity_slot_supplier;

        [NativeTypeName("struct TemporalCoreSlotSupplier")]
        public TemporalCoreSlotSupplier nexus_task_slot_supplier;
    }

    internal partial struct TemporalCorePollerBehaviorSimpleMaximum
    {
        [NativeTypeName("uintptr_t")]
        public UIntPtr simple_maximum;
    }

    internal partial struct TemporalCorePollerBehaviorAutoscaling
    {
        [NativeTypeName("uintptr_t")]
        public UIntPtr minimum;

        [NativeTypeName("uintptr_t")]
        public UIntPtr maximum;

        [NativeTypeName("uintptr_t")]
        public UIntPtr initial;
    }

    internal unsafe partial struct TemporalCorePollerBehavior
    {
        [NativeTypeName("const struct TemporalCorePollerBehaviorSimpleMaximum *")]
        public TemporalCorePollerBehaviorSimpleMaximum* simple_maximum;

        [NativeTypeName("const struct TemporalCorePollerBehaviorAutoscaling *")]
        public TemporalCorePollerBehaviorAutoscaling* autoscaling;
    }

    internal unsafe partial struct TemporalCoreByteArrayRefArray
    {
        [NativeTypeName("const struct TemporalCoreByteArrayRef *")]
        public TemporalCoreByteArrayRef* data;

        [NativeTypeName("size_t")]
        public UIntPtr size;
    }

    internal partial struct TemporalCoreWorkerOptions
    {
        [NativeTypeName("struct TemporalCoreByteArrayRef")]
        public TemporalCoreByteArrayRef namespace_;

        [NativeTypeName("struct TemporalCoreByteArrayRef")]
        public TemporalCoreByteArrayRef task_queue;

        [NativeTypeName("struct TemporalCoreWorkerVersioningStrategy")]
        public TemporalCoreWorkerVersioningStrategy versioning_strategy;

        [NativeTypeName("struct TemporalCoreByteArrayRef")]
        public TemporalCoreByteArrayRef identity_override;

        [NativeTypeName("uint32_t")]
        public uint max_cached_workflows;

        [NativeTypeName("struct TemporalCoreTunerHolder")]
        public TemporalCoreTunerHolder tuner;

        [NativeTypeName("bool")]
        public byte no_remote_activities;

        [NativeTypeName("uint64_t")]
        public ulong sticky_queue_schedule_to_start_timeout_millis;

        [NativeTypeName("uint64_t")]
        public ulong max_heartbeat_throttle_interval_millis;

        [NativeTypeName("uint64_t")]
        public ulong default_heartbeat_throttle_interval_millis;

        public double max_activities_per_second;

        public double max_task_queue_activities_per_second;

        [NativeTypeName("uint64_t")]
        public ulong graceful_shutdown_period_millis;

        [NativeTypeName("struct TemporalCorePollerBehavior")]
        public TemporalCorePollerBehavior workflow_task_poller_behavior;

        public float nonsticky_to_sticky_poll_ratio;

        [NativeTypeName("struct TemporalCorePollerBehavior")]
        public TemporalCorePollerBehavior activity_task_poller_behavior;

        [NativeTypeName("struct TemporalCorePollerBehavior")]
        public TemporalCorePollerBehavior nexus_task_poller_behavior;

        [NativeTypeName("bool")]
        public byte nondeterminism_as_workflow_fail;

        [NativeTypeName("struct TemporalCoreByteArrayRefArray")]
        public TemporalCoreByteArrayRefArray nondeterminism_as_workflow_fail_for_types;
    }

    [UnmanagedFunctionPointer(CallingConvention.Cdecl)]
    internal unsafe delegate void TemporalCoreWorkerCallback(void* user_data, [NativeTypeName("const struct TemporalCoreByteArray *")] TemporalCoreByteArray* fail);

    [UnmanagedFunctionPointer(CallingConvention.Cdecl)]
    internal unsafe delegate void TemporalCoreWorkerPollCallback(void* user_data, [NativeTypeName("const struct TemporalCoreByteArray *")] TemporalCoreByteArray* success, [NativeTypeName("const struct TemporalCoreByteArray *")] TemporalCoreByteArray* fail);

    internal unsafe partial struct TemporalCoreWorkerReplayerOrFail
    {
        [NativeTypeName("struct TemporalCoreWorker *")]
        public TemporalCoreWorker* worker;

        [NativeTypeName("struct TemporalCoreWorkerReplayPusher *")]
        public TemporalCoreWorkerReplayPusher* worker_replay_pusher;

        [NativeTypeName("const struct TemporalCoreByteArray *")]
        public TemporalCoreByteArray* fail;
    }

    internal unsafe partial struct TemporalCoreWorkerReplayPushResult
    {
        [NativeTypeName("const struct TemporalCoreByteArray *")]
        public TemporalCoreByteArray* fail;
    }

    internal static unsafe partial class Methods
    {
        [DllImport("temporal_sdk_core_c_bridge", CallingConvention = CallingConvention.Cdecl, ExactSpelling = true)]
        [return: NativeTypeName("struct TemporalCoreCancellationToken *")]
        public static extern TemporalCoreCancellationToken* temporal_core_cancellation_token_new();

        [DllImport("temporal_sdk_core_c_bridge", CallingConvention = CallingConvention.Cdecl, ExactSpelling = true)]
        public static extern void temporal_core_cancellation_token_cancel([NativeTypeName("struct TemporalCoreCancellationToken *")] TemporalCoreCancellationToken* token);

        [DllImport("temporal_sdk_core_c_bridge", CallingConvention = CallingConvention.Cdecl, ExactSpelling = true)]
        public static extern void temporal_core_cancellation_token_free([NativeTypeName("struct TemporalCoreCancellationToken *")] TemporalCoreCancellationToken* token);

        [DllImport("temporal_sdk_core_c_bridge", CallingConvention = CallingConvention.Cdecl, ExactSpelling = true)]
        public static extern void temporal_core_client_connect([NativeTypeName("struct TemporalCoreRuntime *")] TemporalCoreRuntime* runtime, [NativeTypeName("const struct TemporalCoreClientOptions *")] TemporalCoreClientOptions* options, void* user_data, [NativeTypeName("TemporalCoreClientConnectCallback")] IntPtr callback);

        [DllImport("temporal_sdk_core_c_bridge", CallingConvention = CallingConvention.Cdecl, ExactSpelling = true)]
        public static extern void temporal_core_client_free([NativeTypeName("struct TemporalCoreClient *")] TemporalCoreClient* client);

        [DllImport("temporal_sdk_core_c_bridge", CallingConvention = CallingConvention.Cdecl, ExactSpelling = true)]
        public static extern void temporal_core_client_update_metadata([NativeTypeName("struct TemporalCoreClient *")] TemporalCoreClient* client, [NativeTypeName("struct TemporalCoreByteArrayRef")] TemporalCoreByteArrayRef metadata);

        [DllImport("temporal_sdk_core_c_bridge", CallingConvention = CallingConvention.Cdecl, ExactSpelling = true)]
        public static extern void temporal_core_client_update_api_key([NativeTypeName("struct TemporalCoreClient *")] TemporalCoreClient* client, [NativeTypeName("struct TemporalCoreByteArrayRef")] TemporalCoreByteArrayRef api_key);

        [DllImport("temporal_sdk_core_c_bridge", CallingConvention = CallingConvention.Cdecl, ExactSpelling = true)]
        [return: NativeTypeName("struct TemporalCoreByteArrayRef")]
        public static extern TemporalCoreByteArrayRef temporal_core_client_grpc_override_request_service([NativeTypeName("const struct TemporalCoreClientGrpcOverrideRequest *")] TemporalCoreClientGrpcOverrideRequest* req);

        [DllImport("temporal_sdk_core_c_bridge", CallingConvention = CallingConvention.Cdecl, ExactSpelling = true)]
        [return: NativeTypeName("struct TemporalCoreByteArrayRef")]
        public static extern TemporalCoreByteArrayRef temporal_core_client_grpc_override_request_rpc([NativeTypeName("const struct TemporalCoreClientGrpcOverrideRequest *")] TemporalCoreClientGrpcOverrideRequest* req);

        [DllImport("temporal_sdk_core_c_bridge", CallingConvention = CallingConvention.Cdecl, ExactSpelling = true)]
        [return: NativeTypeName("TemporalCoreMetadataRef")]
        public static extern TemporalCoreByteArrayRef temporal_core_client_grpc_override_request_headers([NativeTypeName("const struct TemporalCoreClientGrpcOverrideRequest *")] TemporalCoreClientGrpcOverrideRequest* req);

        [DllImport("temporal_sdk_core_c_bridge", CallingConvention = CallingConvention.Cdecl, ExactSpelling = true)]
        [return: NativeTypeName("struct TemporalCoreByteArrayRef")]
        public static extern TemporalCoreByteArrayRef temporal_core_client_grpc_override_request_proto([NativeTypeName("const struct TemporalCoreClientGrpcOverrideRequest *")] TemporalCoreClientGrpcOverrideRequest* req);

        [DllImport("temporal_sdk_core_c_bridge", CallingConvention = CallingConvention.Cdecl, ExactSpelling = true)]
        public static extern void temporal_core_client_grpc_override_request_respond([NativeTypeName("struct TemporalCoreClientGrpcOverrideRequest *")] TemporalCoreClientGrpcOverrideRequest* req, [NativeTypeName("struct TemporalCoreClientGrpcOverrideResponse")] TemporalCoreClientGrpcOverrideResponse resp);

        [DllImport("temporal_sdk_core_c_bridge", CallingConvention = CallingConvention.Cdecl, ExactSpelling = true)]
        public static extern void temporal_core_client_rpc_call([NativeTypeName("struct TemporalCoreClient *")] TemporalCoreClient* client, [NativeTypeName("const struct TemporalCoreRpcCallOptions *")] TemporalCoreRpcCallOptions* options, void* user_data, [NativeTypeName("TemporalCoreClientRpcCallCallback")] IntPtr callback);

        [DllImport("temporal_sdk_core_c_bridge", CallingConvention = CallingConvention.Cdecl, ExactSpelling = true)]
        [return: NativeTypeName("struct TemporalCoreMetricMeter *")]
        public static extern TemporalCoreMetricMeter* temporal_core_metric_meter_new([NativeTypeName("struct TemporalCoreRuntime *")] TemporalCoreRuntime* runtime);

        [DllImport("temporal_sdk_core_c_bridge", CallingConvention = CallingConvention.Cdecl, ExactSpelling = true)]
        public static extern void temporal_core_metric_meter_free([NativeTypeName("struct TemporalCoreMetricMeter *")] TemporalCoreMetricMeter* meter);

        [DllImport("temporal_sdk_core_c_bridge", CallingConvention = CallingConvention.Cdecl, ExactSpelling = true)]
        [return: NativeTypeName("struct TemporalCoreMetricAttributes *")]
        public static extern TemporalCoreMetricAttributes* temporal_core_metric_attributes_new([NativeTypeName("const struct TemporalCoreMetricMeter *")] TemporalCoreMetricMeter* meter, [NativeTypeName("const struct TemporalCoreMetricAttribute *")] TemporalCoreMetricAttribute* attrs, [NativeTypeName("size_t")] UIntPtr size);

        [DllImport("temporal_sdk_core_c_bridge", CallingConvention = CallingConvention.Cdecl, ExactSpelling = true)]
        [return: NativeTypeName("struct TemporalCoreMetricAttributes *")]
        public static extern TemporalCoreMetricAttributes* temporal_core_metric_attributes_new_append([NativeTypeName("const struct TemporalCoreMetricMeter *")] TemporalCoreMetricMeter* meter, [NativeTypeName("const struct TemporalCoreMetricAttributes *")] TemporalCoreMetricAttributes* orig, [NativeTypeName("const struct TemporalCoreMetricAttribute *")] TemporalCoreMetricAttribute* attrs, [NativeTypeName("size_t")] UIntPtr size);

        [DllImport("temporal_sdk_core_c_bridge", CallingConvention = CallingConvention.Cdecl, ExactSpelling = true)]
        public static extern void temporal_core_metric_attributes_free([NativeTypeName("struct TemporalCoreMetricAttributes *")] TemporalCoreMetricAttributes* attrs);

        [DllImport("temporal_sdk_core_c_bridge", CallingConvention = CallingConvention.Cdecl, ExactSpelling = true)]
        [return: NativeTypeName("struct TemporalCoreMetric *")]
        public static extern TemporalCoreMetric* temporal_core_metric_new([NativeTypeName("const struct TemporalCoreMetricMeter *")] TemporalCoreMetricMeter* meter, [NativeTypeName("const struct TemporalCoreMetricOptions *")] TemporalCoreMetricOptions* options);

        [DllImport("temporal_sdk_core_c_bridge", CallingConvention = CallingConvention.Cdecl, ExactSpelling = true)]
        public static extern void temporal_core_metric_free([NativeTypeName("struct TemporalCoreMetric *")] TemporalCoreMetric* metric);

        [DllImport("temporal_sdk_core_c_bridge", CallingConvention = CallingConvention.Cdecl, ExactSpelling = true)]
        public static extern void temporal_core_metric_record_integer([NativeTypeName("const struct TemporalCoreMetric *")] TemporalCoreMetric* metric, [NativeTypeName("uint64_t")] ulong value, [NativeTypeName("const struct TemporalCoreMetricAttributes *")] TemporalCoreMetricAttributes* attrs);

        [DllImport("temporal_sdk_core_c_bridge", CallingConvention = CallingConvention.Cdecl, ExactSpelling = true)]
        public static extern void temporal_core_metric_record_float([NativeTypeName("const struct TemporalCoreMetric *")] TemporalCoreMetric* metric, double value, [NativeTypeName("const struct TemporalCoreMetricAttributes *")] TemporalCoreMetricAttributes* attrs);

        [DllImport("temporal_sdk_core_c_bridge", CallingConvention = CallingConvention.Cdecl, ExactSpelling = true)]
        public static extern void temporal_core_metric_record_duration([NativeTypeName("const struct TemporalCoreMetric *")] TemporalCoreMetric* metric, [NativeTypeName("uint64_t")] ulong value_ms, [NativeTypeName("const struct TemporalCoreMetricAttributes *")] TemporalCoreMetricAttributes* attrs);

        [DllImport("temporal_sdk_core_c_bridge", CallingConvention = CallingConvention.Cdecl, ExactSpelling = true)]
        [return: NativeTypeName("struct TemporalCoreRandom *")]
        public static extern TemporalCoreRandom* temporal_core_random_new([NativeTypeName("uint64_t")] ulong seed);

        [DllImport("temporal_sdk_core_c_bridge", CallingConvention = CallingConvention.Cdecl, ExactSpelling = true)]
        public static extern void temporal_core_random_free([NativeTypeName("struct TemporalCoreRandom *")] TemporalCoreRandom* random);

        [DllImport("temporal_sdk_core_c_bridge", CallingConvention = CallingConvention.Cdecl, ExactSpelling = true)]
        [return: NativeTypeName("int32_t")]
        public static extern int temporal_core_random_int32_range([NativeTypeName("struct TemporalCoreRandom *")] TemporalCoreRandom* random, [NativeTypeName("int32_t")] int min, [NativeTypeName("int32_t")] int max, [NativeTypeName("bool")] byte max_inclusive);

        [DllImport("temporal_sdk_core_c_bridge", CallingConvention = CallingConvention.Cdecl, ExactSpelling = true)]
        public static extern double temporal_core_random_double_range([NativeTypeName("struct TemporalCoreRandom *")] TemporalCoreRandom* random, double min, double max, [NativeTypeName("bool")] byte max_inclusive);

        [DllImport("temporal_sdk_core_c_bridge", CallingConvention = CallingConvention.Cdecl, ExactSpelling = true)]
        public static extern void temporal_core_random_fill_bytes([NativeTypeName("struct TemporalCoreRandom *")] TemporalCoreRandom* random, [NativeTypeName("struct TemporalCoreByteArrayRef")] TemporalCoreByteArrayRef bytes);

        [DllImport("temporal_sdk_core_c_bridge", CallingConvention = CallingConvention.Cdecl, ExactSpelling = true)]
        [return: NativeTypeName("struct TemporalCoreRuntimeOrFail")]
        public static extern TemporalCoreRuntimeOrFail temporal_core_runtime_new([NativeTypeName("const struct TemporalCoreRuntimeOptions *")] TemporalCoreRuntimeOptions* options);

        [DllImport("temporal_sdk_core_c_bridge", CallingConvention = CallingConvention.Cdecl, ExactSpelling = true)]
        public static extern void temporal_core_runtime_free([NativeTypeName("struct TemporalCoreRuntime *")] TemporalCoreRuntime* runtime);

        [DllImport("temporal_sdk_core_c_bridge", CallingConvention = CallingConvention.Cdecl, ExactSpelling = true)]
        public static extern void temporal_core_byte_array_free([NativeTypeName("struct TemporalCoreRuntime *")] TemporalCoreRuntime* runtime, [NativeTypeName("const struct TemporalCoreByteArray *")] TemporalCoreByteArray* bytes);

        [DllImport("temporal_sdk_core_c_bridge", CallingConvention = CallingConvention.Cdecl, ExactSpelling = true)]
        [return: NativeTypeName("struct TemporalCoreByteArrayRef")]
        public static extern TemporalCoreByteArrayRef temporal_core_forwarded_log_target([NativeTypeName("const struct TemporalCoreForwardedLog *")] TemporalCoreForwardedLog* log);

        [DllImport("temporal_sdk_core_c_bridge", CallingConvention = CallingConvention.Cdecl, ExactSpelling = true)]
        [return: NativeTypeName("struct TemporalCoreByteArrayRef")]
        public static extern TemporalCoreByteArrayRef temporal_core_forwarded_log_message([NativeTypeName("const struct TemporalCoreForwardedLog *")] TemporalCoreForwardedLog* log);

        [DllImport("temporal_sdk_core_c_bridge", CallingConvention = CallingConvention.Cdecl, ExactSpelling = true)]
        [return: NativeTypeName("uint64_t")]
        public static extern ulong temporal_core_forwarded_log_timestamp_millis([NativeTypeName("const struct TemporalCoreForwardedLog *")] TemporalCoreForwardedLog* log);

        [DllImport("temporal_sdk_core_c_bridge", CallingConvention = CallingConvention.Cdecl, ExactSpelling = true)]
        [return: NativeTypeName("struct TemporalCoreByteArrayRef")]
        public static extern TemporalCoreByteArrayRef temporal_core_forwarded_log_fields_json([NativeTypeName("const struct TemporalCoreForwardedLog *")] TemporalCoreForwardedLog* log);

        [DllImport("temporal_sdk_core_c_bridge", CallingConvention = CallingConvention.Cdecl, ExactSpelling = true)]
        public static extern void temporal_core_ephemeral_server_start_dev_server([NativeTypeName("struct TemporalCoreRuntime *")] TemporalCoreRuntime* runtime, [NativeTypeName("const struct TemporalCoreDevServerOptions *")] TemporalCoreDevServerOptions* options, void* user_data, [NativeTypeName("TemporalCoreEphemeralServerStartCallback")] IntPtr callback);

        [DllImport("temporal_sdk_core_c_bridge", CallingConvention = CallingConvention.Cdecl, ExactSpelling = true)]
        public static extern void temporal_core_ephemeral_server_start_test_server([NativeTypeName("struct TemporalCoreRuntime *")] TemporalCoreRuntime* runtime, [NativeTypeName("const struct TemporalCoreTestServerOptions *")] TemporalCoreTestServerOptions* options, void* user_data, [NativeTypeName("TemporalCoreEphemeralServerStartCallback")] IntPtr callback);

        [DllImport("temporal_sdk_core_c_bridge", CallingConvention = CallingConvention.Cdecl, ExactSpelling = true)]
        public static extern void temporal_core_ephemeral_server_free([NativeTypeName("struct TemporalCoreEphemeralServer *")] TemporalCoreEphemeralServer* server);

        [DllImport("temporal_sdk_core_c_bridge", CallingConvention = CallingConvention.Cdecl, ExactSpelling = true)]
        public static extern void temporal_core_ephemeral_server_shutdown([NativeTypeName("struct TemporalCoreEphemeralServer *")] TemporalCoreEphemeralServer* server, void* user_data, [NativeTypeName("TemporalCoreEphemeralServerShutdownCallback")] IntPtr callback);

        [DllImport("temporal_sdk_core_c_bridge", CallingConvention = CallingConvention.Cdecl, ExactSpelling = true)]
        [return: NativeTypeName("struct TemporalCoreWorkerOrFail")]
        public static extern TemporalCoreWorkerOrFail temporal_core_worker_new([NativeTypeName("struct TemporalCoreClient *")] TemporalCoreClient* client, [NativeTypeName("const struct TemporalCoreWorkerOptions *")] TemporalCoreWorkerOptions* options);

        [DllImport("temporal_sdk_core_c_bridge", CallingConvention = CallingConvention.Cdecl, ExactSpelling = true)]
        public static extern void temporal_core_worker_free([NativeTypeName("struct TemporalCoreWorker *")] TemporalCoreWorker* worker);

        [DllImport("temporal_sdk_core_c_bridge", CallingConvention = CallingConvention.Cdecl, ExactSpelling = true)]
        public static extern void temporal_core_worker_validate([NativeTypeName("struct TemporalCoreWorker *")] TemporalCoreWorker* worker, void* user_data, [NativeTypeName("TemporalCoreWorkerCallback")] IntPtr callback);

        [DllImport("temporal_sdk_core_c_bridge", CallingConvention = CallingConvention.Cdecl, ExactSpelling = true)]
        public static extern void temporal_core_worker_replace_client([NativeTypeName("struct TemporalCoreWorker *")] TemporalCoreWorker* worker, [NativeTypeName("struct TemporalCoreClient *")] TemporalCoreClient* new_client);

        [DllImport("temporal_sdk_core_c_bridge", CallingConvention = CallingConvention.Cdecl, ExactSpelling = true)]
        public static extern void temporal_core_worker_poll_workflow_activation([NativeTypeName("struct TemporalCoreWorker *")] TemporalCoreWorker* worker, void* user_data, [NativeTypeName("TemporalCoreWorkerPollCallback")] IntPtr callback);

        [DllImport("temporal_sdk_core_c_bridge", CallingConvention = CallingConvention.Cdecl, ExactSpelling = true)]
        public static extern void temporal_core_worker_poll_activity_task([NativeTypeName("struct TemporalCoreWorker *")] TemporalCoreWorker* worker, void* user_data, [NativeTypeName("TemporalCoreWorkerPollCallback")] IntPtr callback);

        [DllImport("temporal_sdk_core_c_bridge", CallingConvention = CallingConvention.Cdecl, ExactSpelling = true)]
        public static extern void temporal_core_worker_poll_nexus_task([NativeTypeName("struct TemporalCoreWorker *")] TemporalCoreWorker* worker, void* user_data, [NativeTypeName("TemporalCoreWorkerPollCallback")] IntPtr callback);

        [DllImport("temporal_sdk_core_c_bridge", CallingConvention = CallingConvention.Cdecl, ExactSpelling = true)]
        public static extern void temporal_core_worker_complete_workflow_activation([NativeTypeName("struct TemporalCoreWorker *")] TemporalCoreWorker* worker, [NativeTypeName("struct TemporalCoreByteArrayRef")] TemporalCoreByteArrayRef completion, void* user_data, [NativeTypeName("TemporalCoreWorkerCallback")] IntPtr callback);

        [DllImport("temporal_sdk_core_c_bridge", CallingConvention = CallingConvention.Cdecl, ExactSpelling = true)]
        public static extern void temporal_core_worker_complete_activity_task([NativeTypeName("struct TemporalCoreWorker *")] TemporalCoreWorker* worker, [NativeTypeName("struct TemporalCoreByteArrayRef")] TemporalCoreByteArrayRef completion, void* user_data, [NativeTypeName("TemporalCoreWorkerCallback")] IntPtr callback);

        [DllImport("temporal_sdk_core_c_bridge", CallingConvention = CallingConvention.Cdecl, ExactSpelling = true)]
        public static extern void temporal_core_worker_complete_nexus_task([NativeTypeName("struct TemporalCoreWorker *")] TemporalCoreWorker* worker, [NativeTypeName("struct TemporalCoreByteArrayRef")] TemporalCoreByteArrayRef completion, void* user_data, [NativeTypeName("TemporalCoreWorkerCallback")] IntPtr callback);

        [DllImport("temporal_sdk_core_c_bridge", CallingConvention = CallingConvention.Cdecl, ExactSpelling = true)]
        [return: NativeTypeName("const struct TemporalCoreByteArray *")]
        public static extern TemporalCoreByteArray* temporal_core_worker_record_activity_heartbeat([NativeTypeName("struct TemporalCoreWorker *")] TemporalCoreWorker* worker, [NativeTypeName("struct TemporalCoreByteArrayRef")] TemporalCoreByteArrayRef heartbeat);

        [DllImport("temporal_sdk_core_c_bridge", CallingConvention = CallingConvention.Cdecl, ExactSpelling = true)]
        public static extern void temporal_core_worker_request_workflow_eviction([NativeTypeName("struct TemporalCoreWorker *")] TemporalCoreWorker* worker, [NativeTypeName("struct TemporalCoreByteArrayRef")] TemporalCoreByteArrayRef run_id);

        [DllImport("temporal_sdk_core_c_bridge", CallingConvention = CallingConvention.Cdecl, ExactSpelling = true)]
        public static extern void temporal_core_worker_initiate_shutdown([NativeTypeName("struct TemporalCoreWorker *")] TemporalCoreWorker* worker);

        [DllImport("temporal_sdk_core_c_bridge", CallingConvention = CallingConvention.Cdecl, ExactSpelling = true)]
        public static extern void temporal_core_worker_finalize_shutdown([NativeTypeName("struct TemporalCoreWorker *")] TemporalCoreWorker* worker, void* user_data, [NativeTypeName("TemporalCoreWorkerCallback")] IntPtr callback);

        [DllImport("temporal_sdk_core_c_bridge", CallingConvention = CallingConvention.Cdecl, ExactSpelling = true)]
        [return: NativeTypeName("struct TemporalCoreWorkerReplayerOrFail")]
        public static extern TemporalCoreWorkerReplayerOrFail temporal_core_worker_replayer_new([NativeTypeName("struct TemporalCoreRuntime *")] TemporalCoreRuntime* runtime, [NativeTypeName("const struct TemporalCoreWorkerOptions *")] TemporalCoreWorkerOptions* options);

        [DllImport("temporal_sdk_core_c_bridge", CallingConvention = CallingConvention.Cdecl, ExactSpelling = true)]
        public static extern void temporal_core_worker_replay_pusher_free([NativeTypeName("struct TemporalCoreWorkerReplayPusher *")] TemporalCoreWorkerReplayPusher* worker_replay_pusher);

        [DllImport("temporal_sdk_core_c_bridge", CallingConvention = CallingConvention.Cdecl, ExactSpelling = true)]
        [return: NativeTypeName("struct TemporalCoreWorkerReplayPushResult")]
        public static extern TemporalCoreWorkerReplayPushResult temporal_core_worker_replay_push([NativeTypeName("struct TemporalCoreWorker *")] TemporalCoreWorker* worker, [NativeTypeName("struct TemporalCoreWorkerReplayPusher *")] TemporalCoreWorkerReplayPusher* worker_replay_pusher, [NativeTypeName("struct TemporalCoreByteArrayRef")] TemporalCoreByteArrayRef workflow_id, [NativeTypeName("struct TemporalCoreByteArrayRef")] TemporalCoreByteArrayRef history);

        [DllImport("temporal_sdk_core_c_bridge", CallingConvention = CallingConvention.Cdecl, ExactSpelling = true)]
        public static extern void temporal_core_complete_async_reserve(void* sender, [NativeTypeName("uintptr_t")] UIntPtr permit_id);

        [DllImport("temporal_sdk_core_c_bridge", CallingConvention = CallingConvention.Cdecl, ExactSpelling = true)]
        public static extern void temporal_core_set_reserve_cancel_target([NativeTypeName("struct TemporalCoreSlotReserveCtx *")] TemporalCoreSlotReserveCtx* ctx, void* token_ptr);
    }
}<|MERGE_RESOLUTION|>--- conflicted
+++ resolved
@@ -633,7 +633,7 @@
         {
             get
             {
-                fixed (_Anonymous_e__Union._Anonymous1_e__Struct* pField = &Anonymous.Anonymous1)
+                fixed (_Anonymous_e__Union._Anonymous1_1_e__Struct* pField = &Anonymous.Anonymous1_1)
                 {
                     return ref pField->none;
                 }
@@ -644,7 +644,7 @@
         {
             get
             {
-                fixed (_Anonymous_e__Union._Anonymous2_e__Struct* pField = &Anonymous.Anonymous2)
+                fixed (_Anonymous_e__Union._Anonymous2_1_e__Struct* pField = &Anonymous.Anonymous2_1)
                 {
                     return ref pField->deployment_based;
                 }
@@ -655,7 +655,7 @@
         {
             get
             {
-                fixed (_Anonymous_e__Union._Anonymous3_e__Struct* pField = &Anonymous.Anonymous3)
+                fixed (_Anonymous_e__Union._Anonymous3_1_e__Struct* pField = &Anonymous.Anonymous3_1)
                 {
                     return ref pField->legacy_build_id_based;
                 }
@@ -667,17 +667,6 @@
         {
             [FieldOffset(0)]
             [NativeTypeName("__AnonymousRecord_temporal-sdk-core-c-bridge_L492_C5")]
-<<<<<<< HEAD
-            public _Anonymous1_e__Struct Anonymous1;
-
-            [FieldOffset(0)]
-            [NativeTypeName("__AnonymousRecord_temporal-sdk-core-c-bridge_L495_C5")]
-            public _Anonymous2_e__Struct Anonymous2;
-
-            [FieldOffset(0)]
-            [NativeTypeName("__AnonymousRecord_temporal-sdk-core-c-bridge_L498_C5")]
-            public _Anonymous3_e__Struct Anonymous3;
-=======
             public _Anonymous1_1_e__Struct Anonymous1_1;
 
             [FieldOffset(0)]
@@ -687,21 +676,20 @@
             [FieldOffset(0)]
             [NativeTypeName("__AnonymousRecord_temporal-sdk-core-c-bridge_L498_C5")]
             public _Anonymous3_1_e__Struct Anonymous3_1;
->>>>>>> 45e61c86
-
-            internal partial struct _Anonymous1_e__Struct
+
+            internal partial struct _Anonymous1_1_e__Struct
             {
                 [NativeTypeName("struct TemporalCoreWorkerVersioningNone")]
                 public TemporalCoreWorkerVersioningNone none;
             }
 
-            internal partial struct _Anonymous2_e__Struct
+            internal partial struct _Anonymous2_1_e__Struct
             {
                 [NativeTypeName("struct TemporalCoreWorkerDeploymentOptions")]
                 public TemporalCoreWorkerDeploymentOptions deployment_based;
             }
 
-            internal partial struct _Anonymous3_e__Struct
+            internal partial struct _Anonymous3_1_e__Struct
             {
                 [NativeTypeName("struct TemporalCoreLegacyBuildIdBasedStrategy")]
                 public TemporalCoreLegacyBuildIdBasedStrategy legacy_build_id_based;
@@ -945,7 +933,7 @@
         {
             get
             {
-                fixed (_Anonymous_e__Union._Anonymous1_e__Struct* pField = &Anonymous.Anonymous1)
+                fixed (_Anonymous_e__Union._Anonymous1_1_e__Struct* pField = &Anonymous.Anonymous1_1)
                 {
                     return ref pField->fixed_size;
                 }
@@ -956,7 +944,7 @@
         {
             get
             {
-                fixed (_Anonymous_e__Union._Anonymous2_e__Struct* pField = &Anonymous.Anonymous2)
+                fixed (_Anonymous_e__Union._Anonymous2_1_e__Struct* pField = &Anonymous.Anonymous2_1)
                 {
                     return ref pField->resource_based;
                 }
@@ -967,7 +955,7 @@
         {
             get
             {
-                fixed (_Anonymous_e__Union._Anonymous3_e__Struct* pField = &Anonymous.Anonymous3)
+                fixed (_Anonymous_e__Union._Anonymous3_1_e__Struct* pField = &Anonymous.Anonymous3_1)
                 {
                     return ref pField->custom;
                 }
@@ -979,17 +967,6 @@
         {
             [FieldOffset(0)]
             [NativeTypeName("__AnonymousRecord_temporal-sdk-core-c-bridge_L618_C5")]
-<<<<<<< HEAD
-            public _Anonymous1_e__Struct Anonymous1;
-
-            [FieldOffset(0)]
-            [NativeTypeName("__AnonymousRecord_temporal-sdk-core-c-bridge_L621_C5")]
-            public _Anonymous2_e__Struct Anonymous2;
-
-            [FieldOffset(0)]
-            [NativeTypeName("__AnonymousRecord_temporal-sdk-core-c-bridge_L624_C5")]
-            public _Anonymous3_e__Struct Anonymous3;
-=======
             public _Anonymous1_1_e__Struct Anonymous1_1;
 
             [FieldOffset(0)]
@@ -999,21 +976,20 @@
             [FieldOffset(0)]
             [NativeTypeName("__AnonymousRecord_temporal-sdk-core-c-bridge_L624_C5")]
             public _Anonymous3_1_e__Struct Anonymous3_1;
->>>>>>> 45e61c86
-
-            internal partial struct _Anonymous1_e__Struct
+
+            internal partial struct _Anonymous1_1_e__Struct
             {
                 [NativeTypeName("struct TemporalCoreFixedSizeSlotSupplier")]
                 public TemporalCoreFixedSizeSlotSupplier fixed_size;
             }
 
-            internal partial struct _Anonymous2_e__Struct
+            internal partial struct _Anonymous2_1_e__Struct
             {
                 [NativeTypeName("struct TemporalCoreResourceBasedSlotSupplier")]
                 public TemporalCoreResourceBasedSlotSupplier resource_based;
             }
 
-            internal partial struct _Anonymous3_e__Struct
+            internal partial struct _Anonymous3_1_e__Struct
             {
                 [NativeTypeName("struct TemporalCoreCustomSlotSupplierCallbacksImpl")]
                 public TemporalCoreCustomSlotSupplierCallbacksImpl custom;
@@ -1031,9 +1007,6 @@
 
         [NativeTypeName("struct TemporalCoreSlotSupplier")]
         public TemporalCoreSlotSupplier local_activity_slot_supplier;
-
-        [NativeTypeName("struct TemporalCoreSlotSupplier")]
-        public TemporalCoreSlotSupplier nexus_task_slot_supplier;
     }
 
     internal partial struct TemporalCorePollerBehaviorSimpleMaximum
@@ -1119,9 +1092,6 @@
         [NativeTypeName("struct TemporalCorePollerBehavior")]
         public TemporalCorePollerBehavior activity_task_poller_behavior;
 
-        [NativeTypeName("struct TemporalCorePollerBehavior")]
-        public TemporalCorePollerBehavior nexus_task_poller_behavior;
-
         [NativeTypeName("bool")]
         public byte nondeterminism_as_workflow_fail;
 
@@ -1308,16 +1278,10 @@
         public static extern void temporal_core_worker_poll_activity_task([NativeTypeName("struct TemporalCoreWorker *")] TemporalCoreWorker* worker, void* user_data, [NativeTypeName("TemporalCoreWorkerPollCallback")] IntPtr callback);
 
         [DllImport("temporal_sdk_core_c_bridge", CallingConvention = CallingConvention.Cdecl, ExactSpelling = true)]
-        public static extern void temporal_core_worker_poll_nexus_task([NativeTypeName("struct TemporalCoreWorker *")] TemporalCoreWorker* worker, void* user_data, [NativeTypeName("TemporalCoreWorkerPollCallback")] IntPtr callback);
-
-        [DllImport("temporal_sdk_core_c_bridge", CallingConvention = CallingConvention.Cdecl, ExactSpelling = true)]
         public static extern void temporal_core_worker_complete_workflow_activation([NativeTypeName("struct TemporalCoreWorker *")] TemporalCoreWorker* worker, [NativeTypeName("struct TemporalCoreByteArrayRef")] TemporalCoreByteArrayRef completion, void* user_data, [NativeTypeName("TemporalCoreWorkerCallback")] IntPtr callback);
 
         [DllImport("temporal_sdk_core_c_bridge", CallingConvention = CallingConvention.Cdecl, ExactSpelling = true)]
         public static extern void temporal_core_worker_complete_activity_task([NativeTypeName("struct TemporalCoreWorker *")] TemporalCoreWorker* worker, [NativeTypeName("struct TemporalCoreByteArrayRef")] TemporalCoreByteArrayRef completion, void* user_data, [NativeTypeName("TemporalCoreWorkerCallback")] IntPtr callback);
-
-        [DllImport("temporal_sdk_core_c_bridge", CallingConvention = CallingConvention.Cdecl, ExactSpelling = true)]
-        public static extern void temporal_core_worker_complete_nexus_task([NativeTypeName("struct TemporalCoreWorker *")] TemporalCoreWorker* worker, [NativeTypeName("struct TemporalCoreByteArrayRef")] TemporalCoreByteArrayRef completion, void* user_data, [NativeTypeName("TemporalCoreWorkerCallback")] IntPtr callback);
 
         [DllImport("temporal_sdk_core_c_bridge", CallingConvention = CallingConvention.Cdecl, ExactSpelling = true)]
         [return: NativeTypeName("const struct TemporalCoreByteArray *")]
