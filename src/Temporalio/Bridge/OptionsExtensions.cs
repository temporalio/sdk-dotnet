--- conflicted
+++ resolved
@@ -344,11 +344,7 @@
                 throw new ArgumentException($"{nameof(options.TargetHost)} is required when {nameof(Temporalio.Client.HttpConnectProxyOptions)} is configured");
             }
 
-<<<<<<< HEAD
-            return new Interop.ClientHttpConnectProxyOptions
-=======
             return new Interop.TemporalCoreClientHttpConnectProxyOptions
->>>>>>> 6f27e45a
             {
                 target_host = scope.ByteArray(options.TargetHost),
                 username = scope.ByteArray(options.BasicAuth?.Username),
@@ -621,16 +617,10 @@
                 max_activities_per_second = 0,
                 max_task_queue_activities_per_second = 0,
                 graceful_shutdown_period_millis = 0,
-<<<<<<< HEAD
-                workflow_task_poller_behavior = new PollerBehavior.SimpleMaximum(1).ToInteropPollerBehavior(scope),
-                nonsticky_to_sticky_poll_ratio = 1,
-                activity_task_poller_behavior = new PollerBehavior.SimpleMaximum(1).ToInteropPollerBehavior(scope),
-                nexus_task_poller_behavior = new PollerBehavior.SimpleMaximum(1).ToInteropPollerBehavior(scope),
-=======
                 workflow_task_poller_behavior = new Temporalio.Worker.Tuning.PollerBehavior.SimpleMaximum(2).ToInteropPollerBehavior(scope),
                 nonsticky_to_sticky_poll_ratio = 1,
                 activity_task_poller_behavior = new Temporalio.Worker.Tuning.PollerBehavior.SimpleMaximum(2).ToInteropPollerBehavior(scope),
->>>>>>> 6f27e45a
+                nexus_task_poller_behavior = new PollerBehavior.SimpleMaximum(2).ToInteropPollerBehavior(scope),
                 nondeterminism_as_workflow_fail =
                     (byte)(AnyNonDeterminismFailureTypes(options.WorkflowFailureExceptionTypes) ? 1 : 0),
                 nondeterminism_as_workflow_fail_for_types = scope.ByteArrayArray(
@@ -644,13 +634,8 @@
                 new KeyValuePair<string, string>(
                     kvp.Key, string.Join(",", kvp.Value.Select(v => v.ToString("0.###"))))));
 
-<<<<<<< HEAD
-        private static Interop.TunerHolder ToInteropTuner(
-            this WorkerTuner tuner,
-=======
         private static Interop.TemporalCoreTunerHolder ToInteropTuner(
             this Temporalio.Worker.Tuning.WorkerTuner tuner,
->>>>>>> 6f27e45a
             Scope scope,
             ILoggerFactory loggerFactory)
         {
@@ -689,13 +674,8 @@
             };
         }
 
-<<<<<<< HEAD
-        private static Interop.SlotSupplier ToInteropSlotSupplier(
-            this SlotSupplier supplier,
-=======
         private static Interop.TemporalCoreSlotSupplier ToInteropSlotSupplier(
             this Temporalio.Worker.Tuning.SlotSupplier supplier,
->>>>>>> 6f27e45a
             bool isWorkflow,
             ILoggerFactory loggerFactory)
         {
@@ -770,24 +750,12 @@
                     w.Name ?? throw new ArgumentException("Dynamic workflows cannot trap non-determinism")).
                 ToArray();
 
-<<<<<<< HEAD
-        private static Interop.PollerBehavior ToInteropPollerBehavior(
-            this PollerBehavior pollerBehavior, Scope scope)
-=======
         private static Interop.TemporalCorePollerBehavior ToInteropPollerBehavior(
             this Temporalio.Worker.Tuning.PollerBehavior pollerBehavior, Scope scope)
->>>>>>> 6f27e45a
         {
             if (pollerBehavior is PollerBehavior.SimpleMaximum simpleMax)
             {
-<<<<<<< HEAD
-                var max = new Interop.PollerBehaviorSimpleMaximum
-                {
-                    simple_maximum = new UIntPtr((uint)simpleMax.Maximum),
-                };
-=======
                 var max = new Interop.TemporalCorePollerBehaviorSimpleMaximum { simple_maximum = new UIntPtr((uint)simpleMax.Maximum), };
->>>>>>> 6f27e45a
                 unsafe
                 {
                     return new Interop.TemporalCorePollerBehavior { simple_maximum = scope.Pointer(max), };
@@ -795,11 +763,7 @@
             }
             else if (pollerBehavior is PollerBehavior.Autoscaling autoscaling)
             {
-<<<<<<< HEAD
-                var autoscale = new Interop.PollerBehaviorAutoscaling
-=======
                 var autoscale = new Interop.TemporalCorePollerBehaviorAutoscaling
->>>>>>> 6f27e45a
                 {
                     minimum = new UIntPtr((uint)autoscaling.Minimum),
                     maximum = new UIntPtr((uint)autoscaling.Maximum),
