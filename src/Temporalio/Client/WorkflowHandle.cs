using System;
using System.Collections.Generic;
using System.Linq.Expressions;
using System.Reflection;
using System.Threading.Tasks;
using Temporalio.Api.Enums.V1;
using Temporalio.Api.History.V1;
using Temporalio.Common;
using Temporalio.Converters;
using Temporalio.Exceptions;

#if NETCOREAPP3_0_OR_GREATER
using System.Runtime.CompilerServices;
using System.Threading;
#endif

namespace Temporalio.Client
{
    /// <summary>
    /// Workflow handle to perform actions on an individual workflow.
    /// </summary>
    /// <param name="Client">Client used for workflow handle calls.</param>
    /// <param name="Id">Workflow ID.</param>
    /// <param name="RunId">
    /// Run ID used for signals, queries, and updates if present to ensure a very specific run to
    /// call. This is only set when getting a workflow handle, not when starting a workflow.
    /// </param>
    /// <param name="ResultRunId">
    /// Run ID used for get result calls to ensure getting a result starting from this run. This is
    /// set the same as a run ID when getting a workflow handle. When starting a workflow, this is
    /// set as the resulting run ID.
    /// </param>
    /// <param name="FirstExecutionRunId">
    /// Run ID used for cancellation and termination to ensure they happen on a workflow starting
    /// with this run ID. This can be set when getting a workflow handle. When starting a workflow,
    /// this is set as the resulting run ID if no start signal was provided.
    /// </param>
    public record WorkflowHandle(
        ITemporalClient Client,
        string Id,
        string? RunId = null,
        string? ResultRunId = null,
        string? FirstExecutionRunId = null)
    {
        /// <summary>
        /// Get the result of a workflow disregarding its return (or not having a return type).
        /// </summary>
        /// <param name="followRuns">
        /// Whether to follow runs until the latest workflow is reached.
        /// </param>
        /// <param name="rpcOptions">RPC options.</param>
        /// <returns>Untyped task for waiting on result.</returns>
        /// <exception cref="WorkflowFailedException">
        /// Exception thrown for unsuccessful workflow result. The cause can be
        /// <see cref="CanceledFailureException" />, <see cref="TerminatedFailureException" />,
        /// <see cref="TimeoutFailureException" />, or any exception deserialized that was thrown in
        /// the workflow (usually an <see cref="ApplicationFailureException" />).
        /// </exception>
        /// <exception cref="RpcException">Server-side error.</exception>
        public Task GetResultAsync(
            bool followRuns = true, RpcOptions? rpcOptions = null) =>
            GetResultAsync<ValueTuple>(followRuns, rpcOptions);

        /// <summary>
        /// Get the result of a workflow, deserializing into the given return type.
        /// </summary>
        /// <typeparam name="TResult">Return type to deserialize result into.</typeparam>
        /// <param name="followRuns">
        /// Whether to follow runs until the latest workflow is reached.
        /// </param>
        /// <param name="rpcOptions">RPC options.</param>
        /// <returns>Result of the workflow.</returns>
        /// <exception cref="WorkflowFailedException">
        /// Exception thrown for unsuccessful workflow result. The cause can be
        /// <see cref="CanceledFailureException" />, <see cref="TerminatedFailureException" />,
        /// <see cref="TimeoutFailureException" />, or any exception deserialized that was thrown in
        /// the workflow (usually an <see cref="ApplicationFailureException" />).
        /// </exception>
        /// <exception cref="RpcException">Server-side error.</exception>
        public virtual async Task<TResult> GetResultAsync<TResult>(
            bool followRuns = true, RpcOptions? rpcOptions = null)
        {
            // Workflow-specific data converter
            var dataConverter = Client.Options.DataConverter.WithSerializationContext(
                new ISerializationContext.Workflow(
                    Namespace: Client.Options.Namespace,
                    WorkflowId: Id));

            // Continually get pages
            var histRunId = ResultRunId;
            while (true)
            {
                var page = await Client.OutboundInterceptor.FetchWorkflowHistoryEventPageAsync(new(
                    Id: Id,
                    RunId: histRunId,
                    PageSize: 0,
                    NextPageToken: null,
                    WaitNewEvent: true,
                    EventFilterType: HistoryEventFilterType.CloseEvent,
                    SkipArchival: true,
                    Rpc: TemporalClient.DefaultRetryOptions(rpcOptions))).ConfigureAwait(false);
                if (page.Events.Count == 0)
                {
                    throw new InvalidOperationException("Event set unexpectedly empty");
                }
                histRunId = null;
                foreach (var evt in page.Events)
                {
                    switch (evt.AttributesCase)
                    {
                        case HistoryEvent.AttributesOneofCase.WorkflowExecutionCompletedEventAttributes:
                            var compAttr = evt.WorkflowExecutionCompletedEventAttributes;
                            if (!string.IsNullOrEmpty(compAttr.NewExecutionRunId) && followRuns)
                            {
                                histRunId = compAttr.NewExecutionRunId;
                                break;
                            }
                            // Use default if they are ignoring result or payload not present
                            if (typeof(TResult) == typeof(ValueTuple) ||
                                compAttr.Result == null || compAttr.Result.Payloads_.Count == 0)
                            {
                                return default!;
                            }
<<<<<<< HEAD
                            // Otherwise we expect a single payload
                            if (compAttr.Result == null)
                            {
                                throw new InvalidOperationException("No result present");
                            }
                            return await dataConverter.ToSingleValueAsync<TResult>(
=======
                            return await Client.Options.DataConverter.ToSingleValueAsync<TResult>(
>>>>>>> 409e53fc
                                compAttr.Result.Payloads_).ConfigureAwait(false);
                        case HistoryEvent.AttributesOneofCase.WorkflowExecutionFailedEventAttributes:
                            var failAttr = evt.WorkflowExecutionFailedEventAttributes;
                            if (!string.IsNullOrEmpty(failAttr.NewExecutionRunId) && followRuns)
                            {
                                histRunId = failAttr.NewExecutionRunId;
                                break;
                            }
                            throw new WorkflowFailedException(
                                await dataConverter.ToExceptionAsync(failAttr.Failure).ConfigureAwait(false));
                        case HistoryEvent.AttributesOneofCase.WorkflowExecutionCanceledEventAttributes:
                            var cancelAttr = evt.WorkflowExecutionCanceledEventAttributes;
                            throw new WorkflowFailedException(new CanceledFailureException(
                                new()
                                {
                                    Message = "Workflow canceled",
                                    CanceledFailureInfo = new() { Details = cancelAttr.Details },
                                },
                                null,
                                dataConverter.PayloadConverter));
                        case HistoryEvent.AttributesOneofCase.WorkflowExecutionTerminatedEventAttributes:
                            var termAttr = evt.WorkflowExecutionTerminatedEventAttributes;
                            var message = string.IsNullOrEmpty(termAttr.Reason) ?
                                "Workflow terminated" : termAttr.Reason;
                            InboundFailureDetails? details = null;
                            if (termAttr.Details != null && termAttr.Details.Payloads_.Count > 0)
                            {
                                details = new(dataConverter.PayloadConverter, termAttr.Details.Payloads_);
                            }
                            throw new WorkflowFailedException(new TerminatedFailureException(
                                new() { Message = message, TerminatedFailureInfo = new() },
                                null,
                                details));
                        case HistoryEvent.AttributesOneofCase.WorkflowExecutionTimedOutEventAttributes:
                            var timeAttr = evt.WorkflowExecutionTimedOutEventAttributes;
                            if (!string.IsNullOrEmpty(timeAttr.NewExecutionRunId) && followRuns)
                            {
                                histRunId = timeAttr.NewExecutionRunId;
                                break;
                            }
                            throw new WorkflowFailedException(new TimeoutFailureException(
                                new()
                                {
                                    Message = "Workflow timed out",
                                    TimeoutFailureInfo = new()
                                    {
                                        TimeoutType = TimeoutType.StartToClose,
                                    },
                                },
                                null,
                                dataConverter.PayloadConverter));
                        case HistoryEvent.AttributesOneofCase.WorkflowExecutionContinuedAsNewEventAttributes:
                            var contAttr = evt.WorkflowExecutionContinuedAsNewEventAttributes;
                            if (string.IsNullOrEmpty(contAttr.NewExecutionRunId))
                            {
                                throw new InvalidOperationException("Continue as new missing new run ID");
                            }
                            else if (followRuns)
                            {
                                histRunId = contAttr.NewExecutionRunId;
                                break;
                            }
                            throw new WorkflowContinuedAsNewException(contAttr.NewExecutionRunId);
                    }
                }
                // If we didn't get a new ID to follow, we didn't get a completion event
                if (histRunId == null)
                {
                    throw new InvalidOperationException("No completion event found");
                }
            }
        }

        /// <summary>
        /// Signal a workflow via a lambda call to a WorkflowSignal attributed method.
        /// </summary>
        /// <typeparam name="TWorkflow">Workflow class type.</typeparam>
        /// <param name="signalCall">Invocation of a workflow signal method.</param>
        /// <param name="options">Extra options.</param>
        /// <returns>
        /// Signal completion task. Means signal was accepted, but may not have been processed by
        /// the workflow yet.
        /// </returns>
        /// <exception cref="RpcException">Server-side error.</exception>
        public Task SignalAsync<TWorkflow>(
            Expression<Func<TWorkflow, Task>> signalCall, WorkflowSignalOptions? options = null)
        {
            var (method, args) = ExpressionUtil.ExtractCall(signalCall);
            return SignalAsync(
                Workflows.WorkflowSignalDefinition.NameFromMethodForCall(method),
                args,
                options);
        }

        /// <summary>
        /// Signal a workflow with the given signal name and args.
        /// </summary>
        /// <param name="signal">Signal name.</param>
        /// <param name="args">Signal args.</param>
        /// <param name="options">Extra options.</param>
        /// <returns>
        /// Signal completion task. Means signal was accepted, but may not have been processed by
        /// the workflow yet.
        /// </returns>
        /// <exception cref="RpcException">Server-side error.</exception>
        public virtual Task SignalAsync(
            string signal, IReadOnlyCollection<object?> args, WorkflowSignalOptions? options = null) =>
            Client.OutboundInterceptor.SignalWorkflowAsync(new(
                Id: Id,
                RunId: RunId,
                Signal: signal,
                Args: args,
                Options: options,
                Headers: null));

        /// <summary>
        /// Query a workflow via a lambda that calls a WorkflowQuery attributed method or accesses
        /// a WorkflowQuery attributed property.
        /// </summary>
        /// <typeparam name="TWorkflow">Workflow class type.</typeparam>
        /// <typeparam name="TQueryResult">Query result type.</typeparam>
        /// <param name="queryCall">Invocation of a workflow query method or access of workflow
        /// query property.</param>
        /// <param name="options">Extra options.</param>
        /// <returns>Query result.</returns>
        /// <exception cref="WorkflowQueryFailedException">Query failed on worker.</exception>
        /// <exception cref="WorkflowQueryRejectedException">
        /// Query rejected by server based on rejection condition.
        /// </exception>
        /// <exception cref="RpcException">Server-side error.</exception>
        public Task<TQueryResult> QueryAsync<TWorkflow, TQueryResult>(
            Expression<Func<TWorkflow, TQueryResult>> queryCall,
            WorkflowQueryOptions? options = null)
        {
            // Try property first
            var member = ExpressionUtil.ExtractMemberAccess(queryCall);
            if (member != null)
            {
                if (member is not PropertyInfo property)
                {
                    throw new ArgumentException("Expression must be a single method call or property access");
                }
                return QueryAsync<TQueryResult>(
                    Workflows.WorkflowQueryDefinition.NameFromPropertyForCall(property),
                    Array.Empty<object?>(),
                    options);
            }
            // Try method
            var (method, args) = ExpressionUtil.ExtractCall(
                queryCall, errorSaysPropertyAccepted: true);
            return QueryAsync<TQueryResult>(
                Workflows.WorkflowQueryDefinition.NameFromMethodForCall(method),
                args,
                options);
        }

        /// <summary>
        /// Query a workflow with the given WorkflowQuery attributed method.
        /// </summary>
        /// <typeparam name="TQueryResult">Query result type.</typeparam>
        /// <param name="query">Workflow query method.</param>
        /// <param name="args">Query arguments.</param>
        /// <param name="options">Extra options.</param>
        /// <returns>Query result.</returns>
        /// <exception cref="WorkflowQueryFailedException">Query failed on worker.</exception>
        /// <exception cref="WorkflowQueryRejectedException">
        /// Query rejected by server based on rejection condition.
        /// </exception>
        /// <exception cref="RpcException">Server-side error.</exception>
        public virtual Task<TQueryResult> QueryAsync<TQueryResult>(
            string query, IReadOnlyCollection<object?> args, WorkflowQueryOptions? options = null) =>
            Client.OutboundInterceptor.QueryWorkflowAsync<TQueryResult>(new(
                Id: Id,
                RunId: RunId,
                Query: query,
                Args: args,
                Options: options,
                Headers: null));

        /// <summary>
        /// Start a workflow update via a call to a WorkflowUpdate attributed method.
        /// </summary>
        /// <typeparam name="TWorkflow">Workflow class type.</typeparam>
        /// <param name="updateCall">Invocation of workflow update method.</param>
        /// <param name="options">Update options. Currently <c>WaitForStage</c> is required.</param>
        /// <returns>Workflow update handle.</returns>
        public Task<WorkflowUpdateHandle> StartUpdateAsync<TWorkflow>(
            Expression<Func<TWorkflow, Task>> updateCall, WorkflowUpdateStartOptions options)
        {
            var (method, args) = ExpressionUtil.ExtractCall(updateCall);
            return StartUpdateAsync(
                Workflows.WorkflowUpdateDefinition.NameFromMethodForCall(method),
                args,
                options);
        }

        /// <summary>
        /// Start a workflow update via a call to a WorkflowUpdate attributed method.
        /// </summary>
        /// <typeparam name="TWorkflow">Workflow class type.</typeparam>
        /// <typeparam name="TUpdateResult">Update result type.</typeparam>
        /// <param name="updateCall">Invocation of workflow update method.</param>
        /// <param name="options">Update options. Currently <c>WaitForStage</c> is required.</param>
        /// <returns>Workflow update handle.</returns>
        public Task<WorkflowUpdateHandle<TUpdateResult>> StartUpdateAsync<TWorkflow, TUpdateResult>(
            Expression<Func<TWorkflow, Task<TUpdateResult>>> updateCall,
            WorkflowUpdateStartOptions options)
        {
            var (method, args) = ExpressionUtil.ExtractCall(updateCall);
            return StartUpdateAsync<TUpdateResult>(
                Workflows.WorkflowUpdateDefinition.NameFromMethodForCall(method),
                args,
                options);
        }

        /// <summary>
        /// Start a workflow update using its name.
        /// </summary>
        /// <param name="update">Name of the update.</param>
        /// <param name="args">Arguments for the update.</param>
        /// <param name="options">Update options. Currently <c>WaitForStage</c> is required.</param>
        /// <returns>Workflow update handle.</returns>
        public async Task<WorkflowUpdateHandle> StartUpdateAsync(
            string update, IReadOnlyCollection<object?> args, WorkflowUpdateStartOptions options) =>
            await StartUpdateAsync<ValueTuple>(update, args, options).ConfigureAwait(false);

        /// <summary>
        /// Start a workflow update using its name.
        /// </summary>
        /// <typeparam name="TUpdateResult">Update result type.</typeparam>
        /// <param name="update">Name of the update.</param>
        /// <param name="args">Arguments for the update.</param>
        /// <param name="options">Update options. Currently <c>WaitForStage</c> is required.</param>
        /// <returns>Workflow update handle.</returns>
        public virtual Task<WorkflowUpdateHandle<TUpdateResult>> StartUpdateAsync<TUpdateResult>(
            string update, IReadOnlyCollection<object?> args, WorkflowUpdateStartOptions options) =>
            Client.OutboundInterceptor.StartWorkflowUpdateAsync<TUpdateResult>(new(
                Id: Id,
                RunId: RunId,
                FirstExecutionRunId: FirstExecutionRunId,
                Update: update,
                Args: args,
                Options: options,
                Headers: null));

        /// <summary>
        /// Start an update and wait for it to complete. This is a shortcut for
        /// <see cref="StartUpdateAsync{TWorkflow}(Expression{Func{TWorkflow, Task}}, WorkflowUpdateStartOptions)" />
        /// +
        /// <see cref="WorkflowUpdateHandle.GetResultAsync(RpcOptions?)" />.
        /// </summary>
        /// <typeparam name="TWorkflow">Workflow class type.</typeparam>
        /// <param name="updateCall">Invocation of workflow update method.</param>
        /// <param name="options">Extra options.</param>
        /// <returns>Completed update task.</returns>
        public async Task ExecuteUpdateAsync<TWorkflow>(
            Expression<Func<TWorkflow, Task>> updateCall,
            WorkflowUpdateOptions? options = null)
        {
            // TODO(cretz): Support timeout for the life of the call when polling works
            var handle = await StartUpdateAsync(
                updateCall, UpdateOptionsWithDefaultsForExecute(options)).ConfigureAwait(false);
            await handle.GetResultAsync(rpcOptions: options?.Rpc).ConfigureAwait(false);
        }

        /// <summary>
        /// Start an update and wait for it to complete. This is a shortcut for
        /// <see cref="StartUpdateAsync{TWorkflow, TUpdateResult}(Expression{Func{TWorkflow, Task{TUpdateResult}}}, WorkflowUpdateStartOptions)" />
        /// +
        /// <see cref="WorkflowUpdateHandle{TResult}.GetResultAsync(RpcOptions?)" />.
        /// </summary>
        /// <typeparam name="TWorkflow">Workflow class type.</typeparam>
        /// <typeparam name="TUpdateResult">Update result type.</typeparam>
        /// <param name="updateCall">Invocation of workflow update method.</param>
        /// <param name="options">Extra options.</param>
        /// <returns>Completed update task.</returns>
        public async Task<TUpdateResult> ExecuteUpdateAsync<TWorkflow, TUpdateResult>(
            Expression<Func<TWorkflow, Task<TUpdateResult>>> updateCall,
            WorkflowUpdateOptions? options = null)
        {
            var handle = await StartUpdateAsync(
                updateCall, UpdateOptionsWithDefaultsForExecute(options)).ConfigureAwait(false);
            return await handle.GetResultAsync(rpcOptions: options?.Rpc).ConfigureAwait(false);
        }

        /// <summary>
        /// Start an update and wait for it to complete. This is a shortcut for
        /// <see cref="StartUpdateAsync(string, IReadOnlyCollection{object?}, WorkflowUpdateStartOptions)" />
        /// +
        /// <see cref="WorkflowUpdateHandle.GetResultAsync(RpcOptions?)" />.
        /// </summary>
        /// <param name="update">Update name.</param>
        /// <param name="args">Update args.</param>
        /// <param name="options">Extra options.</param>
        /// <returns>Completed update task.</returns>
        public async Task ExecuteUpdateAsync(
            string update,
            IReadOnlyCollection<object?> args,
            WorkflowUpdateOptions? options = null)
        {
            var handle = await StartUpdateAsync(
                update, args, UpdateOptionsWithDefaultsForExecute(options)).ConfigureAwait(false);
            await handle.GetResultAsync(rpcOptions: options?.Rpc).ConfigureAwait(false);
        }

        /// <summary>
        /// Start an update and wait for it to complete. This is a shortcut for
        /// <see cref="StartUpdateAsync{TUpdateResult}(string, IReadOnlyCollection{object?}, WorkflowUpdateStartOptions)" />
        /// +
        /// <see cref="WorkflowUpdateHandle.GetResultAsync(RpcOptions?)" />.
        /// </summary>
        /// <typeparam name="TUpdateResult">Update result type.</typeparam>
        /// <param name="update">Update name.</param>
        /// <param name="args">Update args.</param>
        /// <param name="options">Extra options.</param>
        /// <returns>Completed update task.</returns>
        public async Task<TUpdateResult> ExecuteUpdateAsync<TUpdateResult>(
            string update,
            IReadOnlyCollection<object?> args,
            WorkflowUpdateOptions? options = null)
        {
            var handle = await StartUpdateAsync<TUpdateResult>(
                update, args, UpdateOptionsWithDefaultsForExecute(options)).ConfigureAwait(false);
            return await handle.GetResultAsync(rpcOptions: options?.Rpc).ConfigureAwait(false);
        }

        /// <summary>
        /// Get a workflow update handle for the given update ID on this workflow.
        /// </summary>
        /// <param name="id">ID of the update.</param>
        /// <returns>Workflow update handle.</returns>
        public WorkflowUpdateHandle GetUpdateHandle(string id) =>
            new(Client: Client, Id: id, WorkflowId: Id, WorkflowRunId: RunId);

        /// <summary>
        /// Get a workflow update handle for the given update ID on this workflow.
        /// </summary>
        /// <typeparam name="TUpdateResult">Update result type.</typeparam>
        /// <param name="id">ID of the update.</param>
        /// <returns>Workflow update handle.</returns>
        public WorkflowUpdateHandle<TUpdateResult> GetUpdateHandle<TUpdateResult>(string id) =>
            new(Client: Client, Id: id, WorkflowId: Id, WorkflowRunId: RunId);

        /// <summary>
        /// Get the current description of this workflow.
        /// </summary>
        /// <param name="options">Extra options.</param>
        /// <returns>Description for the workflow.</returns>
        public virtual Task<WorkflowExecutionDescription> DescribeAsync(
            WorkflowDescribeOptions? options = null) =>
            Client.OutboundInterceptor.DescribeWorkflowAsync(new(
                Id: Id,
                RunId: RunId,
                Options: options));

        /// <summary>
        /// Request cancellation of this workflow.
        /// </summary>
        /// <param name="options">Cancellation options.</param>
        /// <returns>Cancel accepted task.</returns>
        /// <exception cref="RpcException">Server-side error.</exception>
        public virtual Task CancelAsync(WorkflowCancelOptions? options = null) =>
            Client.OutboundInterceptor.CancelWorkflowAsync(new(
                Id: Id,
                RunId: RunId,
                FirstExecutionRunId: FirstExecutionRunId,
                Options: options));

        /// <summary>
        /// Terminate this workflow.
        /// </summary>
        /// <param name="reason">Termination reason.</param>
        /// <param name="options">Termination options.</param>
        /// <returns>Terminate completed task.</returns>
        /// <exception cref="RpcException">Server-side error.</exception>
        public virtual Task TerminateAsync(
            string? reason = null, WorkflowTerminateOptions? options = null) =>
            Client.OutboundInterceptor.TerminateWorkflowAsync(new(
                Id: Id,
                RunId: RunId,
                FirstExecutionRunId: FirstExecutionRunId,
                Reason: reason,
                Options: options));

#if NETCOREAPP3_0_OR_GREATER
        /// <summary>
        /// Fetch history for the workflow.
        /// </summary>
        /// <param name="options">Options for history fetching.</param>
        /// <returns>Fetched history.</returns>
        public async virtual Task<WorkflowHistory> FetchHistoryAsync(
            WorkflowHistoryEventFetchOptions? options = null)
        {
            WorkflowHistoryEventFetchOptions? eventFetchOptions = null;
            if (options != null)
            {
                eventFetchOptions = new()
                {
                    EventFilterType = options.EventFilterType,
                    SkipArchival = options.SkipArchival,
                    Rpc = options.Rpc,
                };
            }
            var events = new List<HistoryEvent>();
            await foreach (var evt in FetchHistoryEventsAsync(eventFetchOptions).ConfigureAwait(false))
            {
                events.Add(evt);
            }
            return new(Id, events);
        }

        /// <summary>
        /// Asynchronously iterate over history events.
        /// </summary>
        /// <param name="options">History event fetch options.</param>
        /// <returns>Async enumerable to iterate events for.</returns>
        public virtual IAsyncEnumerable<HistoryEvent> FetchHistoryEventsAsync(
            WorkflowHistoryEventFetchOptions? options = null) =>
            FetchHistoryEventsInternalAsync(options);

        private async IAsyncEnumerable<HistoryEvent> FetchHistoryEventsInternalAsync(
            WorkflowHistoryEventFetchOptions? options = null,
            [EnumeratorCancellation] CancellationToken cancellationToken = default)
        {
            // Need to combine cancellation token
            var rpcOptsAndCancelSource = (options?.Rpc ?? TemporalClient.RetryRpcOptions).
                WithAdditionalCancellationToken(cancellationToken);
            try
            {
                byte[]? nextPageToken = null;
                do
                {
                    var page = await Client.OutboundInterceptor.FetchWorkflowHistoryEventPageAsync(new(
                        Id: Id,
                        RunId: RunId,
                        PageSize: 0,
                        NextPageToken: nextPageToken,
                        WaitNewEvent: options?.WaitNewEvent ?? false,
                        EventFilterType: options?.EventFilterType ?? HistoryEventFilterType.AllEvent,
                        SkipArchival: options?.SkipArchival ?? false,
                        Rpc: rpcOptsAndCancelSource.Item1)).ConfigureAwait(false);
                    foreach (var evt in page.Events)
                    {
                        yield return evt;
                    }
                    nextPageToken = page.NextPageToken;
                }
                while (nextPageToken != null);
            }
            finally
            {
                rpcOptsAndCancelSource.Item2?.Dispose();
            }
        }
#endif

        /// <summary>
        /// Create options with defaults automatically set for ExecuteUpdateAsync.
        /// </summary>
        /// <param name="options">Options to use as base.</param>
        /// <returns>New options.</returns>
        private protected static WorkflowUpdateStartOptions UpdateOptionsWithDefaultsForExecute(
            WorkflowUpdateOptions? options) =>
            (WorkflowUpdateStartOptions)new WorkflowUpdateStartOptions()
            {
                Id = options?.Id,
                Rpc = options?.Rpc,
                WaitForStage = WorkflowUpdateStage.Completed,
            }.Clone();
    }

    /// <summary>
    /// A workflow handle with a known workflow type.
    /// </summary>
    /// <typeparam name="TWorkflow">Workflow class type.</typeparam>
    /// <param name="Client">Client used for workflow handle calls.</param>
    /// <param name="Id">Workflow ID.</param>
    /// <param name="RunId">
    /// Run ID used for signals and queries if present to ensure a very specific run to call. This
    /// is only set when getting a workflow handle, not when starting a workflow.
    /// </param>
    /// <param name="ResultRunId">
    /// Run ID used for get result calls to ensure getting a result starting from this run. This is
    /// set the same as a run ID when getting a workflow handle. When starting a workflow, this is
    /// set as the resulting run ID.
    /// </param>
    /// <param name="FirstExecutionRunId">
    /// Run ID used for cancellation and termination to ensure they happen on a workflow starting
    /// with this run ID. This can be set when getting a workflow handle. When starting a workflow,
    /// this is set as the resulting run ID if no start signal was provided.
    /// </param>
    public record WorkflowHandle<TWorkflow>(
        ITemporalClient Client,
        string Id,
        string? RunId = null,
        string? ResultRunId = null,
        string? FirstExecutionRunId = null) :
            WorkflowHandle(Client, Id, RunId, ResultRunId, FirstExecutionRunId)
    {
        /// <summary>
        /// Signal a workflow via a lambda call to a WorkflowSignal attributed method.
        /// </summary>
        /// <param name="signalCall">Invocation of a workflow signal method.</param>
        /// <param name="options">Extra options.</param>
        /// <returns>
        /// Signal completion task. Means signal was accepted, but may not have been processed by
        /// the workflow yet.
        /// </returns>
        /// <exception cref="RpcException">Server-side error.</exception>
        public Task SignalAsync(
            Expression<Func<TWorkflow, Task>> signalCall, WorkflowSignalOptions? options = null) =>
            SignalAsync<TWorkflow>(signalCall, options);

        /// <summary>
        /// Query a workflow via a lambda that calls a WorkflowQuery attributed method or accesses
        /// a WorkflowQuery attributed property.
        /// </summary>
        /// <typeparam name="TQueryResult">Query result type.</typeparam>
        /// <param name="queryCall">Invocation of a workflow query method or access of workflow
        /// query property.</param>
        /// <param name="options">Extra options.</param>
        /// <returns>Query result.</returns>
        /// <exception cref="WorkflowQueryFailedException">Query failed on worker.</exception>
        /// <exception cref="WorkflowQueryRejectedException">
        /// Query rejected by server based on rejection condition.
        /// </exception>
        /// <exception cref="RpcException">Server-side error.</exception>
        public Task<TQueryResult> QueryAsync<TQueryResult>(
            Expression<Func<TWorkflow, TQueryResult>> queryCall,
            WorkflowQueryOptions? options = null) =>
            QueryAsync<TWorkflow, TQueryResult>(queryCall, options);

        /// <summary>
        /// Start a workflow update via a call to a WorkflowUpdate attributed method.
        /// </summary>
        /// <param name="updateCall">Invocation of workflow update method.</param>
        /// <param name="options">Update options. Currently <c>WaitForStage</c> is required.</param>
        /// <returns>Workflow update handle.</returns>
        public Task<WorkflowUpdateHandle> StartUpdateAsync(
            Expression<Func<TWorkflow, Task>> updateCall, WorkflowUpdateStartOptions options) =>
            StartUpdateAsync<TWorkflow>(updateCall, options);

        /// <summary>
        /// Start a workflow update via a call to a WorkflowUpdate attributed method.
        /// </summary>
        /// <typeparam name="TUpdateResult">Update result type.</typeparam>
        /// <param name="updateCall">Invocation of workflow update method.</param>
        /// <param name="options">Update options. Currently <c>WaitForStage</c> is required.</param>
        /// <returns>Workflow update handle.</returns>
        public Task<WorkflowUpdateHandle<TUpdateResult>> StartUpdateAsync<TUpdateResult>(
            Expression<Func<TWorkflow, Task<TUpdateResult>>> updateCall,
            WorkflowUpdateStartOptions options) =>
            StartUpdateAsync<TWorkflow, TUpdateResult>(updateCall, options);

        /// <summary>
        /// Start an update and wait for it to complete. This is a shortcut for
        /// <see cref="StartUpdateAsync(Expression{Func{TWorkflow, Task}}, WorkflowUpdateStartOptions)" />
        /// +
        /// <see cref="WorkflowUpdateHandle.GetResultAsync(RpcOptions?)" />.
        /// </summary>
        /// <param name="updateCall">Invocation of workflow update method.</param>
        /// <param name="options">Extra options.</param>
        /// <returns>Completed update task.</returns>
        public async Task ExecuteUpdateAsync(
            Expression<Func<TWorkflow, Task>> updateCall,
            WorkflowUpdateOptions? options = null)
        {
            var handle = await StartUpdateAsync(
                updateCall, UpdateOptionsWithDefaultsForExecute(options)).ConfigureAwait(false);
            await handle.GetResultAsync(rpcOptions: options?.Rpc).ConfigureAwait(false);
        }

        /// <summary>
        /// Start an update and wait for it to complete. This is a shortcut for
        /// <see cref="StartUpdateAsync{TUpdateResult}(Expression{Func{TWorkflow, Task{TUpdateResult}}}, WorkflowUpdateStartOptions)" />
        /// +
        /// <see cref="WorkflowUpdateHandle{TResult}.GetResultAsync(RpcOptions?)" />.
        /// </summary>
        /// <typeparam name="TUpdateResult">Update result type.</typeparam>
        /// <param name="updateCall">Invocation of workflow update method.</param>
        /// <param name="options">Extra options.</param>
        /// <returns>Completed update task.</returns>
        public async Task<TUpdateResult> ExecuteUpdateAsync<TUpdateResult>(
            Expression<Func<TWorkflow, Task<TUpdateResult>>> updateCall,
            WorkflowUpdateOptions? options = null)
        {
            var handle = await StartUpdateAsync(
                updateCall, UpdateOptionsWithDefaultsForExecute(options)).ConfigureAwait(false);
            return await handle.GetResultAsync(rpcOptions: options?.Rpc).ConfigureAwait(false);
        }
    }

    /// <summary>
    /// A workflow handle with a known workflow type and a known workflow result type.
    /// </summary>
    /// <typeparam name="TWorkflow">Workflow class type.</typeparam>
    /// <typeparam name="TResult">Result type of the workflow.</typeparam>
    /// <param name="Client">Client used for workflow handle calls.</param>
    /// <param name="Id">Workflow ID.</param>
    /// <param name="RunId">
    /// Run ID used for signals, queries, and updates if present to ensure a very specific run to
    /// call. This is only set when getting a workflow handle, not when starting a workflow.
    /// </param>
    /// <param name="ResultRunId">
    /// Run ID used for get result calls to ensure getting a result starting from this run. This is
    /// set the same as a run ID when getting a workflow handle. When starting a workflow, this is
    /// set as the resulting run ID.
    /// </param>
    /// <param name="FirstExecutionRunId">
    /// Run ID used for cancellation and termination to ensure they happen on a workflow starting
    /// with this run ID. This can be set when getting a workflow handle. When starting a workflow,
    /// this is set as the resulting run ID if no start signal was provided.
    /// </param>
    public record WorkflowHandle<TWorkflow, TResult>(
        ITemporalClient Client,
        string Id,
        string? RunId = null,
        string? ResultRunId = null,
        string? FirstExecutionRunId = null) :
            WorkflowHandle<TWorkflow>(Client, Id, RunId, ResultRunId, FirstExecutionRunId)
    {
        /// <summary>
        /// Get the result of a workflow, deserializing into the known result type.
        /// </summary>
        /// <param name="followRuns">
        /// Whether to follow runs until the latest workflow is reached.
        /// </param>
        /// <param name="rpcOptions">RPC options.</param>
        /// <returns>Result of the workflow.</returns>
        /// <exception cref="WorkflowFailedException">
        /// Exception thrown for unsuccessful workflow result. The cause can be
        /// <see cref="CanceledFailureException" />, <see cref="TerminatedFailureException" />,
        /// <see cref="TimeoutFailureException" />, or any exception deserialized that was thrown in
        /// the workflow (usually an <see cref="ApplicationFailureException" />).
        /// </exception>
        public new Task<TResult> GetResultAsync(
            bool followRuns = true, RpcOptions? rpcOptions = null) =>
            GetResultAsync<TResult>(followRuns, rpcOptions);
    }
}<|MERGE_RESOLUTION|>--- conflicted
+++ resolved
@@ -121,16 +121,12 @@
                             {
                                 return default!;
                             }
-<<<<<<< HEAD
                             // Otherwise we expect a single payload
                             if (compAttr.Result == null)
                             {
                                 throw new InvalidOperationException("No result present");
                             }
                             return await dataConverter.ToSingleValueAsync<TResult>(
-=======
-                            return await Client.Options.DataConverter.ToSingleValueAsync<TResult>(
->>>>>>> 409e53fc
                                 compAttr.Result.Payloads_).ConfigureAwait(false);
                         case HistoryEvent.AttributesOneofCase.WorkflowExecutionFailedEventAttributes:
                             var failAttr = evt.WorkflowExecutionFailedEventAttributes;
