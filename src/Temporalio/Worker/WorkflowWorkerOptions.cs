--- conflicted
+++ resolved
@@ -23,10 +23,7 @@
         Lazy<MetricMeter> RuntimeMetricMeter,
         IReadOnlyCollection<Type>? WorkerLevelFailureExceptionTypes,
         bool DisableEagerActivityExecution,
-<<<<<<< HEAD
-=======
         Action<string> AssertValidLocalActivity,
         VersioningBehavior? DefaultVersioningBehavior,
->>>>>>> 944a82c4
         WorkerDeploymentOptions? DeploymentOptions);
 }