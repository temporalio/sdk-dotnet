#pragma warning disable CA1001 // We know that we have a cancellation token source we instead clean on destruct
#pragma warning disable CA1031 // We do want to catch _all_ exceptions in this file sometimes

using System;
using System.Collections.Generic;
using System.Linq;
using System.Reflection;
using System.Runtime.ExceptionServices;
using System.Threading;
using System.Threading.Tasks;
using Microsoft.Extensions.Logging;
using Temporalio.Api.Common.V1;
using Temporalio.Bridge.Api.ActivityResult;
using Temporalio.Bridge.Api.ChildWorkflow;
using Temporalio.Bridge.Api.WorkflowActivation;
using Temporalio.Bridge.Api.WorkflowCommands;
using Temporalio.Bridge.Api.WorkflowCompletion;
using Temporalio.Common;
using Temporalio.Converters;
using Temporalio.Exceptions;
using Temporalio.Worker.Interceptors;
using Temporalio.Workflows;

namespace Temporalio.Worker
{
    /// <summary>
    /// Instance of a workflow execution.
    /// </summary>
    internal class WorkflowInstance : TaskScheduler, IWorkflowInstance, IWorkflowContext
    {
        private static readonly string[] Newlines = new[] { "\r", "\n", "\r\n" };

        private readonly TaskFactory taskFactory;
        private readonly IFailureConverter failureConverter;
        private readonly Lazy<MetricMeter> metricMeter;
        private readonly Lazy<WorkflowInboundInterceptor> inbound;
        private readonly Lazy<WorkflowOutboundInterceptor> outbound;
        // Lazily created if asked for by user
        private readonly Lazy<NotifyOnSetDictionary<string, WorkflowQueryDefinition>> mutableQueries;
        // Lazily created if asked for by user
        private readonly Lazy<NotifyOnSetDictionary<string, WorkflowSignalDefinition>> mutableSignals;
        // Lazily created if asked for by user
        private readonly Lazy<NotifyOnSetDictionary<string, WorkflowUpdateDefinition>> mutableUpdates;
        private readonly Lazy<Dictionary<string, IRawValue>> memo;
        private readonly Lazy<SearchAttributeCollection> typedSearchAttributes;
        private readonly LinkedList<Task> scheduledTasks = new();
        private readonly Dictionary<Task, LinkedListNode<Task>> scheduledTaskNodes = new();
        private readonly Dictionary<uint, TaskCompletionSource<object?>> timersPending = new();
        private readonly Dictionary<uint, TaskCompletionSource<ActivityResolution>> activitiesPending = new();
        private readonly Dictionary<uint, TaskCompletionSource<ResolveChildWorkflowExecutionStart>> childWorkflowsPendingStart = new();
        private readonly Dictionary<uint, TaskCompletionSource<ChildWorkflowResult>> childWorkflowsPendingCompletion = new();
        private readonly Dictionary<uint, TaskCompletionSource<ResolveSignalExternalWorkflow>> externalSignalsPending = new();
        private readonly Dictionary<uint, TaskCompletionSource<ResolveRequestCancelExternalWorkflow>> externalCancelsPending = new();
        // Buffered signals have to be a list instead of a dictionary because when a dynamic signal
        // handler is added, we need to traverse in insertion order
        private readonly List<SignalWorkflow> bufferedSignals = new();
        private readonly CancellationTokenSource cancellationTokenSource = new();
        private readonly LinkedList<Tuple<Func<bool>, TaskCompletionSource<object?>>> conditions = new();
        private readonly HashSet<string> patchesNotified = new();
        private readonly Dictionary<string, bool> patchesMemoized = new();
        private readonly WorkflowStackTrace workflowStackTrace;
        // Only non-null if stack trace is not None
        private readonly LinkedList<System.Diagnostics.StackTrace>? pendingTaskStackTraces;
        private readonly ILogger logger;
        private readonly ReplaySafeLogger replaySafeLogger;
        private readonly Action<WorkflowInstance> onTaskStarting;
        private readonly Action<WorkflowInstance, Exception?> onTaskCompleted;
        private WorkflowActivationCompletion? completion;
        // Will be set to null after last use (i.e. when workflow actually started)
        private Lazy<object?[]>? startArgs;
        private object? instance;
        private Exception? currentActivationException;
        private uint timerCounter;
        private uint activityCounter;
        private uint childWorkflowCounter;
        private uint externalSignalsCounter;
        private uint externalCancelsCounter;
        private WorkflowQueryDefinition? dynamicQuery;
        private WorkflowSignalDefinition? dynamicSignal;
        private WorkflowUpdateDefinition? dynamicUpdate;

        /// <summary>
        /// Initializes a new instance of the <see cref="WorkflowInstance"/> class.
        /// </summary>
        /// <param name="details">Immutable details about the instance.</param>
        public WorkflowInstance(WorkflowInstanceDetails details)
        {
            taskFactory = new(default, TaskCreationOptions.None, TaskContinuationOptions.ExecuteSynchronously, this);
            Definition = details.Definition;
            dynamicQuery = Definition.DynamicQuery;
            dynamicSignal = Definition.DynamicSignal;
            dynamicUpdate = Definition.DynamicUpdate;
            PayloadConverter = details.PayloadConverter;
            failureConverter = details.FailureConverter;
            var rootInbound = new InboundImpl(this);
            // Lazy so it can have the context when instantiating
            inbound = new(
                () =>
                {
                    var ret = details.Interceptors.Reverse().Aggregate(
                        (WorkflowInboundInterceptor)rootInbound,
                        (v, impl) => impl.InterceptWorkflow(v));
                    ret.Init(new OutboundImpl(this));
                    return ret;
                },
                false);
            outbound = new(
                () =>
                {
                    // Must get inbound first
                    _ = inbound.Value;
                    return rootInbound.Outbound!;
                },
                false);
            mutableQueries = new(() => new(Definition.Queries, OnQueryDefinitionAdded), false);
            mutableSignals = new(() => new(Definition.Signals, OnSignalDefinitionAdded), false);
            mutableUpdates = new(() => new(Definition.Updates, OnUpdateDefinitionAdded), false);
            var initialMemo = details.Start.Memo;
            memo = new(
                () => initialMemo == null ? new Dictionary<string, IRawValue>(0) :
                    initialMemo.Fields.ToDictionary(
                        kvp => kvp.Key,
                        kvp => (IRawValue)new RawValue(kvp.Value)),
                false);
            var initialSearchAttributes = details.Start.SearchAttributes;
            typedSearchAttributes = new(
                () => initialSearchAttributes == null ? new(new()) :
                    SearchAttributeCollection.FromProto(initialSearchAttributes),
                false);
            var act = details.InitialActivation;
            var start = details.Start;
            startArgs = new(
                () => DecodeArgs(
                    method: Definition.RunMethod,
                    payloads: start.Arguments,
                    itemName: $"Workflow {start.WorkflowType}",
                    dynamic: Definition.Dynamic),
                false);
            metricMeter = new(() =>
                new ReplaySafeMetricMeter(
                    details.RuntimeMetricMeter.Value.WithTags(new Dictionary<string, object>()
                    {
                        { "namespace", details.Namespace },
                        { "task_queue", details.TaskQueue },
                        { "workflow_type", start.WorkflowType },
                    })));
            initialSearchAttributes = details.Start.SearchAttributes;
            WorkflowInfo.ParentInfo? parent = null;
            if (start.ParentWorkflowInfo != null)
            {
                parent = new(
                    Namespace: start.ParentWorkflowInfo.Namespace,
                    RunId: start.ParentWorkflowInfo.RunId,
                    WorkflowId: start.ParentWorkflowInfo.WorkflowId);
            }
            var lastFailure = start.ContinuedFailure == null ?
                null : failureConverter.ToException(start.ContinuedFailure, PayloadConverter);
            var lastResult = start.LastCompletionResult?.Payloads_.Select(v => new RawValue(v)).ToArray();
            static string? NonEmptyOrNull(string s) => string.IsNullOrEmpty(s) ? null : s;
            Info = new(
                Attempt: start.Attempt,
                ContinuedRunId: NonEmptyOrNull(start.ContinuedFromExecutionRunId),
                CronSchedule: NonEmptyOrNull(start.CronSchedule),
                ExecutionTimeout: start.WorkflowExecutionTimeout?.ToTimeSpan(),
                Headers: start.Headers,
                LastFailure: lastFailure,
                LastResult: lastResult,
                Namespace: details.Namespace,
                Parent: parent,
                RetryPolicy: start.RetryPolicy == null ? null : Common.RetryPolicy.FromProto(start.RetryPolicy),
                RunId: act.RunId,
                RunTimeout: start.WorkflowRunTimeout?.ToTimeSpan(),
                StartTime: act.Timestamp.ToDateTime(),
                TaskQueue: details.TaskQueue,
                TaskTimeout: start.WorkflowTaskTimeout.ToTimeSpan(),
                WorkflowId: start.WorkflowId,
                WorkflowType: start.WorkflowType);
            workflowStackTrace = details.WorkflowStackTrace;
            pendingTaskStackTraces = workflowStackTrace == WorkflowStackTrace.None ? null : new();
            logger = details.LoggerFactory.CreateLogger($"Temporalio.Workflow:{start.WorkflowType}");
            replaySafeLogger = new(logger);
            onTaskStarting = details.OnTaskStarting;
            onTaskCompleted = details.OnTaskCompleted;
            Random = new(details.Start.RandomnessSeed);
            TracingEventsEnabled = !details.DisableTracingEvents;
        }

        /// <summary>
        /// Finalizes an instance of the <see cref="WorkflowInstance"/> class.
        /// </summary>
        ~WorkflowInstance() => cancellationTokenSource.Dispose();

        /// <inheritdoc/>
        public override int MaximumConcurrencyLevel => 1;

        /// <summary>
        /// Gets a value indicating whether this workflow works with tracing events.
        /// </summary>
        public bool TracingEventsEnabled { get; private init; }

        /// <inheritdoc />
        public CancellationToken CancellationToken => cancellationTokenSource.Token;

        /// <inheritdoc />
        public bool ContinueAsNewSuggested { get; private set; }

        /// <inheritdoc />
        public int CurrentHistoryLength { get; private set; }

        /// <inheritdoc />
        public int CurrentHistorySize { get; private set; }

        /// <inheritdoc />
        public WorkflowQueryDefinition? DynamicQuery
        {
            get => dynamicQuery;
            set
            {
                if (value != null && !value.Dynamic)
                {
                    throw new ArgumentException("Query is not dynamic");
                }
                dynamicQuery = value;
            }
        }

        /// <inheritdoc />
        public WorkflowSignalDefinition? DynamicSignal
        {
            get => dynamicSignal;
            set
            {
                if (value != null && !value.Dynamic)
                {
                    throw new ArgumentException("Signal is not dynamic");
                }
                dynamicSignal = value;
                if (value != null)
                {
                    // If it's not null, send _all_ buffered signals. We will copy all from
                    // buffered, clear buffered, and send all to apply signal
                    var signals = bufferedSignals.ToList();
                    bufferedSignals.Clear();
                    signals.ForEach(ApplySignalWorkflow);
                }
            }
        }

        /// <inheritdoc />
        public WorkflowUpdateDefinition? DynamicUpdate
        {
            get => dynamicUpdate;
            set
            {
                if (value != null && !value.Dynamic)
                {
                    throw new ArgumentException("Update is not dynamic");
                }
                dynamicUpdate = value;
            }
        }

        /// <inheritdoc />
        public WorkflowInfo Info { get; private init; }

        /// <inheritdoc />
        public bool IsReplaying { get; private set; }

        /// <inheritdoc />
        public ILogger Logger => replaySafeLogger;

        /// <inheritdoc />
        public IReadOnlyDictionary<string, IRawValue> Memo => memo.Value;

        /// <inheritdoc />
        public MetricMeter MetricMeter => metricMeter.Value;

        /// <inheritdoc />
        public IPayloadConverter PayloadConverter { get; private init; }

        /// <inheritdoc />
        public IDictionary<string, WorkflowQueryDefinition> Queries => mutableQueries.Value;

        /// <inheritdoc />
        public DeterministicRandom Random { get; private set; }

        /// <inheritdoc />
        public IDictionary<string, WorkflowSignalDefinition> Signals => mutableSignals.Value;

        /// <inheritdoc />
        public SearchAttributeCollection TypedSearchAttributes => typedSearchAttributes.Value;

        /// <inheritdoc />
        public IDictionary<string, WorkflowUpdateDefinition> Updates => mutableUpdates.Value;

        /// <inheritdoc />
        public DateTime UtcNow { get; private set; }

        /// <summary>
        /// Gets the workflow definition.
        /// </summary>
        internal WorkflowDefinition Definition { get; private init; }

        /// <summary>
        /// Gets the instance, lazily creating if needed. This should never be called outside this
        /// scheduler.
        /// </summary>
        private object Instance
        {
            get
            {
                // We create this lazily because we want the constructor in a workflow context
                instance ??= Definition.CreateWorkflowInstance(startArgs!.Value);
                return instance;
            }
        }

        /// <inheritdoc/>
        public ContinueAsNewException CreateContinueAsNewException(
            string workflow, IReadOnlyCollection<object?> args, ContinueAsNewOptions? options) =>
            outbound.Value.CreateContinueAsNewException(new(
                Workflow: workflow,
                Args: args,
                Options: options,
                Headers: null));

        /// <inheritdoc/>
        public Task DelayAsync(TimeSpan delay, CancellationToken? cancellationToken) =>
            outbound.Value.DelayAsync(new(Delay: delay, CancellationToken: cancellationToken));

        /// <inheritdoc/>
        public Task<TResult> ExecuteActivityAsync<TResult>(
            string activity, IReadOnlyCollection<object?> args, ActivityOptions options) =>
            outbound.Value.ScheduleActivityAsync<TResult>(
                new(Activity: activity, Args: args, Options: options, Headers: null));

        /// <inheritdoc/>
        public Task<TResult> ExecuteLocalActivityAsync<TResult>(
            string activity, IReadOnlyCollection<object?> args, LocalActivityOptions options) =>
            outbound.Value.ScheduleLocalActivityAsync<TResult>(
                new(Activity: activity, Args: args, Options: options, Headers: null));

        /// <inheritdoc/>
        public ExternalWorkflowHandle<TWorkflow> GetExternalWorkflowHandle<TWorkflow>(
            string id, string? runId = null) =>
            new ExternalWorkflowHandleImpl<TWorkflow>(this, id, runId);

        /// <inheritdoc />
        public bool Patch(string patchId, bool deprecated)
        {
            // Use memoized result if present. If this is being deprecated, we can still use
            // memoized result and skip the command.
            if (patchesMemoized.TryGetValue(patchId, out var patched))
            {
                return patched;
            }
            patched = !IsReplaying || patchesNotified.Contains(patchId);
            patchesMemoized[patchId] = patched;
            if (patched)
            {
                AddCommand(new()
                {
                    SetPatchMarker = new() { PatchId = patchId, Deprecated = deprecated },
                });
            }
            return patched;
        }

        /// <inheritdoc/>
        public Task<ChildWorkflowHandle<TWorkflow, TResult>> StartChildWorkflowAsync<TWorkflow, TResult>(
            string workflow, IReadOnlyCollection<object?> args, ChildWorkflowOptions options) =>
            outbound.Value.StartChildWorkflowAsync<TWorkflow, TResult>(
                new(Workflow: workflow, Args: args, Options: options, Headers: null));

        /// <inheritdoc />
        public void UpsertMemo(IReadOnlyCollection<MemoUpdate> updates)
        {
            if (updates.Count == 0)
            {
                throw new ArgumentException("At least one update required", nameof(updates));
            }
            // Validate and convert, then update map and issue command
            var upsertedMemo = new Memo();
            foreach (var update in updates)
            {
                if (upsertedMemo.Fields.ContainsKey(update.UntypedKey))
                {
                    throw new ArgumentException($"Multiple updates seen for key {update.UntypedKey}");
                }
                try
                {
                    // Unset is null
                    upsertedMemo.Fields[update.UntypedKey] = PayloadConverter.ToPayload(
                        update.HasValue ? update.UntypedValue : null);
                }
                catch (Exception e)
                {
                    throw new ArgumentException($"Failed converting memo key {update.UntypedKey}", e);
                }
            }
            // Update map. We intentionally update separately after validation/conversion.
            foreach (var update in updates)
            {
                if (update.HasValue)
                {
                    // We set the raw payload knowing that if read again has to be converted again.
                    // This is intentional and clearer than having a form of RawValue with the
                    // already converted value. It can also make it clear to users that only what is
                    // converted is available (e.g. no private, unserialized fields/properties).
                    memo.Value[update.UntypedKey] = new RawValue(upsertedMemo.Fields[update.UntypedKey]);
                }
                else
                {
                    // We intentionally don't validate that an unset was for an existing key
                    memo.Value.Remove(update.UntypedKey);
                }
            }
            AddCommand(new() { ModifyWorkflowProperties = new() { UpsertedMemo = upsertedMemo } });
        }

        /// <inheritdoc/>
        public void UpsertTypedSearchAttributes(IReadOnlyCollection<SearchAttributeUpdate> updates)
        {
            if (updates.Count == 0)
            {
                throw new ArgumentException("At least one update required", nameof(updates));
            }
            // We update the map first then issue the command. We use the field to set but the
            // property to get so it is lazily created if needed.
            TypedSearchAttributes.ApplyUpdates(updates);
            AddCommand(new()
            {
                UpsertWorkflowSearchAttributes = new()
                {
                    SearchAttributes =
                    {
                        updates.Select(u =>
                            new KeyValuePair<string, Payload>(u.UntypedKey.Name, u.ToUpsertPayload())).
                                ToDictionary(kvp => kvp.Key, kvp => kvp.Value),
                    },
                },
            });
        }

        /// <inheritdoc/>
        public Task<bool> WaitConditionAsync(
            Func<bool> conditionCheck,
            TimeSpan? timeout,
            CancellationToken? cancellationToken)
        {
            var source = new TaskCompletionSource<object?>();
            var node = conditions.AddLast(Tuple.Create(conditionCheck, source));
            var token = cancellationToken ?? CancellationToken;
            return QueueNewTaskAsync(async () =>
            {
                try
                {
                    using (token.Register(() => source.TrySetCanceled(token)))
                    {
                        // If there's no timeout, it'll never return false, so just wait
                        if (timeout == null)
                        {
                            await source.Task.ConfigureAwait(true);
                            return true;
                        }
                        // Try a timeout that we cancel if never hit
                        using (var delayCancelSource = new CancellationTokenSource())
                        {
                            var completedTask = await Task.WhenAny(source.Task, DelayAsync(
                                timeout.GetValueOrDefault(), delayCancelSource.Token)).ConfigureAwait(true);
                            // Do not timeout
                            if (completedTask == source.Task)
                            {
                                try
                                {
                                    await completedTask.ConfigureAwait(true);
                                    return true;
                                }
                                finally
                                {
                                    // Cancel delay timer
                                    delayCancelSource.Cancel();
                                }
                            }
                            // Timed out
                            return false;
                        }
                    }
                }
                finally
                {
                    conditions.Remove(node);
                }
            });
        }

        /// <inheritdoc/>
        public WorkflowActivationCompletion Activate(WorkflowActivation act)
        {
            using (logger.BeginScope(Info.LoggerScope))
            {
                completion = new() { RunId = act.RunId, Successful = new() };
                currentActivationException = null;
                ContinueAsNewSuggested = act.ContinueAsNewSuggested;
                CurrentHistoryLength = checked((int)act.HistoryLength);
                CurrentHistorySize = checked((int)act.HistorySizeBytes);
                IsReplaying = act.IsReplaying;
                UtcNow = act.Timestamp.ToDateTime();

                // Starting callback
                onTaskStarting(this);

                // Run the event loop until yielded for each job
                Exception? failureException = null;
                try
                {
                    var previousContext = SynchronizationContext.Current;
                    try
                    {
                        // We must set the sync context to null so work isn't posted there
                        SynchronizationContext.SetSynchronizationContext(null);
                        // We can trust jobs are deterministically ordered by core
                        foreach (var job in act.Jobs)
                        {
                            Apply(job);
                            // Run scheduler once. Do not check conditions when patching or querying.
                            var checkConditions = job.NotifyHasPatch == null && job.QueryWorkflow == null;
                            RunOnce(checkConditions);
                        }
                    }
                    finally
                    {
                        SynchronizationContext.SetSynchronizationContext(previousContext);
                    }
                }
                catch (Exception e)
                {
                    failureException = e;
                    logger.LogWarning(
                        e,
                        "Failed activation on workflow {WorkflowType} with ID {WorkflowId} and run ID {RunId}",
                        Info.WorkflowType,
                        Info.WorkflowId,
                        Info.RunId);
                    try
                    {
                        completion.Failed = new()
                        {
                            Failure_ = failureConverter.ToFailure(e, PayloadConverter),
                        };
                    }
                    catch (Exception inner)
                    {
                        logger.LogError(
                            inner,
                            "Failed converting activation exception on workflow with run ID {RunId}",
                            Info.RunId);
                        completion.Failed = new()
                        {
                            Failure_ = new() { Message = $"Failed converting activation exception: {inner}" },
                        };
                    }
                }

                // Remove any non-query commands after terminal commands
                if (completion.Successful != null)
                {
                    var seenCompletion = false;
                    var i = 0;
                    while (i < completion.Successful.Commands.Count)
                    {
                        var cmd = completion.Successful.Commands[i];
                        if (!seenCompletion)
                        {
                            seenCompletion = cmd.CompleteWorkflowExecution != null ||
                                cmd.ContinueAsNewWorkflowExecution != null ||
                                cmd.FailWorkflowExecution != null;
                        }
                        else if (cmd.RespondToQuery != null)
                        {
                            completion.Successful.Commands.RemoveAt(i);
                            continue;
                        }
                        i++;
                    }
                }
                // Unset the completion
                var toReturn = completion;
                completion = null;

                // Completed callback
                onTaskCompleted(this, failureException);
                return toReturn;
            }
        }

        /// <summary>
        /// Set the given exception as the current activation exception. This has no effect if there
        /// is not a current activation or there is already an activation exception set.
        /// </summary>
        /// <param name="exc">Exception to set.</param>
        public void SetCurrentActivationException(Exception exc) => currentActivationException ??= exc;

        /// <inheritdoc/>
        protected override IEnumerable<Task>? GetScheduledTasks() => scheduledTasks;

        /// <inheritdoc/>
        protected override bool TryExecuteTaskInline(Task task, bool taskWasPreviouslyQueued)
        {
            // No benefit for executing inline, so just append to list if not there
            if (!taskWasPreviouslyQueued)
            {
                QueueTask(task);
            }
            return false;
        }

        /// <inheritdoc/>
        protected override void QueueTask(Task task)
        {
            // Only queue if not already done
            if (!scheduledTaskNodes.ContainsKey(task))
            {
                scheduledTaskNodes[task] = scheduledTasks.AddFirst(task);
            }
        }

        /// <inheritdoc/>
        protected override bool TryDequeue(Task task)
        {
            // Can't use remove overload that gets value at same time in oldest supported version
            if (scheduledTaskNodes.TryGetValue(task, out var node))
            {
                scheduledTaskNodes.Remove(task);
                scheduledTasks.Remove(node);
                return true;
            }
            return false;
        }

        private void RunOnce(bool checkConditions)
        {
            // Run as long as we have scheduled tasks
            // TODO(cretz): Fix to run as long as any tasks not yielded on Temporal
            while (scheduledTasks.Count > 0)
            {
                while (scheduledTasks.Count > 0)
                {
                    // Pop last
                    var task = scheduledTasks.Last!.Value;
                    scheduledTasks.RemoveLast();
                    scheduledTaskNodes.Remove(task);

                    // This should never return false
                    if (!TryExecuteTask(task))
                    {
                        logger.LogWarning("Task unexpectedly was unable to execute");
                    }
                    if (currentActivationException != null)
                    {
                        ExceptionDispatchInfo.Capture(currentActivationException).Throw();
                    }
                }

                // Collect all condition sources to mark complete and then complete them. This
                // avoids modify-during-iterate issues.
                if (checkConditions)
                {
                    var completeConditions = conditions.Where(tuple => tuple.Item1());
                    foreach (var source in conditions.Where(t => t.Item1()).Select(t => t.Item2))
                    {
                        source.TrySetResult(null);
                    }
                }
            }
        }

        private void AddCommand(WorkflowCommand cmd)
        {
            if (completion == null)
            {
                throw new InvalidOperationException("No completion available");
            }
            // We only add the command if we're still successful
            completion.Successful?.Commands.Add(cmd);
        }

#pragma warning disable CA2008 // We don't have to pass a scheduler, factory already implies one
#pragma warning disable VSTHRD003 // We know it's our own task we're waiting on
        private Task QueueNewTaskAsync(Func<Task> func)
        {
            // If we need a stack trace, wrap
            if (pendingTaskStackTraces is LinkedList<System.Diagnostics.StackTrace> stackTraces)
            {
                // Have to eagerly capture stack trace. We are unable to find an easy way to make
                // this lazy and still preserve the frames properly.
                var node = stackTraces.AddLast(
                    new System.Diagnostics.StackTrace(workflowStackTrace == WorkflowStackTrace.Normal));
                var origFunc = func;
                func = () =>
                {
                    var task = origFunc();
                    return task.ContinueWith(
                        _ =>
                        {
                            stackTraces.Remove(node);
                            return task;
                        },
                        this).Unwrap();
                };
            }
            return taskFactory.StartNew(func).Unwrap();
        }

        private Task<T> QueueNewTaskAsync<T>(Func<Task<T>> func)
        {
            // If we need a stack trace, wrap
            if (pendingTaskStackTraces is LinkedList<System.Diagnostics.StackTrace> stackTraces)
            {
                // Have to eagerly capture stack trace. We are unable to find an easy way to make
                // this lazy and still preserve the frames properly.
                var node = stackTraces.AddLast(
                    new System.Diagnostics.StackTrace(workflowStackTrace == WorkflowStackTrace.Normal));
                var origFunc = func;
                func = () =>
                {
                    var task = origFunc();
                    return task.ContinueWith(
                        _ =>
                        {
                            stackTraces.Remove(node);
                            return task;
                        },
                        this).Unwrap();
                };
            }
            return taskFactory.StartNew(func).Unwrap();
        }
#pragma warning restore VSTHRD003
#pragma warning restore CA2008

        private async Task RunTopLevelAsync(Func<Task> func)
        {
            try
            {
                try
                {
                    await func().ConfigureAwait(true);
                }
                catch (ContinueAsNewException e)
                {
                    logger.LogDebug("Workflow requested continue as new with run ID {RunId}", Info.RunId);
                    var cmd = new ContinueAsNewWorkflowExecution()
                    {
                        WorkflowType = e.Input.Workflow,
                        TaskQueue = e.Input.Options?.TaskQueue ?? string.Empty,
                        Arguments = { PayloadConverter.ToPayloads(e.Input.Args) },
                        RetryPolicy = e.Input.Options?.RetryPolicy?.ToProto(),
                    };
                    if (e.Input.Options?.RunTimeout is TimeSpan runTimeout)
                    {
                        cmd.WorkflowRunTimeout = Google.Protobuf.WellKnownTypes.Duration.FromTimeSpan(runTimeout);
                    }
                    if (e.Input.Options?.TaskTimeout is TimeSpan taskTimeout)
                    {
                        cmd.WorkflowTaskTimeout = Google.Protobuf.WellKnownTypes.Duration.FromTimeSpan(taskTimeout);
                    }
                    if (e.Input.Options?.Memo is IReadOnlyDictionary<string, object> memo)
                    {
                        cmd.Memo.Add(memo.ToDictionary(
                            kvp => kvp.Key, kvp => PayloadConverter.ToPayload(kvp.Value)));
                    }
                    if (e.Input.Options?.TypedSearchAttributes is SearchAttributeCollection attrs)
                    {
                        cmd.SearchAttributes.Add(attrs.ToProto().IndexedFields);
                    }
                    if (e.Input.Headers is IDictionary<string, Payload> headers)
                    {
                        cmd.Headers.Add(headers);
                    }
                    if (e.Input.Options?.VersioningIntent is { } vi)
                    {
                        cmd.VersioningIntent = (Bridge.Api.Common.VersioningIntent)(int)vi;
                    }
                    AddCommand(new() { ContinueAsNewWorkflowExecution = cmd });
                }
                catch (Exception e) when (
                    CancellationToken.IsCancellationRequested && TemporalException.IsCanceledException(e))
                {
                    // If cancel was ever requested and this is a cancellation or an activity/child
                    // cancellation, we add a cancel command. Technically this means that a
                    // swallowed cancel followed by, say, an activity cancel later on will show the
                    // workflow as cancelled. But this is a Temporal limitation in that cancellation
                    // is a state not an event.
                    logger.LogDebug(e, "Workflow raised cancel with run ID {RunId}", Info.RunId);
                    AddCommand(new() { CancelWorkflowExecution = new() });
                }
                catch (Exception e) when (e is FailureException || e is OperationCanceledException)
                {
                    // Failure exceptions fail the workflow. We let this failure conversion throw if
                    // it cannot convert the failure. We also allow non-internally-caught
                    // cancellation exceptions fail the workflow because it's clearer when users are
                    // reusing cancellation tokens if the workflow fails.
                    logger.LogDebug(e, "Workflow raised failure with run ID {RunId}", Info.RunId);
                    var failure = failureConverter.ToFailure(e, PayloadConverter);
                    AddCommand(new() { FailWorkflowExecution = new() { Failure = failure } });
                }
            }
            catch (Exception e)
            {
                logger.LogDebug(e, "Workflow raised unexpected failure with run ID {RunId}", Info.RunId);
                // All exceptions this far fail the task
                currentActivationException = e;
            }
        }

        private void Apply(WorkflowActivationJob job)
        {
            switch (job.VariantCase)
            {
                case WorkflowActivationJob.VariantOneofCase.CancelWorkflow:
                    // TODO(cretz): Do we care about "details" on the object?
                    ApplyCancelWorkflow();
                    break;
                case WorkflowActivationJob.VariantOneofCase.DoUpdate:
                    ApplyDoUpdate(job.DoUpdate);
                    break;
                case WorkflowActivationJob.VariantOneofCase.FireTimer:
                    ApplyFireTimer(job.FireTimer);
                    break;
                case WorkflowActivationJob.VariantOneofCase.NotifyHasPatch:
                    ApplyNotifyHasPatch(job.NotifyHasPatch);
                    break;
                case WorkflowActivationJob.VariantOneofCase.QueryWorkflow:
                    ApplyQueryWorkflow(job.QueryWorkflow);
                    break;
                case WorkflowActivationJob.VariantOneofCase.RemoveFromCache:
                    // Ignore, handled outside the instance
                    break;
                case WorkflowActivationJob.VariantOneofCase.ResolveActivity:
                    ApplyResolveActivity(job.ResolveActivity);
                    break;
                case WorkflowActivationJob.VariantOneofCase.ResolveChildWorkflowExecution:
                    ApplyResolveChildWorkflowExecution(job.ResolveChildWorkflowExecution);
                    break;
                case WorkflowActivationJob.VariantOneofCase.ResolveChildWorkflowExecutionStart:
                    ApplyResolveChildWorkflowExecutionStart(job.ResolveChildWorkflowExecutionStart);
                    break;
                case WorkflowActivationJob.VariantOneofCase.ResolveRequestCancelExternalWorkflow:
                    ApplyResolveRequestCancelExternalWorkflow(job.ResolveRequestCancelExternalWorkflow);
                    break;
                case WorkflowActivationJob.VariantOneofCase.ResolveSignalExternalWorkflow:
                    ApplyResolveSignalExternalWorkflow(job.ResolveSignalExternalWorkflow);
                    break;
                case WorkflowActivationJob.VariantOneofCase.SignalWorkflow:
                    ApplySignalWorkflow(job.SignalWorkflow);
                    break;
                case WorkflowActivationJob.VariantOneofCase.StartWorkflow:
                    ApplyStartWorkflow(job.StartWorkflow);
                    break;
                case WorkflowActivationJob.VariantOneofCase.UpdateRandomSeed:
                    ApplyUpdateRandomSeed(job.UpdateRandomSeed);
                    break;
                default:
                    throw new InvalidOperationException($"Unrecognized job: {job.VariantCase}");
            }
        }

        private void ApplyCancelWorkflow() => cancellationTokenSource.Cancel();

        private void ApplyDoUpdate(DoUpdate update)
        {
            // Queue it up so it can run in workflow environment
            _ = QueueNewTaskAsync(() =>
            {
                // Find update definition or reject
                var updates = mutableUpdates.IsValueCreated ? mutableUpdates.Value : Definition.Updates;
                if (!updates.TryGetValue(update.Name, out var updateDefn))
                {
                    updateDefn = DynamicUpdate;
                    if (updateDefn == null)
                    {
                        var knownUpdates = updates.Keys.OrderBy(k => k);
                        var failure = new InvalidOperationException(
                            $"Update handler for {update.Name} expected but not found, " +
                            $"known updates: [{string.Join(" ", knownUpdates)}]");
                        AddCommand(new()
                        {
                            UpdateResponse = new()
                            {
                                ProtocolInstanceId = update.ProtocolInstanceId,
                                Rejected = failureConverter.ToFailure(failure, PayloadConverter),
                            },
                        });
                        return Task.CompletedTask;
                    }
                }

                // May be loaded inside validate after validator, maybe not
                object?[]? argsForUpdate = null;
                // We define this up here because there are multiple places it's called below
                object?[] DecodeUpdateArgs() => DecodeArgs(
                    method: updateDefn.Method ?? updateDefn.Delegate!.Method,
                    payloads: update.Input,
                    itemName: $"Update {update.Name}",
                    dynamic: updateDefn.Dynamic,
                    dynamicArgPrepend: update.Name);

                // Do validation. Whether or not this runs a validator, this should accept/reject.
                try
                {
                    if (update.RunValidator)
                    {
                        // We only call the validation interceptor if a validator is present. We are
                        // not allowed to share the arguments. We do not share the arguments (i.e.
                        // we re-convert) to prevent a user from mistakenly mutating an argument in
                        // the validator. We call the interceptor only if a validator is present to
                        // match other SDKs where doubly converting arguments here unnecessarily
                        // (because of the no-reuse-argument rule above) causes performance issues
                        // for them (even if they don't much for us).
                        if (updateDefn.ValidatorMethod != null || updateDefn.ValidatorDelegate != null)
                        {
                            // Capture command count so we can ensure it is unchanged after call
                            var origCmdCount = completion?.Successful?.Commands?.Count ?? 0;
                            inbound.Value.ValidateUpdate(new(
                                Id: update.Id,
                                Update: update.Name,
                                Definition: updateDefn,
                                Args: DecodeUpdateArgs(),
                                Headers: update.Headers));
                            // If the command count changed, we need to issue a task failure
                            var newCmdCount = completion?.Successful?.Commands?.Count ?? 0;
                            if (origCmdCount != newCmdCount)
                            {
                                currentActivationException = new InvalidOperationException(
                                    $"Update validator for {update.Name} created workflow commands");
                                return Task.CompletedTask;
                            }
                        }

                        // We want to try to decode args here _inside_ the validator rejection
                        // try/catch so we can prevent acceptance on invalid args
                        argsForUpdate = DecodeUpdateArgs();
                    }

                    // Send accepted
                    AddCommand(new()
                    {
                        UpdateResponse = new()
                        {
                            ProtocolInstanceId = update.ProtocolInstanceId,
                            Accepted = new(),
                        },
                    });
                }
                catch (Exception e)
                {
                    // Send rejected
                    AddCommand(new()
                    {
                        UpdateResponse = new()
                        {
                            ProtocolInstanceId = update.ProtocolInstanceId,
                            Rejected = failureConverter.ToFailure(e, PayloadConverter),
                        },
                    });
                    return Task.CompletedTask;
                }

                // Issue actual update. We are using ContinueWith instead of await here so that user
                // code can run immediately. But the user code _or_ the task could fail so we need
                // to reject in both cases.
                try
                {
                    // If the args were not already decoded because we didn't run the validation
                    // step, decode them here
                    argsForUpdate ??= DecodeUpdateArgs();

                    var task = inbound.Value.HandleUpdateAsync(new(
                        Id: update.Id,
                        Update: update.Name,
                        Definition: updateDefn,
                        Args: argsForUpdate,
                        Headers: update.Headers));
                    return task.ContinueWith(
                        _ =>
                        {
                            // If Temporal failure or cancel, it's an update failure. If it's some
                            // other exception, it's a task failure. Otherwise it's a success.
                            var exc = task.Exception?.InnerExceptions?.SingleOrDefault();
                            if (exc is FailureException || exc is OperationCanceledException)
                            {
                                AddCommand(new()
                                {
                                    UpdateResponse = new()
                                    {
                                        ProtocolInstanceId = update.ProtocolInstanceId,
                                        Rejected = failureConverter.ToFailure(exc, PayloadConverter),
                                    },
                                });
                            }
                            else if (task.Exception is { } taskExc)
                            {
                                // Fails the task
                                currentActivationException =
                                    taskExc.InnerExceptions.SingleOrDefault() ?? taskExc;
                            }
                            else
                            {
                                // Success, have to use reflection to extract value if it's a Task<>
                                var taskType = task.GetType();
                                var result = taskType.IsGenericType ?
                                    taskType.GetProperty("Result")!.GetValue(task) : ValueTuple.Create();
                                AddCommand(new()
                                {
                                    UpdateResponse = new()
                                    {
                                        ProtocolInstanceId = update.ProtocolInstanceId,
                                        Completed = PayloadConverter.ToPayload(result),
                                    },
                                });
                            }
                            return Task.CompletedTask;
                        },
                        this).Unwrap();
                }
                catch (FailureException e)
                {
                    AddCommand(new()
                    {
                        UpdateResponse = new()
                        {
                            ProtocolInstanceId = update.ProtocolInstanceId,
                            Rejected = failureConverter.ToFailure(e, PayloadConverter),
                        },
                    });
                    return Task.CompletedTask;
                }
            });
        }

        private void ApplyFireTimer(FireTimer fireTimer)
        {
            if (timersPending.TryGetValue(fireTimer.Seq, out var source))
            {
                timersPending.Remove(fireTimer.Seq);
                source.TrySetResult(null);
            }
        }

        private void ApplyNotifyHasPatch(NotifyHasPatch notify) =>
            patchesNotified.Add(notify.PatchId);

        private void ApplyQueryWorkflow(QueryWorkflow query)
        {
            // Queue it up so it can run in workflow environment
            _ = QueueNewTaskAsync(() =>
            {
                var origCmdCount = completion?.Successful?.Commands?.Count;
                try
                {
                    WorkflowQueryDefinition? queryDefn;
                    // If it's a stack trace query, create definition
                    if (query.QueryType == "__stack_trace")
                    {
                        Func<string> getter = GetStackTrace;
                        queryDefn = WorkflowQueryDefinition.CreateWithoutAttribute(
                            "__stack_trace", getter);
                    }
                    else
                    {
                        // Find definition or fail
                        var queries = mutableQueries.IsValueCreated ? mutableQueries.Value : Definition.Queries;
                        if (!queries.TryGetValue(query.QueryType, out queryDefn))
                        {
                            queryDefn = DynamicQuery;
                            if (queryDefn == null)
                            {
                                var knownQueries = queries.Keys.OrderBy(k => k);
                                throw new InvalidOperationException(
                                    $"Query handler for {query.QueryType} expected but not found, " +
                                    $"known queries: [{string.Join(" ", knownQueries)}]");
                            }
                        }
                    }
                    var resultObj = inbound.Value.HandleQuery(new(
                            Id: query.QueryId,
                            Query: query.QueryType,
                            Definition: queryDefn,
                            Args: DecodeArgs(
                                method: queryDefn.Method ?? queryDefn.Delegate!.Method,
                                payloads: query.Arguments,
                                itemName: $"Query {query.QueryType}",
                                dynamic: queryDefn.Dynamic,
                                dynamicArgPrepend: query.QueryType),
                            Headers: query.Headers));
                    AddCommand(new()
                    {
                        RespondToQuery = new()
                        {
                            QueryId = query.QueryId,
                            Succeeded = new() { Response = PayloadConverter.ToPayload(resultObj) },
                        },
                    });
                }
                catch (Exception e)
                {
                    AddCommand(new()
                    {
                        RespondToQuery = new()
                        {
                            QueryId = query.QueryId,
                            Failed = failureConverter.ToFailure(e, PayloadConverter),
                        },
                    });
                    return Task.CompletedTask;
                }
                // Check for commands but don't include null counts in check since Successful is
                // unset by other completion failures
                var newCmdCount = completion?.Successful?.Commands?.Count;
                if (origCmdCount != null && newCmdCount != null && origCmdCount! + 1 != newCmdCount)
                {
                    currentActivationException = new InvalidOperationException(
                        $"Query handler for {query.QueryType} created workflow commands");
                }
                return Task.CompletedTask;
            });
        }

        private void ApplyResolveActivity(ResolveActivity resolve)
        {
            if (!activitiesPending.TryGetValue(resolve.Seq, out var source))
            {
                throw new InvalidOperationException(
                    $"Failed finding activity for sequence {resolve.Seq}");
            }
            source.TrySetResult(resolve.Result);
        }

        private void ApplyResolveChildWorkflowExecution(ResolveChildWorkflowExecution resolve)
        {
            if (!childWorkflowsPendingCompletion.TryGetValue(resolve.Seq, out var source))
            {
                throw new InvalidOperationException(
                    $"Failed finding child for sequence {resolve.Seq}");
            }
            source.TrySetResult(resolve.Result);
        }

        private void ApplyResolveChildWorkflowExecutionStart(
            ResolveChildWorkflowExecutionStart resolve)
        {
            if (!childWorkflowsPendingStart.TryGetValue(resolve.Seq, out var source))
            {
                throw new InvalidOperationException(
                    $"Failed finding child for sequence {resolve.Seq}");
            }
            source.TrySetResult(resolve);
        }

        private void ApplyResolveRequestCancelExternalWorkflow(
            ResolveRequestCancelExternalWorkflow resolve)
        {
            if (!externalCancelsPending.TryGetValue(resolve.Seq, out var source))
            {
                throw new InvalidOperationException(
                    $"Failed finding external cancel for sequence {resolve.Seq}");
            }
            source.TrySetResult(resolve);
        }

        private void ApplyResolveSignalExternalWorkflow(ResolveSignalExternalWorkflow resolve)
        {
            if (!externalSignalsPending.TryGetValue(resolve.Seq, out var source))
            {
                throw new InvalidOperationException(
                    $"Failed finding external signal for sequence {resolve.Seq}");
            }
            source.TrySetResult(resolve);
        }

        private void ApplySignalWorkflow(SignalWorkflow signal)
        {
            // Find applicable definition or buffer
            var signals = mutableSignals.IsValueCreated ? mutableSignals.Value : Definition.Signals;
            if (!signals.TryGetValue(signal.SignalName, out var signalDefn))
            {
                signalDefn = DynamicSignal;
                if (signalDefn == null)
                {
                    // No definition found, buffer
                    bufferedSignals.Add(signal);
                    return;
                }
            }

            // Run the handler as a top-level function
            _ = QueueNewTaskAsync(() => RunTopLevelAsync(async () =>
            {
                // Drop the signal if we cannot decode the arguments
                object?[] args;
                try
                {
                    args = DecodeArgs(
                        method: signalDefn.Method ?? signalDefn.Delegate!.Method,
                        payloads: signal.Input,
                        itemName: $"Signal {signal.SignalName}",
                        dynamic: signalDefn.Dynamic,
                        dynamicArgPrepend: signal.SignalName);
                }
                catch (Exception e)
                {
                    logger.LogError(
                        e,
                        "Failed decoding signal args for {SignalName}, dropping the signal",
                        signal.SignalName);
                    return;
                }

                await inbound.Value.HandleSignalAsync(new(
                    Signal: signal.SignalName,
                    Definition: signalDefn,
                    Args: args,
                    Headers: signal.Headers)).ConfigureAwait(true);
            }));
        }

        private void ApplyStartWorkflow(StartWorkflow start)
        {
            _ = QueueNewTaskAsync(() => RunTopLevelAsync(async () =>
            {
                var input = new ExecuteWorkflowInput(
                    Instance: Instance,
                    RunMethod: Definition.RunMethod,
                    Args: startArgs!.Value);
                // We no longer need start args after this point, so we are unsetting them
                startArgs = null;
                var resultObj = await inbound.Value.ExecuteWorkflowAsync(input).ConfigureAwait(true);
                var result = PayloadConverter.ToPayload(resultObj);
                AddCommand(new() { CompleteWorkflowExecution = new() { Result = result } });
            }));
        }

        private void ApplyUpdateRandomSeed(UpdateRandomSeed update) =>
            Random = new(update.RandomnessSeed);

        private void OnQueryDefinitionAdded(string name, WorkflowQueryDefinition defn)
        {
            if (defn.Dynamic)
            {
                throw new ArgumentException($"Cannot set dynamic query with other queries");
            }
            if (name != defn.Name)
            {
                throw new ArgumentException($"Query name {name} doesn't match definition name {defn.Name}");
            }
        }

        private void OnSignalDefinitionAdded(string name, WorkflowSignalDefinition defn)
        {
            if (defn.Dynamic)
            {
                throw new ArgumentException($"Cannot set dynamic signal with other signals");
            }
            if (name != defn.Name)
            {
                throw new ArgumentException($"Signal name {name} doesn't match definition name {defn.Name}");
            }
            // Send all buffered signals that apply to this one. We are going to collect these by
            // iterating list in reverse matching predicate while removing, then iterating in
            // reverse
            var buffered = new List<SignalWorkflow>();
            for (var i = bufferedSignals.Count - 1; i >= 0; i--)
            {
                if (bufferedSignals[i].SignalName == name)
                {
                    buffered.Add(bufferedSignals[i]);
                    bufferedSignals.RemoveAt(i);
                }
            }
            buffered.Reverse();
            buffered.ForEach(ApplySignalWorkflow);
        }

        private void OnUpdateDefinitionAdded(string name, WorkflowUpdateDefinition defn)
        {
            if (defn.Dynamic)
            {
                throw new ArgumentException($"Cannot set dynamic update with other updates");
            }
            if (name != defn.Name)
            {
                throw new ArgumentException($"Update name {name} doesn't match definition name {defn.Name}");
            }
        }

        private object?[] DecodeArgs(
            MethodInfo method,
            IReadOnlyCollection<Payload> payloads,
            string itemName,
            bool dynamic,
            string? dynamicArgPrepend = null)
        {
            // If the method is dynamic, a single vararg IRawValue parameter is guaranteed at the
            // end
            if (dynamic)
            {
                var raw = payloads.Select(p => new RawValue(p)).ToArray();
                if (dynamicArgPrepend != null)
                {
                    return new object?[] { dynamicArgPrepend, raw };
                }
                return new object?[] { raw };
            }

            var paramInfos = method.GetParameters();
            if (payloads.Count < paramInfos.Length && !paramInfos[payloads.Count].HasDefaultValue)
            {
                throw new InvalidOperationException(
                    $"{itemName} given {payloads.Count} parameter(s)," +
                    " but more than that are required by the signature");
            }
            // Zip the params and input and then decode each. It is intentional that we discard
            // extra input arguments that the signature doesn't accept.
            var paramVals = new List<object?>(paramInfos.Length);
            try
            {
                paramVals.AddRange(
                    payloads.Zip(paramInfos, (payload, paramInfo) =>
                        PayloadConverter.ToValue(payload, paramInfo.ParameterType)));
            }
            catch (Exception e)
            {
                throw new InvalidOperationException(
                    $"{itemName} had failure decoding parameters", e);
            }
            // Append default parameters if needed
            for (var i = payloads.Count; i < paramInfos.Length; i++)
            {
                paramVals.Add(paramInfos[i].DefaultValue);
            }
            return paramVals.ToArray();
        }

        private string GetStackTrace()
        {
            if (pendingTaskStackTraces is not LinkedList<System.Diagnostics.StackTrace> stackTraces)
            {
                throw new InvalidOperationException(
                    "Workflow stack traces are not enabled on this worker");
            }
            return string.Join("\n\n", stackTraces.Select(s =>
            {
<<<<<<< HEAD
                IEnumerable<string> lines = s.ToString().Split(Newlines, StringSplitOptions.RemoveEmptyEntries);
=======
                IEnumerable<string> lines = s.ToString().Split(
                    Newlines, StringSplitOptions.RemoveEmptyEntries);
>>>>>>> b64dd6de

                // Trim off leading lines until first non-worker line
                lines = lines.SkipWhile(line => line.Contains(" at Temporalio.Worker."));

                // Trim off trailing lines until first non-worker,
                // non-system-runtime/threading/reflection line
                lines = lines.Reverse().SkipWhile(line =>
                    line.Contains(" at System.Reflection.") ||
                    line.Contains(" at System.Runtime.") ||
                    line.Contains(" at System.RuntimeMethodHandle.") ||
                    line.Contains(" at System.Threading.") ||
                    line.Contains(" at Temporalio.Worker.")).Reverse();
                return string.Join("\n", lines);
            }).Where(s => !string.IsNullOrEmpty(s)).Select(s => $"Task waiting at:\n{s}"));
        }

        /// <summary>
        /// Workflow inbound implementation.
        /// </summary>
        internal class InboundImpl : WorkflowInboundInterceptor
        {
            private readonly WorkflowInstance instance;

            /// <summary>
            /// Initializes a new instance of the <see cref="InboundImpl"/> class.
            /// </summary>
            /// <param name="instance">Workflow instance.</param>
            public InboundImpl(WorkflowInstance instance) => this.instance = instance;

            /// <summary>
            /// Gets the outbound implementation.
            /// </summary>
            internal WorkflowOutboundInterceptor? Outbound { get; private set; }

            /// <inheritdoc />
            public override void Init(WorkflowOutboundInterceptor outbound) => Outbound = outbound;

            /// <inheritdoc />
            public override async Task<object?> ExecuteWorkflowAsync(ExecuteWorkflowInput input)
            {
                // Have to unwrap and re-throw target invocation exception if present
                Task resultTask;
                try
                {
                    resultTask = (Task)input.RunMethod.Invoke(input.Instance, input.Args)!;
                    await resultTask.ConfigureAwait(true);
                }
                catch (TargetInvocationException e)
                {
                    ExceptionDispatchInfo.Capture(e.InnerException!).Throw();
                    // Unreachable
                    return null;
                }
                var resultTaskType = resultTask.GetType();
                // We have to use reflection to extract value if it's a Task<>
                if (resultTaskType.IsGenericType)
                {
                    return resultTaskType.GetProperty("Result")!.GetValue(resultTask);
                }
                return null;
            }

            /// <inheritdoc />
            public override async Task HandleSignalAsync(HandleSignalInput input)
            {
                try
                {
                    Task task;
                    if (input.Definition.Method is MethodInfo method)
                    {
                        task = (Task)method.Invoke(instance.Instance, input.Args)!;
                    }
                    else
                    {
                        task = (Task)input.Definition.Delegate!.DynamicInvoke(input.Args)!;
                    }
                    await task.ConfigureAwait(true);
                }
                catch (TargetInvocationException e)
                {
                    ExceptionDispatchInfo.Capture(e.InnerException!).Throw();
                }
            }

            /// <inheritdoc />
            public override object? HandleQuery(HandleQueryInput input)
            {
                try
                {
                    if (input.Definition.Method is MethodInfo method)
                    {
                        return method.Invoke(instance.Instance, input.Args);
                    }
                    return input.Definition.Delegate!.DynamicInvoke(input.Args);
                }
                catch (TargetInvocationException e)
                {
                    ExceptionDispatchInfo.Capture(e.InnerException!).Throw();
                    // Unreachable
                    return null;
                }
            }

            /// <inheritdoc />
            public override void ValidateUpdate(HandleUpdateInput input)
            {
                try
                {
                    if (input.Definition.ValidatorMethod is MethodInfo method)
                    {
                        method.Invoke(instance.Instance, input.Args);
                    }
                    else if (input.Definition.ValidatorDelegate is Delegate del)
                    {
                        del.DynamicInvoke(input.Args);
                    }
                }
                catch (TargetInvocationException e)
                {
                    ExceptionDispatchInfo.Capture(e.InnerException!).Throw();
                }
            }

            /// <inheritdoc />
            public override async Task<object?> HandleUpdateAsync(HandleUpdateInput input)
            {
                // Have to unwrap and re-throw target invocation exception if present
                Task resultTask;
                try
                {
                    if (input.Definition.Method is MethodInfo method)
                    {
                        resultTask = (Task)method.Invoke(instance.Instance, input.Args)!;
                    }
                    else
                    {
                        resultTask = (Task)input.Definition.Delegate!.DynamicInvoke(input.Args)!;
                    }
                    await resultTask.ConfigureAwait(true);
                }
                catch (TargetInvocationException e)
                {
                    ExceptionDispatchInfo.Capture(e.InnerException!).Throw();
                    // Unreachable
                    return null;
                }
                var resultTaskType = resultTask.GetType();
                // We have to use reflection to extract value if it's a Task<>
                if (resultTaskType.IsGenericType)
                {
                    return resultTaskType.GetProperty("Result")!.GetValue(resultTask);
                }
                return null;
            }
        }

        /// <summary>
        /// Workflow outbound implementation.
        /// </summary>
        internal class OutboundImpl : WorkflowOutboundInterceptor
        {
            private readonly WorkflowInstance instance;

            /// <summary>
            /// Initializes a new instance of the <see cref="OutboundImpl"/> class.
            /// </summary>
            /// <param name="instance">Workflow instance.</param>
            public OutboundImpl(WorkflowInstance instance) => this.instance = instance;

            /// <inheritdoc />
            public override Task CancelExternalWorkflowAsync(CancelExternalWorkflowInput input)
            {
                // Add command
                var cmd = new RequestCancelExternalWorkflowExecution()
                {
                    Seq = ++instance.externalCancelsCounter,
                    WorkflowExecution = new()
                    {
                        Namespace = instance.Info.Namespace,
                        WorkflowId = input.Id,
                        RunId = input.RunId ?? string.Empty,
                    },
                };
                var source = new TaskCompletionSource<ResolveRequestCancelExternalWorkflow>();
                instance.externalCancelsPending[cmd.Seq] = source;
                instance.AddCommand(new() { RequestCancelExternalWorkflowExecution = cmd });

                // Handle
                return instance.QueueNewTaskAsync(async () =>
                {
                    var res = await source.Task.ConfigureAwait(true);
                    instance.externalCancelsPending.Remove(cmd.Seq);
                    // Throw if failed
                    if (res.Failure != null)
                    {
                        throw instance.failureConverter.ToException(
                            res.Failure, instance.PayloadConverter);
                    }
                });
            }

            /// <inheritdoc />
            public override ContinueAsNewException CreateContinueAsNewException(
                CreateContinueAsNewExceptionInput input) => new(input);

            /// <inheritdoc />
            public override Task DelayAsync(DelayAsyncInput input)
            {
                var token = input.CancellationToken ?? instance.CancellationToken;
                // Task.Delay is started when created not when awaited, so we do the same. Also,
                // they don't create the timer if already cancelled.
                if (token.IsCancellationRequested)
                {
                    return Task.FromCanceled(token);
                }

                // After conferring, it was decided that < -1 is an error and 0 is 1ms and -1 can
                // remain infinite (timer command never created)
                var delay = input.Delay;
                if (delay < TimeSpan.Zero && delay != Timeout.InfiniteTimeSpan)
                {
                    throw new ArgumentException("Delay duration cannot be less than 0");
                }
                else if (delay == TimeSpan.Zero)
                {
                    delay = TimeSpan.FromMilliseconds(1);
                }
                var source = new TaskCompletionSource<object?>();
                // Only create the command if not infinite. We use seq 0 to represent uncreated.
                uint seq = 0;
                if (delay != Timeout.InfiniteTimeSpan)
                {
                    seq = ++instance.timerCounter;
                    instance.timersPending[seq] = source;
                    instance.AddCommand(new()
                    {
                        StartTimer = new()
                        {
                            Seq = seq,
                            StartToFireTimeout = Google.Protobuf.WellKnownTypes.Duration.FromTimeSpan(delay),
                        },
                    });
                }
                return instance.QueueNewTaskAsync(async () =>
                {
                    using (token.Register(() =>
                    {
                        // Try cancel, then send cancel if was able to remove
                        if (source.TrySetCanceled(token) && instance.timersPending.Remove(seq))
                        {
                            instance.AddCommand(new() { CancelTimer = new() { Seq = seq } });
                        }
                    }))
                    {
                        await source.Task.ConfigureAwait(true);
                    }
                });
            }

            /// <inheritdoc />
            public override Task<TResult> ScheduleActivityAsync<TResult>(
                ScheduleActivityInput input)
            {
                if (input.Options.StartToCloseTimeout == null &&
                    input.Options.ScheduleToCloseTimeout == null)
                {
                    throw new ArgumentException("Activity options must have StartToCloseTimeout or ScheduleToCloseTimeout");
                }

                return ExecuteActivityInternalAsync<TResult>(
                    local: false,
                    doBackoff =>
                    {
                        var seq = ++instance.activityCounter;
                        var cmd = new ScheduleActivity()
                        {
                            Seq = seq,
                            ActivityId = input.Options.ActivityId ?? seq.ToString(),
                            ActivityType = input.Activity,
                            TaskQueue = input.Options.TaskQueue ?? instance.Info.TaskQueue,
                            Arguments = { instance.PayloadConverter.ToPayloads(input.Args) },
                            RetryPolicy = input.Options.RetryPolicy?.ToProto(),
                            CancellationType = (Bridge.Api.WorkflowCommands.ActivityCancellationType)input.Options.CancellationType,
                        };
                        if (input.Headers is IDictionary<string, Payload> headers)
                        {
                            cmd.Headers.Add(headers);
                        }
                        if (input.Options.ScheduleToCloseTimeout is TimeSpan schedToClose)
                        {
                            cmd.ScheduleToCloseTimeout = Google.Protobuf.WellKnownTypes.Duration.FromTimeSpan(schedToClose);
                        }
                        if (input.Options.ScheduleToStartTimeout is TimeSpan schedToStart)
                        {
                            cmd.ScheduleToStartTimeout = Google.Protobuf.WellKnownTypes.Duration.FromTimeSpan(schedToStart);
                        }
                        if (input.Options.StartToCloseTimeout is TimeSpan startToClose)
                        {
                            cmd.StartToCloseTimeout = Google.Protobuf.WellKnownTypes.Duration.FromTimeSpan(startToClose);
                        }
                        if (input.Options.HeartbeatTimeout is TimeSpan heartbeat)
                        {
                            cmd.HeartbeatTimeout = Google.Protobuf.WellKnownTypes.Duration.FromTimeSpan(heartbeat);
                        }
                        if (input.Options.VersioningIntent is { } vi)
                        {
                            cmd.VersioningIntent = (Bridge.Api.Common.VersioningIntent)(int)vi;
                        }
                        instance.AddCommand(new() { ScheduleActivity = cmd });
                        return seq;
                    },
                    input.Options.CancellationToken ?? instance.CancellationToken);
            }

            /// <inheritdoc />
            public override Task<TResult> ScheduleLocalActivityAsync<TResult>(
                ScheduleLocalActivityInput input)
            {
                if (input.Options.StartToCloseTimeout == null &&
                    input.Options.ScheduleToCloseTimeout == null)
                {
                    throw new ArgumentException("Activity options must have StartToCloseTimeout or ScheduleToCloseTimeout");
                }

                return ExecuteActivityInternalAsync<TResult>(
                    local: true,
                    doBackoff =>
                    {
                        var seq = ++instance.activityCounter;
                        var cmd = new ScheduleLocalActivity()
                        {
                            Seq = seq,
                            ActivityId = input.Options.ActivityId ?? seq.ToString(),
                            ActivityType = input.Activity,
                            Arguments = { instance.PayloadConverter.ToPayloads(input.Args) },
                            RetryPolicy = input.Options.RetryPolicy?.ToProto(),
                            CancellationType = (Bridge.Api.WorkflowCommands.ActivityCancellationType)input.Options.CancellationType,
                        };
                        if (input.Headers is IDictionary<string, Payload> headers)
                        {
                            cmd.Headers.Add(headers);
                        }
                        if (input.Options.ScheduleToCloseTimeout is TimeSpan schedToClose)
                        {
                            cmd.ScheduleToCloseTimeout = Google.Protobuf.WellKnownTypes.Duration.FromTimeSpan(schedToClose);
                        }
                        if (input.Options.ScheduleToStartTimeout is TimeSpan schedToStart)
                        {
                            cmd.ScheduleToStartTimeout = Google.Protobuf.WellKnownTypes.Duration.FromTimeSpan(schedToStart);
                        }
                        if (input.Options.StartToCloseTimeout is TimeSpan startToClose)
                        {
                            cmd.StartToCloseTimeout = Google.Protobuf.WellKnownTypes.Duration.FromTimeSpan(startToClose);
                        }
                        if (input.Options.LocalRetryThreshold is TimeSpan localRetry)
                        {
                            cmd.LocalRetryThreshold = Google.Protobuf.WellKnownTypes.Duration.FromTimeSpan(localRetry);
                        }
                        if (doBackoff != null)
                        {
                            cmd.Attempt = doBackoff.Attempt;
                            cmd.OriginalScheduleTime = doBackoff.OriginalScheduleTime;
                        }
                        instance.AddCommand(new() { ScheduleLocalActivity = cmd });
                        return seq;
                    },
                    input.Options.CancellationToken ?? instance.CancellationToken);
            }

            /// <inheritdoc />
            public override Task SignalChildWorkflowAsync(SignalChildWorkflowInput input)
            {
                var cmd = new SignalExternalWorkflowExecution()
                {
                    Seq = ++instance.externalSignalsCounter,
                    ChildWorkflowId = input.Id,
                    SignalName = input.Signal,
                    Args = { instance.PayloadConverter.ToPayloads(input.Args) },
                };
                if (input.Headers is IDictionary<string, Payload> headers)
                {
                    cmd.Headers.Add(headers);
                }
                return SignalExternalWorkflowInternalAsync(cmd, input.Options?.CancellationToken);
            }

            /// <inheritdoc />
            public override Task SignalExternalWorkflowAsync(SignalExternalWorkflowInput input)
            {
                var cmd = new SignalExternalWorkflowExecution()
                {
                    Seq = ++instance.externalSignalsCounter,
                    WorkflowExecution = new()
                    {
                        Namespace = instance.Info.Namespace,
                        WorkflowId = input.Id,
                        RunId = input.RunId ?? string.Empty,
                    },
                    SignalName = input.Signal,
                    Args = { instance.PayloadConverter.ToPayloads(input.Args) },
                };
                if (input.Headers is IDictionary<string, Payload> headers)
                {
                    cmd.Headers.Add(headers);
                }
                return SignalExternalWorkflowInternalAsync(cmd, input.Options?.CancellationToken);
            }

            /// <inheritdoc />
            public override Task<ChildWorkflowHandle<TWorkflow, TResult>> StartChildWorkflowAsync<TWorkflow, TResult>(
                StartChildWorkflowInput input)
            {
                var token = input.Options.CancellationToken ?? instance.CancellationToken;
                // We do not even want to schedule if the cancellation token is already cancelled.
                // We choose to use cancelled failure instead of wrapping in child failure which is
                // similar to what Java and TypeScript do, with the accepted tradeoff that it makes
                // catch clauses more difficult (hence the presence of
                // TemporalException.IsCanceledException helper).
                if (token.IsCancellationRequested)
                {
                    return Task.FromException<ChildWorkflowHandle<TWorkflow, TResult>>(
                        new CanceledFailureException("Child cancelled before scheduled"));
                }

                // Add the start command
                var seq = ++instance.childWorkflowCounter;
                var cmd = new StartChildWorkflowExecution()
                {
                    Seq = seq,
                    Namespace = instance.Info.Namespace,
                    WorkflowId = input.Options.Id ?? Workflow.NewGuid().ToString(),
                    WorkflowType = input.Workflow,
                    TaskQueue = input.Options.TaskQueue ?? instance.Info.TaskQueue,
                    Input = { instance.PayloadConverter.ToPayloads(input.Args) },
                    ParentClosePolicy = (Bridge.Api.ChildWorkflow.ParentClosePolicy)input.Options.ParentClosePolicy,
                    WorkflowIdReusePolicy = input.Options.IdReusePolicy,
                    RetryPolicy = input.Options.RetryPolicy?.ToProto(),
                    CronSchedule = input.Options.CronSchedule ?? string.Empty,
                    CancellationType = (Bridge.Api.ChildWorkflow.ChildWorkflowCancellationType)input.Options.CancellationType,
                };
                if (input.Options.ExecutionTimeout is TimeSpan execTimeout)
                {
                    cmd.WorkflowExecutionTimeout = Google.Protobuf.WellKnownTypes.Duration.FromTimeSpan(execTimeout);
                }
                if (input.Options.RunTimeout is TimeSpan runTimeout)
                {
                    cmd.WorkflowRunTimeout = Google.Protobuf.WellKnownTypes.Duration.FromTimeSpan(runTimeout);
                }
                if (input.Options.TaskTimeout is TimeSpan taskTimeout)
                {
                    cmd.WorkflowTaskTimeout = Google.Protobuf.WellKnownTypes.Duration.FromTimeSpan(taskTimeout);
                }
                if (input.Options?.Memo is IReadOnlyDictionary<string, object> memo)
                {
                    cmd.Memo.Add(memo.ToDictionary(
                        kvp => kvp.Key, kvp => instance.PayloadConverter.ToPayload(kvp.Value)));
                }
                if (input.Options?.TypedSearchAttributes is SearchAttributeCollection attrs)
                {
                    cmd.SearchAttributes.Add(attrs.ToProto().IndexedFields);
                }
                if (input.Headers is IDictionary<string, Payload> headers)
                {
                    cmd.Headers.Add(headers);
                }
                if (input.Options?.VersioningIntent is { } vi)
                {
                    cmd.VersioningIntent = (Bridge.Api.Common.VersioningIntent)(int)vi;
                }
                instance.AddCommand(new() { StartChildWorkflowExecution = cmd });

                // Add start as pending and wait inside of task
                var handleSource = new TaskCompletionSource<ChildWorkflowHandle<TWorkflow, TResult>>();
                var startSource = new TaskCompletionSource<ResolveChildWorkflowExecutionStart>();
                instance.childWorkflowsPendingStart[seq] = startSource;

                _ = instance.QueueNewTaskAsync(async () =>
                {
                    using (token.Register(() =>
                    {
                        // Send cancel if in either pending dict
                        if (instance.childWorkflowsPendingStart.ContainsKey(seq) ||
                            instance.childWorkflowsPendingCompletion.ContainsKey(seq))
                        {
                            instance.AddCommand(new()
                            {
                                CancelChildWorkflowExecution = new() { ChildWorkflowSeq = seq },
                            });
                        }
                    }))
                    {
                        // Wait for start
                        var startRes = await startSource.Task.ConfigureAwait(true);
                        // Remove pending
                        instance.childWorkflowsPendingStart.Remove(seq);
                        // Handle the start result
                        ChildWorkflowHandleImpl<TWorkflow, TResult> handle;
                        switch (startRes.StatusCase)
                        {
                            case ResolveChildWorkflowExecutionStart.StatusOneofCase.Succeeded:
                                // Create handle
                                handle = new(instance, cmd.WorkflowId, startRes.Succeeded.RunId);
                                break;
                            case ResolveChildWorkflowExecutionStart.StatusOneofCase.Failed:
                                switch (startRes.Failed.Cause)
                                {
                                    case StartChildWorkflowExecutionFailedCause.WorkflowAlreadyExists:
                                        handleSource.SetException(
                                            new WorkflowAlreadyStartedException(
                                                "Child workflow already started",
                                                startRes.Failed.WorkflowId,
                                                startRes.Failed.WorkflowType));
                                        return;
                                    default:
                                        handleSource.SetException(new InvalidOperationException(
                                            $"Unknown child start failed cause: {startRes.Failed.Cause}"));
                                        return;
                                }
                            case ResolveChildWorkflowExecutionStart.StatusOneofCase.Cancelled:
                                handleSource.SetException(
                                    instance.failureConverter.ToException(
                                        startRes.Cancelled.Failure, instance.PayloadConverter));
                                return;
                            default:
                                throw new InvalidOperationException("Unrecognized child start case");
                        }

                        // Create task for waiting for pending result, then resolve handle source
                        var completionSource = new TaskCompletionSource<ChildWorkflowResult>();
                        instance.childWorkflowsPendingCompletion[seq] = completionSource;
                        handleSource.SetResult(handle);

                        // Wait for completion
                        var completeRes = await completionSource.Task.ConfigureAwait(true);
                        instance.childWorkflowsPendingCompletion.Remove(seq);

                        // Handle completion
                        switch (completeRes.StatusCase)
                        {
                            case ChildWorkflowResult.StatusOneofCase.Completed:
                                // We expect a single payload
                                if (completeRes.Completed.Result == null)
                                {
                                    throw new InvalidOperationException("No child result present");
                                }
                                handle.CompletionSource.SetResult(completeRes.Completed.Result);
                                break;
                            case ChildWorkflowResult.StatusOneofCase.Failed:
                                handle.CompletionSource.SetException(instance.failureConverter.ToException(
                                    completeRes.Failed.Failure_, instance.PayloadConverter));
                                break;
                            case ChildWorkflowResult.StatusOneofCase.Cancelled:
                                handle.CompletionSource.SetException(instance.failureConverter.ToException(
                                    completeRes.Cancelled.Failure, instance.PayloadConverter));
                                break;
                            default:
                                throw new InvalidOperationException("Unrecognized child complete case");
                        }
                    }
                });
                return handleSource.Task;
            }

            private Task SignalExternalWorkflowInternalAsync(
                SignalExternalWorkflowExecution cmd, CancellationToken? inputCancelToken)
            {
                var token = inputCancelToken ?? instance.CancellationToken;
                // Like other cases (e.g. child workflow start), we do not even want to schedule if
                // the cancellation token is already cancelled.
                if (token.IsCancellationRequested)
                {
                    return Task.FromException(
                        new CanceledFailureException("Signal cancelled before scheduled"));
                }

                var source = new TaskCompletionSource<ResolveSignalExternalWorkflow>();
                instance.externalSignalsPending[cmd.Seq] = source;
                instance.AddCommand(new() { SignalExternalWorkflowExecution = cmd });

                // Handle
                return instance.QueueNewTaskAsync(async () =>
                {
                    using (token.Register(() =>
                    {
                        // Send cancel if still pending
                        if (instance.externalSignalsPending.ContainsKey(cmd.Seq))
                        {
                            instance.AddCommand(new()
                            {
                                CancelSignalWorkflow = new() { Seq = cmd.Seq },
                            });
                        }
                    }))
                    {
                        var res = await source.Task.ConfigureAwait(true);
                        instance.externalSignalsPending.Remove(cmd.Seq);
                        // Throw if failed
                        if (res.Failure != null)
                        {
                            throw instance.failureConverter.ToException(
                                res.Failure, instance.PayloadConverter);
                        }
                    }
                });
            }

            private Task<TResult> ExecuteActivityInternalAsync<TResult>(
                bool local,
                Func<DoBackoff?, uint> applyScheduleCommand,
                CancellationToken cancellationToken)
            {
                // We do not even want to schedule if the cancellation token is already cancelled.
                // We choose to use cancelled failure instead of wrapping in activity failure which
                // is similar to what Java and TypeScript do, with the accepted tradeoff that it
                // makes catch clauses more difficult (hence the presence of
                // TemporalException.IsCanceledException helper).
                if (cancellationToken.IsCancellationRequested)
                {
                    return Task.FromException<TResult>(
                        new CanceledFailureException("Activity cancelled before scheduled"));
                }

                var seq = applyScheduleCommand(null);
                var source = new TaskCompletionSource<ActivityResolution>();
                instance.activitiesPending[seq] = source;
                return instance.QueueNewTaskAsync(async () =>
                {
                    // In a loop for local-activity backoff
                    while (true)
                    {
                        // Run or wait for cancel
                        ActivityResolution res;
                        using (cancellationToken.Register(() =>
                        {
                            // Send cancel if activity present
                            if (instance.activitiesPending.ContainsKey(seq))
                            {
                                if (local)
                                {
                                    instance.AddCommand(
                                        new() { RequestCancelLocalActivity = new() { Seq = seq } });
                                }
                                else
                                {
                                    instance.AddCommand(
                                        new() { RequestCancelActivity = new() { Seq = seq } });
                                }
                            }
                        }))
                        {
                            res = await source.Task.ConfigureAwait(true);
                        }

                        // Apply result. Only DoBackoff will cause loop to continue.
                        instance.activitiesPending.Remove(seq);
                        switch (res.StatusCase)
                        {
                            case ActivityResolution.StatusOneofCase.Completed:
                                // Ignore result if they didn't want it
                                if (typeof(TResult) == typeof(ValueTuple))
                                {
                                    return default!;
                                }
                                // Otherwise we expect a single payload
                                if (res.Completed.Result == null)
                                {
                                    throw new InvalidOperationException("No activity result present");
                                }
                                return instance.PayloadConverter.ToValue<TResult>(res.Completed.Result);
                            case ActivityResolution.StatusOneofCase.Failed:
                                throw instance.failureConverter.ToException(
                                    res.Failed.Failure_, instance.PayloadConverter);
                            case ActivityResolution.StatusOneofCase.Cancelled:
                                throw instance.failureConverter.ToException(
                                    res.Cancelled.Failure, instance.PayloadConverter);
                            case ActivityResolution.StatusOneofCase.Backoff:
                                // We have to sleep the backoff amount. Note, this can be cancelled
                                // like any other timer.
                                await instance.DelayAsync(
                                    res.Backoff.BackoffDuration.ToTimeSpan(),
                                    cancellationToken).ConfigureAwait(true);
                                // Re-schedule with backoff info
                                seq = applyScheduleCommand(res.Backoff);
                                source = new TaskCompletionSource<ActivityResolution>();
                                instance.activitiesPending[seq] = source;
                                break;
                            default:
                                throw new InvalidOperationException("Activity does not have result");
                        }
                    }
                });
            }
        }

        /// <summary>
        /// Child workflow handle implementation.
        /// </summary>
        /// <typeparam name="TWorkflow">Child workflow type.</typeparam>
        /// <typeparam name="TResult">Child workflow result.</typeparam>
        internal class ChildWorkflowHandleImpl<TWorkflow, TResult> : ChildWorkflowHandle<TWorkflow, TResult>
        {
            private readonly WorkflowInstance instance;
            private readonly string id;
            private readonly string firstExecutionRunId;

            /// <summary>
            /// Initializes a new instance of the <see cref="ChildWorkflowHandleImpl{TWorkflow, TResult}"/> class.
            /// </summary>
            /// <param name="instance">Workflow instance.</param>
            /// <param name="id">Workflow ID.</param>
            /// <param name="firstExecutionRunId">Workflow run ID.</param>
            public ChildWorkflowHandleImpl(
                WorkflowInstance instance, string id, string firstExecutionRunId)
            {
                this.instance = instance;
                this.id = id;
                this.firstExecutionRunId = firstExecutionRunId;
            }

            /// <inheritdoc />
            public override string Id => id;

            /// <inheritdoc />
            public override string FirstExecutionRunId => firstExecutionRunId;

            /// <summary>
            /// Gets the source for the resulting payload of the child.
            /// </summary>
            internal TaskCompletionSource<Payload> CompletionSource { get; } = new();

            /// <inheritdoc />
            public override async Task<TLocalResult> GetResultAsync<TLocalResult>()
            {
                var payload = await CompletionSource.Task.ConfigureAwait(true);
                // Ignore if they are ignoring result
                if (typeof(TLocalResult) == typeof(ValueTuple))
                {
                    return default!;
                }
                return instance.PayloadConverter.ToValue<TLocalResult>(payload);
            }

            /// <inheritdoc />
            public override Task SignalAsync(
                string signal,
                IReadOnlyCollection<object?> args,
                ChildWorkflowSignalOptions? options = null) =>
                instance.outbound.Value.SignalChildWorkflowAsync(new(
                    Id: Id,
                    Signal: signal,
                    Args: args,
                    Options: options,
                    Headers: null));
        }

        /// <summary>
        /// External workflow handle implementation.
        /// </summary>
        /// <typeparam name="TWorkflow">Workflow class type.</typeparam>
        internal class ExternalWorkflowHandleImpl<TWorkflow> : ExternalWorkflowHandle<TWorkflow>
        {
            private readonly WorkflowInstance instance;
            private readonly string id;
            private readonly string? runId;

            /// <summary>
            /// Initializes a new instance of the <see cref="ExternalWorkflowHandleImpl{TWorkflow}"/>
            /// class.
            /// </summary>
            /// <param name="instance">Workflow instance.</param>
            /// <param name="id">Workflow ID.</param>
            /// <param name="runId">Workflow run ID.</param>
            public ExternalWorkflowHandleImpl(WorkflowInstance instance, string id, string? runId)
            {
                this.instance = instance;
                this.id = id;
                this.runId = runId;
            }

            /// <inheritdoc />
            public override string Id => id;

            /// <inheritdoc />
            public override string? RunId => runId;

            /// <inheritdoc />
            public override Task SignalAsync(
                string signal,
                IReadOnlyCollection<object?> args,
                ExternalWorkflowSignalOptions? options = null) =>
                instance.outbound.Value.SignalExternalWorkflowAsync(new(
                    Id: Id,
                    RunId: RunId,
                    Signal: signal,
                    Args: args,
                    Options: options,
                    Headers: null));

            /// <inheritdoc />
            public override Task CancelAsync() =>
                instance.outbound.Value.CancelExternalWorkflowAsync(new(Id: Id, RunId: RunId));
        }
    }
}<|MERGE_RESOLUTION|>--- conflicted
+++ resolved
@@ -1351,12 +1351,8 @@
             }
             return string.Join("\n\n", stackTraces.Select(s =>
             {
-<<<<<<< HEAD
-                IEnumerable<string> lines = s.ToString().Split(Newlines, StringSplitOptions.RemoveEmptyEntries);
-=======
                 IEnumerable<string> lines = s.ToString().Split(
                     Newlines, StringSplitOptions.RemoveEmptyEntries);
->>>>>>> b64dd6de
 
                 // Trim off leading lines until first non-worker line
                 lines = lines.SkipWhile(line => line.Contains(" at Temporalio.Worker."));
