name: Continuous Integration
on:
  pull_request:
  push:
    branches:
      - main
      - "releases/*"

jobs:
  build-lint-test:
    strategy:
      fail-fast: true
      matrix:
        os: [ubuntu-latest, macos-latest, windows-latest, ubuntu-arm]
        include:
          - os: windows-latest
            checkTarget: true
          - os: ubuntu-latest
            docsTarget: true
            cloudTestTarget: true
          - os: ubuntu-arm
            runsOn: buildjet-4vcpu-ubuntu-2204-arm
    runs-on: ${{ matrix.runsOn || matrix.os }}
    steps:
      - name: Print build information
        run: "echo head_ref: ${{ github.head_ref }}, ref: ${{ github.ref }}, os: ${{ matrix.os }}"

      - name: Checkout repository
        uses: actions/checkout@v2
        with:
          submodules: recursive

      - name: Install Rust
        uses: actions-rs/toolchain@v1
        with:
          toolchain: stable

      - name: Setup Rust cache
        uses: Swatinem/rust-cache@v2
        with:
          workspaces: src/Temporalio/Bridge

      - name: Setup .NET
        uses: actions/setup-dotnet@v3

      - name: Install protoc (x64)
        # Does not work on arm
        if: ${{ matrix.os != 'ubuntu-arm' }}
        uses: arduino/setup-protoc@v1
        with:
          # TODO(cretz): Upgrade when https://github.com/arduino/setup-protoc/issues/33 fixed
          version: '3.x'
          repo-token: ${{ secrets.GITHUB_TOKEN }}

      - name: Install protoc (Linux ARM)
        if: ${{ matrix.os == 'ubuntu-arm' }}
        run: |
          sudo apt update -y
          sudo apt install -y protobuf-compiler

      - name: Build
        # We intentionally just build debug mode in this CI. We build before
        # regen to confirm no interop header changes.
        run: dotnet build

      - name: Regen confirm unchanged
        if: ${{ matrix.checkTarget }}
        run: |
          dotnet tool install --global ClangSharpPInvokeGenerator
          ClangSharpPInvokeGenerator @src/Temporalio/Bridge/GenerateInterop.rsp
          dotnet run --project src/Temporalio.Api.Generator
          npx doctoc README.md
          git config --global core.safecrlf false
          git diff --exit-code

      - name: Check format
        if: ${{ matrix.checkTarget }}
        run: dotnet format --verify-no-changes

      - name: Test
        run: dotnet test --logger "console;verbosity=detailed" --blame-crash -v n

      - name: Upload test failure
        if: ${{ failure() }}
        uses: actions/upload-artifact@v2
        with:
          name: test-fail-${{ matrix.os }}
          path: tests/Temporalio.Tests/TestResults

<<<<<<< HEAD
      - name: Confirm bench works
        run: dotnet run --project tests/Temporalio.SimpleBench/Temporalio.SimpleBench.csproj -- --workflow-count 5 --max-cached-workflows 100 --max-concurrent 100
=======
      - name: Test cloud
        # Only supported in non-fork runs, since secrets are not available in forks
        if: ${{ matrix.cloudTestTarget && (github.event.pull_request.head.repo.full_name == '' || github.event.pull_request.head.repo.full_name == 'temporalio/sdk-dotnet') }}
        env:
          TEMPORAL_CLIENT_TARGET_HOST: ${{ vars.TEMPORAL_CLIENT_NAMESPACE }}.tmprl.cloud:7233
          TEMPORAL_CLIENT_NAMESPACE: ${{ vars.TEMPORAL_CLIENT_NAMESPACE }}
          TEMPORAL_CLIENT_CERT: ${{ secrets.TEMPORAL_CLIENT_CERT }}
          TEMPORAL_CLIENT_KEY: ${{ secrets.TEMPORAL_CLIENT_KEY }}
        run: dotnet run --project tests/Temporalio.Tests -- -verbose -method "*.ExecuteWorkflowAsync_Simple_Succeeds"
>>>>>>> c8c628de

      - name: Build docs
        if: ${{ matrix.docsTarget }}
        run: |
            dotnet tool update -g docfx
            docfx src/Temporalio.ApiDoc/docfx.json --warningsAsErrors

      - name: Deploy docs
        # Only deploy on main merge, not in PRs
        if: ${{ github.ref == 'refs/heads/main' && matrix.docsTarget }}
        env:
          VERCEL_PROJECT_ID: ${{ secrets.VERCEL_PROJECT_ID }}
          VERCEL_ORG_ID: ${{ secrets.VERCEL_ORG_ID }}
        run: npx vercel deploy src/Temporalio.ApiDoc/_site --token ${{ secrets.VERCEL_TOKEN }} --prod --yes<|MERGE_RESOLUTION|>--- conflicted
+++ resolved
@@ -87,10 +87,9 @@
           name: test-fail-${{ matrix.os }}
           path: tests/Temporalio.Tests/TestResults
 
-<<<<<<< HEAD
       - name: Confirm bench works
         run: dotnet run --project tests/Temporalio.SimpleBench/Temporalio.SimpleBench.csproj -- --workflow-count 5 --max-cached-workflows 100 --max-concurrent 100
-=======
+
       - name: Test cloud
         # Only supported in non-fork runs, since secrets are not available in forks
         if: ${{ matrix.cloudTestTarget && (github.event.pull_request.head.repo.full_name == '' || github.event.pull_request.head.repo.full_name == 'temporalio/sdk-dotnet') }}
@@ -100,7 +99,6 @@
           TEMPORAL_CLIENT_CERT: ${{ secrets.TEMPORAL_CLIENT_CERT }}
           TEMPORAL_CLIENT_KEY: ${{ secrets.TEMPORAL_CLIENT_KEY }}
         run: dotnet run --project tests/Temporalio.Tests -- -verbose -method "*.ExecuteWorkflowAsync_Simple_Succeeds"
->>>>>>> c8c628de
 
       - name: Build docs
         if: ${{ matrix.docsTarget }}
